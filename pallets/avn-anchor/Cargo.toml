[package]
name = "pallet-avn-anchor"
version = { workspace = true }
authors = { workspace = true }
edition = { workspace = true }
homepage = { workspace = true }
repository = { workspace = true }
rust-version = { workspace = true }

# See more keys and their definitions at https://doc.rust-lang.org/cargo/reference/manifest.html

[dependencies]
log = { version = "0.4.20",  default-features = false }
codec = { package = "parity-scale-codec", version = "3.6.1", default-features = false }
scale-info = { version = "2.9.0", default-features = false, features = [
	"derive",
] }

sp-avn-common = { default-features = false, path = "../../primitives/avn-common" }
pallet-avn = { default-features = false, path = "../avn" }

sp-std = { default-features = false, git = "https://github.com/paritytech/polkadot-sdk", branch = "release-polkadot-v1.1.0" }
sp-runtime = { default-features = false, git = "https://github.com/paritytech/polkadot-sdk", branch = "release-polkadot-v1.1.0" }
sp-core = { default-features = false, git = "https://github.com/paritytech/polkadot-sdk", branch = "release-polkadot-v1.1.0" }

frame-support = { default-features = false, git = "https://github.com/paritytech/polkadot-sdk", branch = "release-polkadot-v1.1.0" }
frame-system = { default-features = false, git = "https://github.com/paritytech/polkadot-sdk", branch = "release-polkadot-v1.1.0" }

# Optional imports for benchmarking
frame-benchmarking = { default-features = false, git = "https://github.com/paritytech/polkadot-sdk", branch = "release-polkadot-v1.1.0", optional = true }
sp-application-crypto = { default-features = false, git = "https://github.com/paritytech/polkadot-sdk", branch = "release-polkadot-v1.1.0" }

[dev-dependencies]
parking_lot = { version = "0.12.0" }
<<<<<<< HEAD
sp-io = { git = "https://github.com/paritytech/polkadot-sdk", branch = "release-polkadot-v1.1.0" }
sp-keystore = { git = "https://github.com/paritytech/polkadot-sdk", branch = "release-polkadot-v1.1.0" }

pallet-balances = { git = "https://github.com/paritytech/polkadot-sdk", branch = "release-polkadot-v1.1.0",features=["insecure_zero_ed"] }
pallet-avn-proxy = { default-features = false, path = "../avn-proxy" }
=======
sp-io = { git = "https://github.com/paritytech/polkadot-sdk", tag = "polkadot-v1.1.0" }
sp-keystore = { git = "https://github.com/paritytech/polkadot-sdk", tag = "polkadot-v1.1.0" }
pallet-scheduler = { default-features = false, git = "https://github.com/paritytech/polkadot-sdk", tag = "polkadot-v1.1.0" }
pallet-session = { features = [
	"historical",
], git = "https://github.com/paritytech/polkadot-sdk", tag = "polkadot-v1.1.0", default-features = false }
pallet-balances = { git = "https://github.com/paritytech/polkadot-sdk", tag = "polkadot-v1.1.0",features=["insecure_zero_ed"] }
pallet-timestamp = { default-features = false, git = "https://github.com/paritytech/polkadot-sdk", tag = "polkadot-v1.1.0" }

pallet-avn-proxy = { path = "../avn-proxy" }
pallet-token-manager = { path = "../token-manager" }
pallet-eth-bridge = { path = "../eth-bridge" }
>>>>>>> 962abdc1

[features]
default = ["std"]
std = [
	"frame-benchmarking?/std",
	"scale-info/std",
	"codec/std",
	"sp-std/std",
	"sp-core/std",
	"sp-runtime/std",
	"sp-io/std",
	"sp-application-crypto/std",
	"frame-support/std",
	"frame-system/std",
	"sp-avn-common/std",
	"pallet-avn/std",
]
runtime-benchmarks = [
	"frame-benchmarking/runtime-benchmarks",
	"frame-support/runtime-benchmarks",
	"frame-system/runtime-benchmarks",
]
try-runtime = ["frame-support/try-runtime"]<|MERGE_RESOLUTION|>--- conflicted
+++ resolved
@@ -32,26 +32,18 @@
 
 [dev-dependencies]
 parking_lot = { version = "0.12.0" }
-<<<<<<< HEAD
 sp-io = { git = "https://github.com/paritytech/polkadot-sdk", branch = "release-polkadot-v1.1.0" }
 sp-keystore = { git = "https://github.com/paritytech/polkadot-sdk", branch = "release-polkadot-v1.1.0" }
-
-pallet-balances = { git = "https://github.com/paritytech/polkadot-sdk", branch = "release-polkadot-v1.1.0",features=["insecure_zero_ed"] }
-pallet-avn-proxy = { default-features = false, path = "../avn-proxy" }
-=======
-sp-io = { git = "https://github.com/paritytech/polkadot-sdk", tag = "polkadot-v1.1.0" }
-sp-keystore = { git = "https://github.com/paritytech/polkadot-sdk", tag = "polkadot-v1.1.0" }
-pallet-scheduler = { default-features = false, git = "https://github.com/paritytech/polkadot-sdk", tag = "polkadot-v1.1.0" }
+pallet-scheduler = { default-features = false, git = "https://github.com/paritytech/polkadot-sdk", branch = "release-polkadot-v1.1.0" }
 pallet-session = { features = [
 	"historical",
-], git = "https://github.com/paritytech/polkadot-sdk", tag = "polkadot-v1.1.0", default-features = false }
-pallet-balances = { git = "https://github.com/paritytech/polkadot-sdk", tag = "polkadot-v1.1.0",features=["insecure_zero_ed"] }
-pallet-timestamp = { default-features = false, git = "https://github.com/paritytech/polkadot-sdk", tag = "polkadot-v1.1.0" }
+], git = "https://github.com/paritytech/polkadot-sdk", branch = "release-polkadot-v1.1.0", default-features = false }
+pallet-balances = { git = "https://github.com/paritytech/polkadot-sdk", branch = "release-polkadot-v1.1.0", features=["insecure_zero_ed"] }
+pallet-timestamp = { default-features = false, git = "https://github.com/paritytech/polkadot-sdk", branch = "release-polkadot-v1.1.0" }
 
 pallet-avn-proxy = { path = "../avn-proxy" }
 pallet-token-manager = { path = "../token-manager" }
 pallet-eth-bridge = { path = "../eth-bridge" }
->>>>>>> 962abdc1
 
 [features]
 default = ["std"]
