#![cfg_attr(not(feature = "std"), no_std)]

#[cfg(not(feature = "std"))]
extern crate alloc;
#[cfg(not(feature = "std"))]
use alloc::string::String;

use frame_support::{dispatch::DispatchResult, ensure};

pub mod default_weights;
pub use default_weights::WeightInfo;

pub use pallet::*;
use sp_avn_common::CallDecoder;
use sp_core::{ConstU32, H256};
use sp_std::prelude::*;

#[cfg(test)]
mod mock;

#[cfg(test)]
mod tests;

mod benchmarking;

pub type MaximumHandlersBound = ConstU32<256>;

pub type ChainNameLimit = ConstU32<32>;

pub const REGISTER_CHAIN_HANDLER: &'static [u8] = b"register_chain_handler";
pub const UPDATE_CHAIN_HANDLER: &'static [u8] = b"update_chain_handler";
pub const SUBMIT_CHECKPOINT: &'static [u8] = b"submit_checkpoint";

#[frame_support::pallet]
pub mod pallet {
    use super::*;
    use frame_support::{dispatch::GetDispatchInfo, pallet_prelude::*, traits::IsSubType};
    use frame_system::pallet_prelude::*;
    use sp_avn_common::{verify_signature, InnerCallValidator, Proof};
    use sp_runtime::traits::{Dispatchable, IdentifyAccount, Verify};

    pub type ChainId = u32;
    #[derive(Clone, Encode, Decode, PartialEq, RuntimeDebug, TypeInfo, MaxEncodedLen)]
    #[scale_info(skip_type_params(T))]
    pub struct ChainData {
        pub chain_id: ChainId,
        pub name: BoundedVec<u8, ChainNameLimit>,
    }
    pub type CheckpointId = u64;

    #[pallet::config]
    pub trait Config: frame_system::Config + pallet_avn::Config {
        type RuntimeEvent: From<Event<Self>>
            + Into<<Self as frame_system::Config>::RuntimeEvent>
            + IsType<<Self as frame_system::Config>::RuntimeEvent>;

        /// The overarching call type.
        type RuntimeCall: Parameter
            + Dispatchable<RuntimeOrigin = <Self as frame_system::Config>::RuntimeOrigin>
            + IsSubType<Call<Self>>
            + From<Call<Self>>
            + GetDispatchInfo
            + From<frame_system::Call<Self>>;

        type Public: IdentifyAccount<AccountId = Self::AccountId>;

        /// The signature type used by accounts/transactions.
        type Signature: Verify<Signer = Self::Public>
            + Member
            + Decode
            + Encode
            + From<sp_core::sr25519::Signature>
            + TypeInfo;

        type WeightInfo: WeightInfo;
    }

    #[pallet::pallet]
    pub struct Pallet<T>(_);

    #[pallet::event]
    #[pallet::generate_deposit(pub(super) fn deposit_event)]
    pub enum Event<T: Config> {
        /// A new chain handler was registered. [handler_account_id, chain_id, name]
        ChainHandlerRegistered(T::AccountId, ChainId, BoundedVec<u8, ChainNameLimit>),
        /// A chain handler was updated. [old_handler_account_id, new_handler_account_id, chain_id,
        /// name]
        ChainHandlerUpdated(T::AccountId, T::AccountId, ChainId, BoundedVec<u8, ChainNameLimit>),
        /// A new checkpoint was submitted. [handler_account_id, chain_id, checkpoint_id,
        /// checkpoint]
        CheckpointSubmitted(T::AccountId, ChainId, CheckpointId, H256),
    }

    #[pallet::error]
    pub enum Error<T> {
        ChainNotRegistered,
        HandlerAlreadyRegistered,
        UnauthorizedHandler,
        NoAvailableChainId,
        EmptyChainName,
        NoAvailableCheckpointId,
        UnauthorizedSignedTransaction,
        SenderNotValid,
        TransactionNotSupported,
        UnauthorizedProxyTransaction,
    }

    #[pallet::storage]
    #[pallet::getter(fn nonces)]
    pub type Nonces<T: Config> = StorageMap<_, Blake2_128Concat, T::AccountId, u64, ValueQuery>;

    #[pallet::storage]
    #[pallet::getter(fn chain_handlers)]
    pub type ChainHandlers<T: Config> = StorageMap<_, Blake2_128Concat, T::AccountId, ChainData>;

    #[pallet::storage]
    #[pallet::getter(fn next_chain_id)]
    pub type NextChainId<T> = StorageValue<_, ChainId, ValueQuery>;

    #[pallet::storage]
    #[pallet::getter(fn checkpoints)]
    pub type Checkpoints<T: Config> = StorageDoubleMap<
        _,
        Blake2_128Concat,
        ChainId,
        Blake2_128Concat,
        CheckpointId,
        H256,
        ValueQuery,
    >;

    #[pallet::storage]
    #[pallet::getter(fn next_checkpoint_id)]
    pub type NextCheckpointId<T> =
        StorageMap<_, Blake2_128Concat, ChainId, CheckpointId, ValueQuery>;

    #[pallet::call]
    impl<T: Config> Pallet<T> {
        #[pallet::weight(<T as pallet::Config>::WeightInfo::register_chain_handler())]
        #[pallet::call_index(0)]
        pub fn register_chain_handler(
            origin: OriginFor<T>,
            name: BoundedVec<u8, ChainNameLimit>,
        ) -> DispatchResult {
            let handler = ensure_signed(origin)?;

            ensure!(
                !ChainHandlers::<T>::contains_key(&handler),
                Error::<T>::HandlerAlreadyRegistered
            );

            ensure!(!name.is_empty(), Error::<T>::EmptyChainName);

            let chain_id = Self::get_next_chain_id()?;

            let chain_data = ChainData { chain_id, name: name.clone() };

            ChainHandlers::<T>::insert(&handler, chain_data);

            Self::deposit_event(Event::ChainHandlerRegistered(handler, chain_id, name));

            Ok(())
        }

        #[pallet::weight(<T as pallet::Config>::WeightInfo::update_chain_handler())]
        #[pallet::call_index(1)]
        pub fn update_chain_handler(
            origin: OriginFor<T>,
            new_handler: T::AccountId,
        ) -> DispatchResult {
            let old_handler = ensure_signed(origin)?;

            ensure!(
                !ChainHandlers::<T>::contains_key(&new_handler),
                Error::<T>::HandlerAlreadyRegistered
            );

            ChainHandlers::<T>::try_mutate(&old_handler, |maybe_chain_data| -> DispatchResult {
                let chain_data = maybe_chain_data.take().ok_or(Error::<T>::ChainNotRegistered)?;
                ChainHandlers::<T>::insert(&new_handler, chain_data.clone());

                Self::deposit_event(Event::ChainHandlerUpdated(
                    old_handler.clone(),
                    new_handler.clone(),
                    chain_data.chain_id,
                    chain_data.name,
                ));

                Ok(())
            })?;

            Ok(())
        }

        #[pallet::weight(<T as pallet::Config>::WeightInfo::submit_checkpoint_with_identity())]
        #[pallet::call_index(2)]
        pub fn submit_checkpoint_with_identity(
            origin: OriginFor<T>,
            checkpoint: H256,
        ) -> DispatchResult {
            let handler = ensure_signed(origin)?;

            let chain_data =
                ChainHandlers::<T>::get(&handler).ok_or(Error::<T>::ChainNotRegistered)?;

            let checkpoint_id = Self::get_next_checkpoint_id(chain_data.chain_id)?;

            Checkpoints::<T>::insert(chain_data.chain_id, checkpoint_id, checkpoint);

            Self::deposit_event(Event::CheckpointSubmitted(
                handler,
                chain_data.chain_id,
                checkpoint_id,
                checkpoint,
            ));

            Ok(())
        }

        #[pallet::weight(<T as pallet::Config>::WeightInfo::signed_register_chain_handler())]
        #[pallet::call_index(3)]
        pub fn signed_register_chain_handler(
            origin: OriginFor<T>,
            proof: Proof<T::Signature, T::AccountId>,
            handler: T::AccountId,
            name: BoundedVec<u8, ChainNameLimit>,
        ) -> DispatchResult {
            let sender = ensure_signed(origin)?;
            ensure!(sender == handler, Error::<T>::SenderNotValid);
            let sender_nonce = Self::nonces(&sender);

            let signed_payload = Self::encode_signed_register_chain_handler_params(
                &proof.relayer,
                &handler,
                &name,
                sender_nonce,
            );

            ensure!(
                verify_signature::<T::Signature, T::AccountId>(&proof, &signed_payload).is_ok(),
                Error::<T>::UnauthorizedSignedTransaction
            );

            Self::do_register_chain_handler(&handler, name)?;

            <Nonces<T>>::mutate(&handler, |n| *n += 1);

            Ok(())
        }

        #[pallet::weight(<T as pallet::Config>::WeightInfo::signed_update_chain_handler())]
        #[pallet::call_index(4)]
        pub fn signed_update_chain_handler(
            origin: OriginFor<T>,
            proof: Proof<T::Signature, T::AccountId>,
            old_handler: T::AccountId,
            new_handler: T::AccountId,
        ) -> DispatchResult {
            let sender = ensure_signed(origin)?;
            ensure!(sender == old_handler, Error::<T>::SenderNotValid);
            let sender_nonce = Self::nonces(&sender);

            let signed_payload = Self::encode_signed_update_chain_handler_params(
                &proof,
                &old_handler,
                &new_handler,
                sender_nonce,
            );

            ensure!(
                verify_signature::<T::Signature, T::AccountId>(&proof, &signed_payload.as_slice())
                    .is_ok(),
                Error::<T>::UnauthorizedSignedTransaction
            );

            Self::do_update_chain_handler(&old_handler, &new_handler)?;

            <Nonces<T>>::mutate(&old_handler, |n| *n += 1);

            Ok(())
        }

        #[pallet::weight(<T as pallet::Config>::WeightInfo::signed_submit_checkpoint_with_identity())]
        #[pallet::call_index(5)]
        pub fn signed_submit_checkpoint_with_identity(
            origin: OriginFor<T>,
            proof: Proof<T::Signature, T::AccountId>,
            handler: T::AccountId,
            checkpoint: H256,
        ) -> DispatchResult {
            let sender = ensure_signed(origin)?;
            ensure!(sender == handler, Error::<T>::SenderNotValid);
            let sender_nonce = Self::nonces(&sender);

            let signed_payload = Self::encode_signed_submit_checkpoint_params(
                &proof,
                &handler,
                &checkpoint,
                sender_nonce,
            );

            ensure!(
                verify_signature::<T::Signature, T::AccountId>(&proof, &signed_payload.as_slice())
                    .is_ok(),
                Error::<T>::UnauthorizedSignedTransaction
            );

            Self::do_submit_checkpoint(&handler, checkpoint)?;

            <Nonces<T>>::mutate(&handler, |n| *n += 1);

            Ok(())
        }
    }

    impl<T: Config> Pallet<T> {
        fn get_next_chain_id() -> Result<ChainId, DispatchError> {
            NextChainId::<T>::try_mutate(|id| {
                let current_id = *id;
                *id = id.checked_add(1).ok_or(Error::<T>::NoAvailableChainId)?;
                Ok(current_id)
            })
        }

        fn get_next_checkpoint_id(chain_id: ChainId) -> Result<CheckpointId, DispatchError> {
            NextCheckpointId::<T>::try_mutate(chain_id, |id| {
                let current_id = *id;
                *id = id.checked_add(1).ok_or(Error::<T>::NoAvailableCheckpointId)?;
                Ok(current_id)
            })
        }

        fn encode_signed_register_chain_handler_params(
            relayer: &T::AccountId,
            handler: &T::AccountId,
            name: &BoundedVec<u8, ChainNameLimit>,
            sender_nonce: u64,
        ) -> Vec<u8> {
            (REGISTER_CHAIN_HANDLER, relayer, handler, name, sender_nonce).encode()
        }

        fn encode_signed_update_chain_handler_params(
            proof: &Proof<T::Signature, T::AccountId>,
            old_handler: &T::AccountId,
            new_handler: &T::AccountId,
            sender_nonce: u64,
        ) -> Vec<u8> {
            (UPDATE_CHAIN_HANDLER, proof.relayer.clone(), old_handler, new_handler, sender_nonce)
                .encode()
        }

        fn encode_signed_submit_checkpoint_params(
            proof: &Proof<T::Signature, T::AccountId>,
            handler: &T::AccountId,
            checkpoint: &H256,
            sender_nonce: u64,
        ) -> Vec<u8> {
            (SUBMIT_CHECKPOINT, proof.relayer.clone(), handler, checkpoint, sender_nonce).encode()
        }

        fn do_register_chain_handler(
            handler: &T::AccountId,
            name: BoundedVec<u8, ChainNameLimit>,
        ) -> DispatchResult {
            ensure!(
                !ChainHandlers::<T>::contains_key(handler),
                Error::<T>::HandlerAlreadyRegistered
            );

            ensure!(!name.is_empty(), Error::<T>::EmptyChainName);

            let chain_id = Self::get_next_chain_id()?;

            let chain_data = ChainData { chain_id, name: name.clone() };

            ChainHandlers::<T>::insert(handler, chain_data);

            Self::deposit_event(Event::ChainHandlerRegistered(handler.clone(), chain_id, name));

            Ok(())
        }

        fn do_update_chain_handler(
            old_handler: &T::AccountId,
            new_handler: &T::AccountId,
        ) -> DispatchResult {
            ensure!(
                !ChainHandlers::<T>::contains_key(new_handler),
                Error::<T>::HandlerAlreadyRegistered
            );

            ChainHandlers::<T>::try_mutate(old_handler, |maybe_chain_data| -> DispatchResult {
                let chain_data = maybe_chain_data.take().ok_or(Error::<T>::ChainNotRegistered)?;
                ChainHandlers::<T>::insert(new_handler, chain_data.clone());

                Self::deposit_event(Event::ChainHandlerUpdated(
                    old_handler.clone(),
                    new_handler.clone(),
                    chain_data.chain_id,
                    chain_data.name,
                ));

                Ok(())
            })
        }

        fn do_submit_checkpoint(handler: &T::AccountId, checkpoint: H256) -> DispatchResult {
            let chain_data =
                ChainHandlers::<T>::get(handler).ok_or(Error::<T>::ChainNotRegistered)?;

            let checkpoint_id = Self::get_next_checkpoint_id(chain_data.chain_id)?;

            Checkpoints::<T>::insert(chain_data.chain_id, checkpoint_id, checkpoint);

            Self::deposit_event(Event::CheckpointSubmitted(
                handler.clone(),
                chain_data.chain_id,
                checkpoint_id,
                checkpoint,
            ));

            Ok(())
        }

        fn get_encoded_call_param(
            call: &<T as Config>::RuntimeCall,
        ) -> Option<(&Proof<T::Signature, T::AccountId>, Vec<u8>)> {
            let call = match call.is_sub_type() {
                Some(call) => call,
                None => return None,
            };

            match call {
                Call::signed_register_chain_handler { ref proof, ref handler, ref name } => {
                    let sender_nonce = Self::nonces(handler);
                    let encoded_data = Self::encode_signed_register_chain_handler_params(
                        &proof.relayer.clone(),
                        handler,
                        name,
                        sender_nonce,
                    );

                    Some((proof, encoded_data))
                },
                Call::signed_update_chain_handler {
                    ref proof,
                    ref old_handler,
                    ref new_handler,
                } => {
                    let sender_nonce = Self::nonces(old_handler);
                    let encoded_data = Self::encode_signed_update_chain_handler_params(
                        proof,
                        old_handler,
                        new_handler,
                        sender_nonce,
                    );

                    Some((proof, encoded_data))
                },
                Call::signed_submit_checkpoint_with_identity {
                    ref proof,
                    ref handler,
                    ref checkpoint,
                } => {
                    let sender_nonce = Self::nonces(handler);
                    let encoded_data = Self::encode_signed_submit_checkpoint_params(
                        proof,
                        handler,
                        checkpoint,
                        sender_nonce,
                    );

                    Some((proof, encoded_data))
                },
                _ => None,
            }
        }
    }

    impl<T: Config> CallDecoder for Pallet<T> {
        type AccountId = T::AccountId;
        type Signature = T::Signature;
        type Error = Error<T>;
        type Call = <T as Config>::RuntimeCall;

        fn get_proof(
            call: &Self::Call,
        ) -> Result<Proof<Self::Signature, Self::AccountId>, Self::Error> {
            let call = match call.is_sub_type() {
                Some(call) => call,
                None => return Err(Error::<T>::TransactionNotSupported),
            };

            match call {
                Call::signed_register_chain_handler { proof, .. } => Ok(proof.clone()),
                Call::signed_update_chain_handler { proof, .. } => Ok(proof.clone()),
                Call::signed_submit_checkpoint_with_identity { proof, .. } => Ok(proof.clone()),
                _ => Err(Error::<T>::TransactionNotSupported),
            }
        }
    }

<<<<<<< HEAD
    impl<T: Config> InnerCallValidator for Pallet<T> {
        type Call = <T as Config>::RuntimeCall;

        fn signature_is_valid(call: &Box<Self::Call>) -> bool {
            if let Some((proof, signed_payload)) = Self::get_encoded_call_param(call) {
                return verify_signature::<T::Signature, T::AccountId>(
                    &proof,
                    &signed_payload.as_slice(),
                )
                .is_ok();
            }

            return false;
        }
    }
=======
    // impl<T: Config> InnerCallValidator for Pallet<T> {
    //     type Call = <T as Config>::RuntimeCall;
    
    //     fn signature_is_valid(call: &Box<Self::Call>) -> bool {
    //         if let Some((proof, signed_payload)) = Self::get_encoded_call_param(call) {
    //             return verify_signature::<T::Signature, T::AccountId>(
    //                 &proof,
    //                 &signed_payload.as_slice(),
    //             )
    //             .is_ok()
    //         }
    
    //         return false
    //     }
    // }
>>>>>>> 1947794f
}<|MERGE_RESOLUTION|>--- conflicted
+++ resolved
@@ -500,7 +500,6 @@
         }
     }
 
-<<<<<<< HEAD
     impl<T: Config> InnerCallValidator for Pallet<T> {
         type Call = <T as Config>::RuntimeCall;
 
@@ -516,21 +515,5 @@
             return false;
         }
     }
-=======
-    // impl<T: Config> InnerCallValidator for Pallet<T> {
-    //     type Call = <T as Config>::RuntimeCall;
-    
-    //     fn signature_is_valid(call: &Box<Self::Call>) -> bool {
-    //         if let Some((proof, signed_payload)) = Self::get_encoded_call_param(call) {
-    //             return verify_signature::<T::Signature, T::AccountId>(
-    //                 &proof,
-    //                 &signed_payload.as_slice(),
-    //             )
-    //             .is_ok()
-    //         }
-    
-    //         return false
-    //     }
-    // }
->>>>>>> 1947794f
+
 }