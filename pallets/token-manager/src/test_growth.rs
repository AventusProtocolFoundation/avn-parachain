--- conflicted
+++ resolved
@@ -262,19 +262,12 @@
 
             // Check expected event has been emitted
             assert!(System::events().iter().any(|a| a.event ==
-<<<<<<< HEAD
-                RuntimeEvent::TokenManager(crate::Event::<TestRuntime>::AvtTransferredFromTreasury {
-                    recipient,
-                    amount: transfer_amount,
-                })));
-=======
                 RuntimeEvent::TokenManager(
                     crate::Event::<TestRuntime>::AvtTransferredFromTreasury {
                         recipient,
                         amount: transfer_amount,
                     }
                 )));
->>>>>>> b2c4e47a
         });
     }
 }
