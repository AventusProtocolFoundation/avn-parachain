// This file is part of Aventus.
// Copyright (C) 2022 Aventus Network Services (UK) Ltd.

// This program is free software: you can redistribute it and/or modify
// it under the terms of the GNU General Public License as published by
// the Free Software Foundation, either version 3 of the License, or
// (at your option) any later version.

// This program is distributed in the hope that it will be useful,
// but WITHOUT ANY WARRANTY; without even the implied warranty of
// MERCHANTABILITY or FITNESS FOR A PARTICULAR PURPOSE. See the
// GNU General Public License for more details.

// You should have received a copy of the GNU General Public License
// along with this program. If not, see <https://www.gnu.org/licenses/>.

//! # Token manager pallet

#![cfg_attr(not(feature = "std"), no_std)]

use codec::{Decode, Encode};
use core::convert::{TryFrom, TryInto};
use frame_support::{
    dispatch::{DispatchResult, DispatchResultWithPostInfo, GetDispatchInfo},
    ensure, log,
    traits::{
        Currency, ExistenceRequirement, Get, Imbalance, IsSubType, WithdrawReasons,
        schedule::{
			v3::{Anon as ScheduleAnon, Named as ScheduleNamed},
			DispatchTime, HARD_DEADLINE
		},
        QueryPreimage, StorePreimage
    },
    PalletId, Parameter,
};
use frame_system::ensure_signed;
pub use pallet::*;
use pallet_avn::{
    self as avn, CollatorPayoutDustHandler, OnGrowthLiftedHandler, ProcessedEventsChecker,
};
use sp_avn_common::{
    event_types::{AvtGrowthLiftedData, EthEvent, EventData, LiftedData, ProcessedEventHandler},
    verify_signature, CallDecoder, InnerCallValidator, Proof,
};
use sp_core::{H160, H256};
use sp_runtime::{
    scale_info::TypeInfo,
    traits::{
        AccountIdConversion, AtLeast32Bit, CheckedAdd, Dispatchable, Hash, IdentifyAccount, Member,
        Saturating, Verify, Zero,
    },
    Perbill,
};
use sp_std::prelude::*;

type BalanceOf<T> =
    <<T as Config>::Currency as Currency<<T as frame_system::Config>::AccountId>>::Balance;
type PositiveImbalanceOf<T> = <<T as Config>::Currency as Currency<
    <T as frame_system::Config>::AccountId,
>>::PositiveImbalance;

type CallOf<T> = <T as Config>::RuntimeCall;

mod benchmarking;

pub mod migration;
pub mod default_weights;
pub use default_weights::WeightInfo;

#[cfg(test)]
mod mock;

#[cfg(test)]
mod test_proxying_signed_transfer;

#[cfg(test)]
mod test_proxying_signed_lower;

#[cfg(test)]
mod test_common_cases;

#[cfg(test)]
mod test_avt_tokens;

#[cfg(test)]
mod test_non_avt_tokens;

#[cfg(test)]
mod test_growth;

pub const SIGNED_TRANSFER_CONTEXT: &'static [u8] = b"authorization for transfer operation";
pub const SIGNED_LOWER_CONTEXT: &'static [u8] = b"authorization for lower operation";

pub use pallet::*;

#[frame_support::pallet]
pub mod pallet {
    use super::*;
    use frame_support::{pallet_prelude::*, Blake2_128Concat};
    use frame_system::{ensure_root, pallet_prelude::*};

    // Public interface of this pallet
    #[pallet::config]
    pub trait Config: frame_system::Config + avn::Config {
        /// The overarching event type.
        type RuntimeEvent: From<Event<Self>>
            + Into<<Self as frame_system::Config>::RuntimeEvent>
            + IsType<<Self as frame_system::Config>::RuntimeEvent>;

        /// The overarching call type.
        type RuntimeCall: Parameter
            + Dispatchable<RuntimeOrigin = <Self as frame_system::Config>::RuntimeOrigin>
            + IsSubType<Call<Self>>
            + From<Call<Self>>
            + GetDispatchInfo
            + From<frame_system::Call<Self>>;

        /// Currency type for lifting
        type Currency: Currency<Self::AccountId>;

        /// The units in which we record balances of tokens others than AVT
        type TokenBalance: Member + Parameter + AtLeast32Bit + Default + Copy + MaxEncodedLen;

        /// The type of token identifier
        /// (a H160 because this is an Ethereum address)
        type TokenId: Parameter + Default + Copy + From<H160> + MaxEncodedLen;

        type ProcessedEventsChecker: ProcessedEventsChecker;

        /// A type that can be used to verify signatures
        type Public: IdentifyAccount<AccountId = Self::AccountId>;

        /// The signature type used by accounts/transactions.
        type Signature: Verify<Signer = Self::Public>
            + Member
            + Decode
            + Encode
            + From<sp_core::sr25519::Signature>
            + TypeInfo;

        /// Id of the account that will hold treasury funds
        type AvnTreasuryPotId: Get<PalletId>;

        /// Percentage of growth to store in the treasury
        #[pallet::constant]
        type TreasuryGrowthPercentage: Get<Perbill>;

        /// Handler to notify the runtime when AVT growth is lifted.
        type OnGrowthLiftedHandler: OnGrowthLiftedHandler<BalanceOf<Self>>;

        type Scheduler: ScheduleAnon<Self::BlockNumber, CallOf<Self>, Self::PalletsOrigin>
	    + ScheduleNamed<Self::BlockNumber, CallOf<Self>, Self::PalletsOrigin>;

        /// The preimage provider.
	type Preimages: QueryPreimage + StorePreimage;

        /// Overarching type of all pallets origins.
	type PalletsOrigin: From<frame_system::RawOrigin<Self::AccountId>>;

        type WeightInfo: WeightInfo;
    }

    #[pallet::pallet]
    #[pallet::generate_store(pub (super) trait Store)]
    #[pallet::storage_version(crate::migration::STORAGE_VERSION)]
    pub struct Pallet<T>(_);

    #[pallet::event]
    /// This attribute generate the function `deposit_event` to deposit one of this pallet event,
    /// it is optional, it is also possible to provide a custom implementation.
    #[pallet::generate_deposit(pub(super) fn deposit_event)]
    pub enum Event<T: Config> {
        AVTLifted {
            recipient: T::AccountId,
            amount: BalanceOf<T>,
            eth_tx_hash: H256,
        },
        TokenLifted {
            token_id: T::TokenId,
            recipient: T::AccountId,
            token_balance: T::TokenBalance,
            eth_tx_hash: H256,
        },
        TokenTransferred {
            token_id: T::TokenId,
            sender: T::AccountId,
            recipient: T::AccountId,
            token_balance: T::TokenBalance,
        },
        CallDispatched {
            relayer: T::AccountId,
            call_hash: T::Hash,
        },
        TokenLowered {
            token_id: T::TokenId,
            sender: T::AccountId,
            recipient: T::AccountId,
            amount: u128,
            t1_recipient: H160,
            lower_nonce: u64,
        },
        AvtLowered {
            sender: T::AccountId,
            recipient: T::AccountId,
            amount: u128,
            t1_recipient: H160,
            lower_nonce: u64,
        },
        AvtTransferredFromTreasury {
            recipient: T::AccountId,
            amount: BalanceOf<T>,
        },
        AVTGrowthLifted {
            treasury_share: BalanceOf<T>,
            collators_share: BalanceOf<T>,
            eth_tx_hash: H256,
        },
        LowerRequested {
            token_id: T::TokenId,
            from: T::AccountId,
            amount: u128,
            t1_recipient: H160,
            sender_nonce: Option<u64>,
<<<<<<< HEAD
            lower_nonce: u64,
=======
>>>>>>> 2c4cfcb9
        },
    }

    #[pallet::error]
    pub enum Error<T> {
        NoTier1EventForLogLifted,
        AmountOverflow,
        DepositFailed,
        LowerFailed,
        AmountIsZero,
        InsufficientSenderBalance,
        TransactionNotSupported,
        SenderNotValid,
        UnauthorizedTransaction,
        UnauthorizedProxyTransaction,
        UnauthorizedSignedTransferTransaction,
        UnauthorizedSignedLowerTransaction,
        ErrorConvertingAccountId,
        ErrorConvertingTokenBalance,
        ErrorConvertingToBalance,
        NoTier1EventForLogAvtGrowthLifted,
        Overflow,
        InvalidLowerCall,
    }

    #[pallet::storage]
    #[pallet::getter(fn balance)]
    /// The number of units of tokens held by any given account.
    pub type Balances<T: Config> =
        StorageMap<_, Blake2_128Concat, (T::TokenId, T::AccountId), T::TokenBalance, ValueQuery>;

    /// An account nonce that represents the number of transfers from this account
    /// It is shared for all tokens held by the account
    #[pallet::storage]
    #[pallet::getter(fn nonce)]
    pub type Nonces<T: Config> = StorageMap<_, Blake2_128Concat, T::AccountId, u64, ValueQuery>;

    /// An account without a known private key, that can send transfers (eg Lowering transfers) but
    /// from which no one can send funds. Tokens sent to this account are effectively destroyed.
    #[pallet::storage]
    #[pallet::getter(fn lower_account_id)]
    pub type LowerAccountId<T: Config> = StorageValue<_, H256, ValueQuery>;

    /// The ethereum address of the AVT contract. Default value is the Rinkeby address
    #[pallet::storage]
    #[pallet::getter(fn avt_token_contract)]
    pub type AVTTokenContract<T: Config> = StorageValue<_, H160, ValueQuery>;

<<<<<<< HEAD
    /// A nonce to uniquely identify each lower request
    #[pallet::storage]
    #[pallet::getter(fn lower_nonce)]
    pub type LowerNonce<T: Config> = StorageValue<_, u64, ValueQuery>;

=======
>>>>>>> 2c4cfcb9
    /// The number of blocks lower transactions are delayed before executing
    #[pallet::storage]
    #[pallet::getter(fn lower_schedule_period)]
    pub type LowerSchedulePeriod<T: Config> = StorageValue<_, T::BlockNumber, ValueQuery>;
<<<<<<< HEAD

=======
>>>>>>> 2c4cfcb9
    #[pallet::genesis_config]
    pub struct GenesisConfig<T: Config> {
        pub _phantom: sp_std::marker::PhantomData<T>,
        pub lower_account_id: H256,
        pub avt_token_contract: H160,
        pub lower_schedule_period: T::BlockNumber,
    }

    #[cfg(feature = "std")]
    impl<T: Config> Default for GenesisConfig<T> {
        fn default() -> Self {
            Self {
                _phantom: Default::default(),
                lower_account_id: H256::zero(),
                avt_token_contract: H160::zero(),
                lower_schedule_period: T::BlockNumber::zero(),
            }
        }
    }

    #[pallet::genesis_build]
    impl<T: Config> GenesisBuild<T> for GenesisConfig<T> {
        fn build(&self) {
            crate::migration::STORAGE_VERSION.put::<Pallet<T>>();
            <LowerAccountId<T>>::put(self.lower_account_id);
            <AVTTokenContract<T>>::put(self.avt_token_contract);
            <LowerSchedulePeriod<T>>::put(self.lower_schedule_period);
        }
    }

    #[pallet::call]
    impl<T: Config> Pallet<T> {
        /// This extrinsic allows relayer to dispatch a `signed_transfer` or `signed_lower` call for
        /// a sender. As a general rule, every function that can be proxied should follow
        /// this convention:
        /// - its first argument (after origin) should be a public verification key and a signature
        #[pallet::call_index(0)]
        #[pallet::weight(<T as pallet::Config>::WeightInfo::proxy_with_non_avt_token().saturating_add(call.get_dispatch_info().weight))]
        pub fn proxy(
            origin: OriginFor<T>,
            call: Box<<T as Config>::RuntimeCall>,
        ) -> DispatchResult {
            let relayer = ensure_signed(origin)?;

            let proof = Self::get_proof(&*call)?;
            ensure!(relayer == proof.relayer, Error::<T>::UnauthorizedProxyTransaction);

            let call_hash: T::Hash = T::Hashing::hash_of(&call);
            call.dispatch(frame_system::RawOrigin::Signed(proof.signer).into())
                .map(|_| ())
                .map_err(|e| e.error)?;
            Self::deposit_event(Event::<T>::CallDispatched { relayer, call_hash });
            Ok(())
        }

        /// Transfer an amount of token with token_id from sender to receiver with a proof
        #[pallet::call_index(1)]
        #[pallet::weight(<T as pallet::Config>::WeightInfo::signed_transfer())]
        pub fn signed_transfer(
            origin: OriginFor<T>,
            proof: Proof<T::Signature, T::AccountId>,
            from: T::AccountId,
            to: T::AccountId,
            token_id: T::TokenId,
            amount: T::TokenBalance,
        ) -> DispatchResult {
            let sender = ensure_signed(origin)?;
            ensure!(sender == from, Error::<T>::SenderNotValid);
            let sender_nonce = Self::nonce(&sender);

            let signed_payload = Self::encode_signed_transfer_params(
                &proof,
                &from,
                &to,
                &token_id,
                &amount,
                sender_nonce,
            );

            ensure!(
                verify_signature::<T::Signature, T::AccountId>(&proof, &signed_payload.as_slice())
                    .is_ok(),
                Error::<T>::UnauthorizedSignedTransferTransaction
            );

            Self::settle_transfer(&token_id, &from, &to, &amount)?;

            Ok(())
        }

        /// Schedule a call to lower an amount of token from tier2 to tier1
        #[pallet::weight(<T as pallet::Config>::WeightInfo::lower_avt_token())]
        #[pallet::call_index(2)]
        pub fn schedule_direct_lower(
            origin: OriginFor<T>,
            from: T::AccountId,
            token_id: T::TokenId,
            amount: u128,
            t1_recipient: H160, // the receiver address on tier1
        ) -> DispatchResultWithPostInfo {
            let sender = ensure_signed(origin)?;
            ensure!(sender == from, Error::<T>::SenderNotValid);
            ensure!(amount != 0, Error::<T>::AmountIsZero);

            let to_account_id = T::AccountId::decode(&mut Self::lower_account_id().as_bytes())
                .map_err(|_| Error::<T>::ErrorConvertingAccountId)?;

            Self::schedule_lower(&from, to_account_id, token_id, amount, t1_recipient, None)?;

            Ok(Some(<T as pallet::Config>::WeightInfo::lower_avt_token()).into())
        }

        /// Schedule a call to lower an amount of token from tier2 to tier1 by a relayer
        #[pallet::weight(<T as pallet::Config>::WeightInfo::signed_lower_avt_token())]
        #[pallet::call_index(3)]
        pub fn schedule_signed_lower(
            origin: OriginFor<T>,
            proof: Proof<T::Signature, T::AccountId>,
            from: T::AccountId,
            token_id: T::TokenId,
            amount: u128,
            t1_recipient: H160, // the receiver address on tier1
        ) -> DispatchResultWithPostInfo {
            let sender = ensure_signed(origin)?;
            ensure!(sender == from, Error::<T>::SenderNotValid);
            ensure!(amount != 0, Error::<T>::AmountIsZero);

            let sender_nonce = Self::nonce(&sender);
            let signed_payload = Self::encode_signed_lower_params(
                &proof,
                &from,
                &token_id,
                &amount,
                &t1_recipient,
                sender_nonce,
            );

            ensure!(
                verify_signature::<T::Signature, T::AccountId>(&proof, &signed_payload.as_slice())
                    .is_ok(),
                Error::<T>::UnauthorizedSignedLowerTransaction
            );

            let to_account_id = T::AccountId::decode(&mut Self::lower_account_id().as_bytes())
                .map_err(|_| Error::<T>::ErrorConvertingAccountId)?;

            Self::schedule_lower(&from, to_account_id, token_id, amount, t1_recipient, Some(sender_nonce))?;

            <Nonces<T>>::mutate(from, |n| *n += 1);

            Ok(Some(<T as pallet::Config>::WeightInfo::signed_lower_avt_token()).into())
        }

        /// Transfer AVT from the treasury account. The origin must be root.
        // TODO: benchmark me
        #[pallet::call_index(4)]
        #[pallet::weight(<T as pallet::Config>::WeightInfo::transfer_from_treasury())]
        pub fn transfer_from_treasury(
            origin: OriginFor<T>,
            recipient: T::AccountId,
            amount: BalanceOf<T>,
        ) -> DispatchResult {
            ensure_root(origin)?;
            ensure!(amount != BalanceOf::<T>::zero(), Error::<T>::AmountIsZero);

            <T as pallet::Config>::Currency::transfer(
                &Self::compute_treasury_account_id(),
                &recipient,
                amount,
                ExistenceRequirement::KeepAlive,
            )?;

            Self::deposit_event(Event::<T>::AvtTransferredFromTreasury { recipient, amount });

            Ok(())
        }

        /// Lower an amount of token from tier2 to tier1
        #[pallet::weight(<T as pallet::Config>::WeightInfo::lower_avt_token().max(<T as pallet::Config>::WeightInfo::lower_non_avt_token()))]
        #[pallet::call_index(5)]
        pub fn execute_lower(
            origin: OriginFor<T>,
            from: T::AccountId,
            to_account_id: T::AccountId,
            token_id: T::TokenId,
            amount: u128,
            t1_recipient: H160,
<<<<<<< HEAD
            lower_nonce: u64,
        ) -> DispatchResultWithPostInfo {
            let _ = ensure_root(origin)?;

            Self::settle_lower(token_id, &from, &to_account_id, amount, t1_recipient, lower_nonce)?;
=======
        ) -> DispatchResultWithPostInfo {
            let _ = ensure_root(origin)?;

            Self::settle_lower(token_id, &from, &to_account_id, amount, t1_recipient)?;
>>>>>>> 2c4cfcb9

            let final_weight = if token_id == Self::avt_token_contract().into() {
                <T as pallet::Config>::WeightInfo::lower_avt_token()
            } else {
                <T as pallet::Config>::WeightInfo::lower_non_avt_token()
            };

            Ok(Some(final_weight).into())
        }
    }
}

impl<T: Config> Pallet<T> {
    fn settle_transfer(
        token_id: &T::TokenId,
        from: &T::AccountId,
        to: &T::AccountId,
        amount: &T::TokenBalance,
    ) -> DispatchResult {
        if *token_id == Self::avt_token_contract().into() {
            // First convert TokenBalance to u128
            let amount_u128 = TryInto::<u128>::try_into(*amount)
                .map_err(|_| Error::<T>::ErrorConvertingTokenBalance)?;
            // Then convert to Balance
            let transfer_amount = <BalanceOf<T> as TryFrom<u128>>::try_from(amount_u128)
                .or_else(|_error| Err(Error::<T>::ErrorConvertingToBalance))?;

            <T as pallet::Config>::Currency::transfer(
                from,
                to,
                transfer_amount,
                ExistenceRequirement::KeepAlive,
            )?;
        } else {
            let sender_balance = Self::balance((token_id, from));
            ensure!(sender_balance >= *amount, Error::<T>::InsufficientSenderBalance);

            if from != to {
                // If we are transfering to ourselves, we need to be careful when reading the
                // balance because `Self::balance((token_id, from))` ==
                // `Self::balance((token_id, to))` hence the if statement.
                let receiver_balance = Self::balance((token_id, to));
                ensure!(receiver_balance.checked_add(amount).is_some(), Error::<T>::AmountOverflow);
            }

            <Balances<T>>::mutate((token_id, from), |balance| *balance -= *amount);

            <Balances<T>>::mutate((token_id, to), |balance| *balance += *amount);

            Self::deposit_event(Event::<T>::TokenTransferred {
                token_id: token_id.clone(),
                sender: from.clone(),
                recipient: to.clone(),
                token_balance: amount.clone(),
            });
        }

        <Nonces<T>>::mutate(from, |n| *n += 1);

        Ok(())
    }

    fn lift(event: &EthEvent) -> DispatchResult {
        return match &event.event_data {
            EventData::LogLifted(d) => return Self::process_lift(event, d),
            EventData::LogAvtGrowthLifted(d) => return Self::process_avt_growth_lift(event, d),

            // Event handled or it is not for us, in which case ignore it.
            _ => Ok(()),
        }
    }

    fn settle_lower(
        token_id: T::TokenId,
        from: &T::AccountId,
        to: &T::AccountId,
        amount: u128,
        t1_recipient: H160,
        lower_nonce: u64,
    ) -> DispatchResult {
        if token_id == Self::avt_token_contract().into() {
            let lower_amount = <BalanceOf<T> as TryFrom<u128>>::try_from(amount)
                .or_else(|_error| Err(Error::<T>::AmountOverflow))?;
            // Note: Keep account alive when balance is lower than existence requirement,
            // so the SystemNonce will not be reset just in case if any logic relies on the
            // SystemNonce. However all zero AVT account balances will be kept in our
            // runtime storage.
            let imbalance = <T as pallet::Config>::Currency::withdraw(
                &from,
                lower_amount,
                WithdrawReasons::TRANSFER,
                ExistenceRequirement::KeepAlive,
            )?;

            if imbalance.peek() == BalanceOf::<T>::zero() {
                Err(Error::<T>::LowerFailed)?
            }

            // Decreases the total issued AVT when this negative imbalance is dropped
            // so that total issued AVT becomes equal to total supply once again.
            drop(imbalance);

            Self::deposit_event(Event::<T>::AvtLowered {
                sender: from.clone(),
                recipient: to.clone(),
                amount,
                t1_recipient,
                lower_nonce,
            });
        } else {
            let lower_amount = <T::TokenBalance as TryFrom<u128>>::try_from(amount)
                .or_else(|_error| Err(Error::<T>::AmountOverflow))?;
            let sender_balance = Self::balance((token_id, from));
            ensure!(sender_balance >= lower_amount, Error::<T>::InsufficientSenderBalance);

            <Balances<T>>::mutate((token_id, from), |balance| *balance -= lower_amount);

            Self::deposit_event(Event::<T>::TokenLowered {
                token_id,
                sender: from.clone(),
                recipient: to.clone(),
                amount,
                t1_recipient,
                lower_nonce,
            });
        }

        Ok(())
    }

    fn update_token_balance(
        transaction_hash: H256,
        token_id: T::TokenId,
        recipient_account_id: T::AccountId,
        raw_amount: u128,
    ) -> DispatchResult {
        let amount = <T::TokenBalance as TryFrom<u128>>::try_from(raw_amount)
            .or_else(|_error| Err(Error::<T>::AmountOverflow))?;

        if <Balances<T>>::contains_key((token_id, &recipient_account_id)) {
            Self::increment_token_balance(token_id, &recipient_account_id, &amount)?;
        } else {
            <Balances<T>>::insert((token_id, &recipient_account_id), amount);
        }

        Self::deposit_event(Event::<T>::TokenLifted {
            token_id,
            recipient: recipient_account_id,
            token_balance: amount,
            eth_tx_hash: transaction_hash,
        });

        Ok(())
    }

    fn update_avt_balance(
        recipient_account_id: &T::AccountId,
        raw_amount: u128,
    ) -> Result<BalanceOf<T>, Error<T>> {
        let amount = <BalanceOf<T> as TryFrom<u128>>::try_from(raw_amount)
            .or_else(|_error| Err(Error::<T>::AmountOverflow))?;

        // Drop the imbalance caused by depositing amount into the recipient account without a
        // corresponding deduction.  If the recipient account does not exist,
        // deposit_creating function will create a new one.
        let imbalance: PositiveImbalanceOf<T> =
            <T as pallet::Config>::Currency::deposit_creating(recipient_account_id, amount);

        if imbalance.peek() == BalanceOf::<T>::zero() {
            Err(Error::<T>::DepositFailed)?
        }

        // Increases the total issued AVT when this positive imbalance is dropped
        // so that total issued AVT becomes equal to total supply once again.
        drop(imbalance);

        Ok(amount)
    }

    fn increment_token_balance(
        token_id: T::TokenId,
        recipient_account_id: &T::AccountId,
        amount: &T::TokenBalance,
    ) -> DispatchResult {
        let current_balance = Self::balance((token_id, recipient_account_id));
        let new_balance = current_balance.checked_add(amount).ok_or(Error::<T>::AmountOverflow)?;

        <Balances<T>>::mutate((token_id, recipient_account_id), |balance| *balance = new_balance);

        Ok(())
    }

    fn encode_signed_transfer_params(
        proof: &Proof<T::Signature, T::AccountId>,
        from: &T::AccountId,
        to: &T::AccountId,
        token_id: &T::TokenId,
        amount: &T::TokenBalance,
        sender_nonce: u64,
    ) -> Vec<u8> {
        return (
            SIGNED_TRANSFER_CONTEXT,
            proof.relayer.clone(),
            from,
            to,
            token_id,
            amount,
            sender_nonce,
        )
            .encode()
    }

    fn encode_signed_lower_params(
        proof: &Proof<T::Signature, T::AccountId>,
        from: &T::AccountId,
        token_id: &T::TokenId,
        amount: &u128,
        t1_recipient: &H160,
        sender_nonce: u64,
    ) -> Vec<u8> {
        return (
            SIGNED_LOWER_CONTEXT,
            proof.relayer.clone(),
            from,
            token_id,
            amount,
            t1_recipient,
            sender_nonce,
        )
            .encode()
    }

    fn get_encoded_call_param(
        call: &<T as Config>::RuntimeCall,
    ) -> Option<(&Proof<T::Signature, T::AccountId>, Vec<u8>)> {
        let call = match call.is_sub_type() {
            Some(call) => call,
            None => return None,
        };

        match call {
            Call::signed_transfer { proof, from, to, token_id, amount } => {
                let sender_nonce = Self::nonce(&proof.signer);
                let encoded_data = Self::encode_signed_transfer_params(
                    proof,
                    from,
                    to,
                    token_id,
                    amount,
                    sender_nonce,
                );

                return Some((proof, encoded_data))
            },
            Call::schedule_signed_lower { proof, from, token_id, amount, t1_recipient } => {
                let sender_nonce = Self::nonce(&proof.signer);
                let encoded_data = Self::encode_signed_lower_params(
                    proof,
                    from,
                    token_id,
                    amount,
                    t1_recipient,
                    sender_nonce,
                );

                return Some((proof, encoded_data))
            },
            _ => return None,
        }
    }

    fn process_lift(event: &EthEvent, data: &LiftedData) -> DispatchResult {
        let event_id = &event.event_id;
        let recipient_account_id = T::AccountId::decode(&mut data.receiver_address.as_bytes())
            .expect("32 bytes will always decode into an AccountId");

        let event_validity = T::ProcessedEventsChecker::check_event(event_id);
        ensure!(event_validity, Error::<T>::NoTier1EventForLogLifted);

        if data.amount == 0 {
            Err(Error::<T>::AmountIsZero)?
        }

        if data.token_contract == Self::avt_token_contract() {
            let updated_amount = Self::update_avt_balance(&recipient_account_id, data.amount)?;

            Self::deposit_event(Event::<T>::AVTLifted {
                recipient: recipient_account_id.clone(),
                amount: updated_amount,
                eth_tx_hash: event_id.transaction_hash,
            });
        } else {
            Self::update_token_balance(
                event_id.transaction_hash,
                data.token_contract.into(),
                recipient_account_id,
                data.amount,
            )?;
        }

        return Ok(())
    }

    fn process_avt_growth_lift(event: &EthEvent, data: &AvtGrowthLiftedData) -> DispatchResult {
        let event_id = &event.event_id;
        let event_validity = T::ProcessedEventsChecker::check_event(event_id);
        ensure!(event_validity, Error::<T>::NoTier1EventForLogAvtGrowthLifted);

        if data.amount == 0 {
            Err(Error::<T>::AmountIsZero)?
        }

        let treasury_share = T::TreasuryGrowthPercentage::get() * data.amount;

        // Send a portion of the funds to the treasury
        let treasury_amount =
            Self::update_avt_balance(&Self::compute_treasury_account_id(), treasury_share)?;

        // Now let the runtime know we have a lift so we can payout collators
        let remaining_amount =
            <BalanceOf<T> as TryFrom<u128>>::try_from(data.amount - treasury_share)
                .or_else(|_error| Err(Error::<T>::AmountOverflow))?;

        Self::deposit_event(Event::<T>::AVTGrowthLifted {
            treasury_share: treasury_amount,
            collators_share: remaining_amount,
            eth_tx_hash: event_id.transaction_hash,
        });

        T::OnGrowthLiftedHandler::on_growth_lifted(remaining_amount.into(), data.period)?;

        Ok(())
    }

    /// The account ID of the AvN treasury.
    /// This actually does computation. If you need to keep using it, then make sure you cache
    /// the value and only call this once.
    pub fn compute_treasury_account_id() -> T::AccountId {
        T::AvnTreasuryPotId::get().into_account_truncating()
    }

    /// The total amount of funds stored in this pallet
    pub fn treasury_balance() -> BalanceOf<T> {
        // Must never be less than 0 but better be safe.
        <T as pallet::Config>::Currency::free_balance(&Self::compute_treasury_account_id())
            .saturating_sub(<T as pallet::Config>::Currency::minimum_balance())
    }

    fn schedule_lower(
        from: &T::AccountId,
        to_account_id: T::AccountId,
        token_id: T::TokenId,
        amount: u128,
        t1_recipient: H160,
        sender_nonce: Option<u64>) -> DispatchResult {
<<<<<<< HEAD
            let lower_nonce = Self::lower_nonce();
            let schedule_name = ("Lower", from, &token_id, &amount, &t1_recipient, sender_nonce.unwrap_or(0u64), &lower_nonce).using_encoded(sp_io::hashing::blake2_256);
=======
            let schedule_name = ("Lower", from, &token_id, &amount, &t1_recipient, sender_nonce.unwrap_or(0u64)).using_encoded(sp_io::hashing::blake2_256);
>>>>>>> 2c4cfcb9
            let call = Box::new(
                Call::execute_lower {
                    from: from.clone(),
                    to_account_id,
                    token_id,
                    amount,
                    t1_recipient,
<<<<<<< HEAD
                    lower_nonce
=======
>>>>>>> 2c4cfcb9
                }
            );

            T::Scheduler::schedule_named(
                schedule_name,
                DispatchTime::After(Self::lower_schedule_period()),
                None,
                HARD_DEADLINE,
                frame_system::RawOrigin::Root.into(),
                T::Preimages::bound(CallOf::<T>::from(*call)).map_err(|_| Error::<T>::InvalidLowerCall)?,
            )?;

<<<<<<< HEAD
            <LowerNonce<T>>::mutate(|nonce| *nonce += 1);

=======
>>>>>>> 2c4cfcb9
            Self::deposit_event(Event::<T>::LowerRequested {
                token_id,
                from: from.clone(),
                amount,
                t1_recipient,
                sender_nonce,
<<<<<<< HEAD
                lower_nonce,
=======
>>>>>>> 2c4cfcb9
            });

            Ok(())
    }
}

impl<T: Config> ProcessedEventHandler for Pallet<T> {
    fn on_event_processed(event: &EthEvent) -> DispatchResult {
        return Self::lift(event)
    }
}

impl<T: Config> CallDecoder for Pallet<T> {
    type AccountId = T::AccountId;
    type Signature = <T as Config>::Signature;
    type Error = Error<T>;
    type Call = <T as Config>::RuntimeCall;

    fn get_proof(
        call: &Self::Call,
    ) -> Result<Proof<Self::Signature, Self::AccountId>, Self::Error> {
        let call = match call.is_sub_type() {
            Some(call) => call,
            None => return Err(Error::TransactionNotSupported),
        };

        match call {
            Call::signed_transfer { proof, .. } => return Ok(proof.clone()),
            Call::schedule_signed_lower { proof, .. } => return Ok(proof.clone()),
            _ => return Err(Error::TransactionNotSupported),
        }
    }
}

impl<T: Config> InnerCallValidator for Pallet<T> {
    type Call = <T as Config>::RuntimeCall;

    fn signature_is_valid(call: &Box<Self::Call>) -> bool {
        if let Some((proof, signed_payload)) = Self::get_encoded_call_param(call) {
            return verify_signature::<T::Signature, T::AccountId>(
                &proof,
                &signed_payload.as_slice(),
            )
            .is_ok()
        }

        return false
    }
}

// Deal with any positive imbalance by sending it to the treasury
impl<T: Config> CollatorPayoutDustHandler<BalanceOf<T>> for Pallet<T> {
    fn handle_dust(imbalance: BalanceOf<T>) {
        if let Err(e) =
            T::Currency::deposit_into_existing(&Self::compute_treasury_account_id(), imbalance)
        {
            log::error!("💔💔 Error transferring {:?} AVT to treasury : {:?}", imbalance, e);
        }

        // If the deposit succeeds, when this function goes out of scope, total issuance will
        // increase by "imbalance"
    }
}<|MERGE_RESOLUTION|>--- conflicted
+++ resolved
@@ -221,10 +221,7 @@
             amount: u128,
             t1_recipient: H160,
             sender_nonce: Option<u64>,
-<<<<<<< HEAD
             lower_nonce: u64,
-=======
->>>>>>> 2c4cfcb9
         },
     }
 
@@ -273,22 +270,16 @@
     #[pallet::getter(fn avt_token_contract)]
     pub type AVTTokenContract<T: Config> = StorageValue<_, H160, ValueQuery>;
 
-<<<<<<< HEAD
     /// A nonce to uniquely identify each lower request
     #[pallet::storage]
     #[pallet::getter(fn lower_nonce)]
     pub type LowerNonce<T: Config> = StorageValue<_, u64, ValueQuery>;
 
-=======
->>>>>>> 2c4cfcb9
     /// The number of blocks lower transactions are delayed before executing
     #[pallet::storage]
     #[pallet::getter(fn lower_schedule_period)]
     pub type LowerSchedulePeriod<T: Config> = StorageValue<_, T::BlockNumber, ValueQuery>;
-<<<<<<< HEAD
-
-=======
->>>>>>> 2c4cfcb9
+
     #[pallet::genesis_config]
     pub struct GenesisConfig<T: Config> {
         pub _phantom: sp_std::marker::PhantomData<T>,
@@ -476,18 +467,11 @@
             token_id: T::TokenId,
             amount: u128,
             t1_recipient: H160,
-<<<<<<< HEAD
             lower_nonce: u64,
         ) -> DispatchResultWithPostInfo {
             let _ = ensure_root(origin)?;
 
             Self::settle_lower(token_id, &from, &to_account_id, amount, t1_recipient, lower_nonce)?;
-=======
-        ) -> DispatchResultWithPostInfo {
-            let _ = ensure_root(origin)?;
-
-            Self::settle_lower(token_id, &from, &to_account_id, amount, t1_recipient)?;
->>>>>>> 2c4cfcb9
 
             let final_weight = if token_id == Self::avt_token_contract().into() {
                 <T as pallet::Config>::WeightInfo::lower_avt_token()
@@ -843,12 +827,8 @@
         amount: u128,
         t1_recipient: H160,
         sender_nonce: Option<u64>) -> DispatchResult {
-<<<<<<< HEAD
             let lower_nonce = Self::lower_nonce();
             let schedule_name = ("Lower", from, &token_id, &amount, &t1_recipient, sender_nonce.unwrap_or(0u64), &lower_nonce).using_encoded(sp_io::hashing::blake2_256);
-=======
-            let schedule_name = ("Lower", from, &token_id, &amount, &t1_recipient, sender_nonce.unwrap_or(0u64)).using_encoded(sp_io::hashing::blake2_256);
->>>>>>> 2c4cfcb9
             let call = Box::new(
                 Call::execute_lower {
                     from: from.clone(),
@@ -856,10 +836,7 @@
                     token_id,
                     amount,
                     t1_recipient,
-<<<<<<< HEAD
                     lower_nonce
-=======
->>>>>>> 2c4cfcb9
                 }
             );
 
@@ -872,21 +849,15 @@
                 T::Preimages::bound(CallOf::<T>::from(*call)).map_err(|_| Error::<T>::InvalidLowerCall)?,
             )?;
 
-<<<<<<< HEAD
             <LowerNonce<T>>::mutate(|nonce| *nonce += 1);
 
-=======
->>>>>>> 2c4cfcb9
             Self::deposit_event(Event::<T>::LowerRequested {
                 token_id,
                 from: from.clone(),
                 amount,
                 t1_recipient,
                 sender_nonce,
-<<<<<<< HEAD
                 lower_nonce,
-=======
->>>>>>> 2c4cfcb9
             });
 
             Ok(())
