--- conflicted
+++ resolved
@@ -268,17 +268,6 @@
         /// - its first argument (after origin) should be a public verification key and a signature
         #[pallet::call_index(0)]
         #[pallet::weight(<T as pallet::Config>::WeightInfo::proxy_with_non_avt_token().saturating_add(call.get_dispatch_info().weight))]
-<<<<<<< HEAD
-
-        // #[pallet::weight(<T as
-        // pallet::Config>::WeightInfo::proxy_with_non_avt_token().
-        // saturating_add(frame_support::dispatch::GetDispatchInfo::get_dispatch_info(&*call).
-        // weight))] #[pallet::weight(<T as
-        // pallet::Config>::WeightInfo::proxy_with_non_avt_token().
-        // saturating_add(frame_support::dispatch::GetDispatchInfo::get_dispatch_info(*call).
-        // weight))] #[pallet::weight(0)]
-=======
->>>>>>> 52440bd6
         pub fn proxy(
             origin: OriginFor<T>,
             call: Box<<T as Config>::RuntimeCall>,
