--- conflicted
+++ resolved
@@ -170,14 +170,10 @@
         type WeightInfo: WeightInfo;
         /// Minimum Burn Refresh range
         #[pallet::constant]
-<<<<<<< HEAD
-        type MinBurnRefreshRange: Get<u32>;
         /// Minimum allowed treasury burn threshold
         #[pallet::constant]
         type TreasuryBurnThreshold: Get<Perbill>;
-=======
         type MinBurnPeriod: Get<u32>;
->>>>>>> 3da584ee
         /// Flag to enable burn mechanism
         #[pallet::constant]
         type BurnEnabled: Get<bool>;
