--- conflicted
+++ resolved
@@ -269,12 +269,6 @@
         #[pallet::call_index(0)]
         #[pallet::weight(<T as pallet::Config>::WeightInfo::proxy_with_non_avt_token().saturating_add(call.get_dispatch_info().weight))]
 
-<<<<<<< HEAD
-        // #[pallet::weight(<T as pallet::Config>::WeightInfo::proxy_with_non_avt_token().saturating_add(frame_support::dispatch::GetDispatchInfo::get_dispatch_info(&*call).weight))]
-        // #[pallet::weight(<T as pallet::Config>::WeightInfo::proxy_with_non_avt_token().saturating_add(frame_support::dispatch::GetDispatchInfo::get_dispatch_info(*call).weight))]
-        // #[pallet::weight(0)]
-        pub fn proxy(origin: OriginFor<T>, call: Box<<T as Config>::RuntimeCall>) -> DispatchResult {
-=======
         // #[pallet::weight(<T as
         // pallet::Config>::WeightInfo::proxy_with_non_avt_token().
         // saturating_add(frame_support::dispatch::GetDispatchInfo::get_dispatch_info(&*call).
@@ -286,7 +280,6 @@
             origin: OriginFor<T>,
             call: Box<<T as Config>::RuntimeCall>,
         ) -> DispatchResult {
->>>>>>> b2c4e47a
             let relayer = ensure_signed(origin)?;
 
             let proof = Self::get_proof(&*call)?;
