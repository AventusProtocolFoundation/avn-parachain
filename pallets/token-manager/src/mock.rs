--- conflicted
+++ resolved
@@ -281,11 +281,7 @@
     type WeightInfo = ();
 }
 
-<<<<<<< HEAD
-impl BridgeInterfaceNotification for TestRuntime {
-=======
 impl OnBridgePublisherResult for TestRuntime {
->>>>>>> deabdce3
     fn process_result(_tx_id: u32, _caller_id: Vec<u8>, _tx_succeeded: bool) -> sp_runtime::DispatchResult {
         Ok(())
     }
