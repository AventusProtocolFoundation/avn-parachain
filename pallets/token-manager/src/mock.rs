--- conflicted
+++ resolved
@@ -90,12 +90,8 @@
 }
 
 parameter_types! {
-<<<<<<< HEAD
-    pub const MinBurnRefreshRange: u32 = 50;
     pub const TreasuryBurnThreshold: Perbill = Perbill::from_percent(15);
-=======
     pub const MinBurnPeriod: u32 = 50;
->>>>>>> 3da584ee
     pub static BurnEnabledFlag: bool = true;
 }
 
@@ -123,12 +119,8 @@
     type Preimages = Preimage;
     type PalletsOrigin = OriginCaller;
     type BridgeInterface = EthBridge;
-<<<<<<< HEAD
-    type MinBurnRefreshRange = MinBurnRefreshRange;
     type TreasuryBurnThreshold = TreasuryBurnThreshold;
-=======
     type MinBurnPeriod = MinBurnPeriod;
->>>>>>> 3da584ee
     type BurnEnabled = BurnEnabled;
 }
 
