// This file is part of Aventus.
// Copyright (C) 2022 Aventus Network Services (UK) Ltd.

// This program is free software: you can redistribute it and/or modify
// it under the terms of the GNU General Public License as published by
// the Free Software Foundation, either version 3 of the License, or
// (at your option) any later version.

// This program is distributed in the hope that it will be useful,
// but WITHOUT ANY WARRANTY; without even the implied warranty of
// MERCHANTABILITY or FITNESS FOR A PARTICULAR PURPOSE. See the
// GNU General Public License for more details.

// You should have received a copy of the GNU General Public License
// along with this program. If not, see <https://www.gnu.org/licenses/>.

use super::*;
use crate::{self as token_manager, Balances as TokenManagerBalances};
use frame_support::{
    derive_impl,
    dispatch::{DispatchClass, DispatchInfo},
    parameter_types,
    traits::{ConstU8, EqualPrivilegeOnly, Hooks},
    weights::{Weight, WeightToFee as WeightToFeeT},
    PalletId,
};
use frame_system::DefaultConfig;

use frame_system::{self as system, limits, EnsureRoot};
use sp_state_machine::BasicExternalities;

use pallet_avn::BridgeInterfaceNotification;
use pallet_transaction_payment::CurrencyAdapter;
use sp_avn_common::{
    avn_tests_helpers::ethereum_converters::*,
    event_types::{EthEventId, LiftedData, ValidEvents},
};
use sp_core::{sr25519, ConstU64, Pair, H256};
use sp_keystore::{testing::MemoryKeystore, KeystoreExt};
use sp_runtime::{
    testing::{TestXt, UintAuthorityId},
    traits::{ConvertInto, IdentifyAccount, IdentityLookup, Verify},
    BuildStorage, Perbill, SaturatedConversion,
};

use hex_literal::hex;
use pallet_parachain_staking::{self as parachain_staking};
use pallet_session as session;
use std::{cell::RefCell, sync::Arc};

/// The signature type used by accounts/transactions.
pub type Signature = sr25519::Signature;
/// An identifier for an account on this system.
pub type AccountId = <Signature as Verify>::Signer;
pub type Extrinsic = TestXt<RuntimeCall, ()>;

pub const AVT_TOKEN_CONTRACT: H160 = H160(hex!("dB1Cff52f66195f0a5Bd3db91137db98cfc54AE6"));
pub const ONE_TOKEN: u128 = 1_000000_000000_000000u128;
pub const AMOUNT_100_TOKEN: u128 = 100 * ONE_TOKEN;
pub const AMOUNT_123_TOKEN: u128 = 123 * ONE_TOKEN;
pub const EXISTENTIAL_DEPOSIT: u64 = 0;
pub const NON_AVT_TOKEN_ID: H160 = H160(hex!("1414141414141414141414141414141414141414"));
pub const NON_AVT_TOKEN_ID_2: H160 = H160(hex!("2020202020202020202020202020202020202020"));

const TOPIC_RECEIVER_INDEX: usize = 2;

type Block = frame_system::mocking::MockBlock<TestRuntime>;

frame_support::construct_runtime!(
    pub enum TestRuntime
    {
        System: frame_system::{Pallet, Call, Config<T>, Storage, Event<T>},
        Balances: pallet_balances::{Pallet, Call, Storage, Config<T>, Event<T>},
        AVN: pallet_avn::{Pallet, Storage, Event},
        TokenManager: token_manager::{Pallet, Call, Storage, Event<T>, Config<T>},
        TransactionPayment: pallet_transaction_payment::{Pallet, Storage, Event<T>, Config<T>},
        Session: pallet_session::{Pallet, Call, Storage, Event, Config<T>},
        ParachainStaking: parachain_staking::{Pallet, Call, Storage, Config<T>, Event<T>},
        Historical: pallet_session::historical::{Pallet, Storage},
        EthBridge: pallet_eth_bridge::{Pallet, Call, Storage, Event<T>},
        Timestamp: pallet_timestamp::{Pallet, Call, Storage, Inherent},
        Preimage: pallet_preimage,
        Scheduler: pallet_scheduler::{Pallet, Call, Storage, Event<T>},
    }
);

parameter_types! {
    pub const AvnTreasuryPotId: PalletId = PalletId(*b"Treasury");
    pub static TreasuryGrowthPercentage: Perbill = Perbill::from_percent(75);
}

parameter_types! {
    pub const MinBurnRefreshRange: u32 = 50;
<<<<<<< HEAD
    pub const MinTreasuryBurnThreshold: Perbill = Perbill::from_percent(15);
=======
    pub static BurnEnabledFlag: bool = true;
}

pub struct BurnEnabled;
impl Get<bool> for BurnEnabled {
    fn get() -> bool {
        BurnEnabledFlag::get()
    }
>>>>>>> c5e34f97
}

impl token_manager::Config for TestRuntime {
    type RuntimeEvent = RuntimeEvent;
    type RuntimeCall = RuntimeCall;
    type Currency = Balances;
    type ProcessedEventsChecker = Self;
    type TokenId = sp_core::H160;
    type TokenBalance = u128;
    type Public = AccountId;
    type Signature = Signature;
    type AvnTreasuryPotId = AvnTreasuryPotId;
    type TreasuryGrowthPercentage = TreasuryGrowthPercentage;
    type OnGrowthLiftedHandler = ParachainStaking;
    type WeightInfo = ();
    type Scheduler = Scheduler;
    type Preimages = Preimage;
    type PalletsOrigin = OriginCaller;
    type BridgeInterface = EthBridge;
    type MinBurnRefreshRange = MinBurnRefreshRange;
<<<<<<< HEAD
    type MinTreasuryBurnThreshold = MinTreasuryBurnThreshold;
=======
    type BurnEnabled = BurnEnabled;
>>>>>>> c5e34f97
}

parameter_types! {
    pub MaximumSchedulerWeight: Weight = Perbill::from_percent(80) * RuntimeBlockWeights::get().max_block;
}

impl pallet_preimage::Config for TestRuntime {
    type RuntimeEvent = RuntimeEvent;
    type WeightInfo = ();
    type Currency = Balances;
    type ManagerOrigin = EnsureRoot<AccountId>;
    type Consideration = ();
}

impl pallet_scheduler::Config for TestRuntime {
    type RuntimeEvent = RuntimeEvent;
    type RuntimeOrigin = RuntimeOrigin;
    type PalletsOrigin = OriginCaller;
    type RuntimeCall = RuntimeCall;
    type MaximumWeight = MaximumSchedulerWeight;
    type ScheduleOrigin = EnsureRoot<AccountId>;
    type MaxScheduledPerBlock = ConstU32<100>;
    type WeightInfo = ();
    type OriginPrivilegeCmp = EqualPrivilegeOnly;
    type Preimages = Preimage;
}

impl sp_runtime::BoundToRuntimeAppPublic for TestRuntime {
    type Public = <mock::TestRuntime as avn::Config>::AuthorityId;
}

impl<LocalCall> system::offchain::SendTransactionTypes<LocalCall> for TestRuntime
where
    RuntimeCall: From<LocalCall>,
{
    type OverarchingCall = RuntimeCall;
    type Extrinsic = Extrinsic;
}

pub const BASE_FEE: u64 = 12;

const NORMAL_DISPATCH_RATIO: Perbill = Perbill::from_percent(75);
const MAX_BLOCK_WEIGHT: Weight =
    Weight::from_parts(2_000_000_000_000 as u64, 0).set_proof_size(u64::MAX);

parameter_types! {
    pub const BlockHashCount: u64 = 250;
    // Creating custom runtime block weights similar with substrate/frame/system/src/mock.rs
    pub BlockLength: limits::BlockLength = limits::BlockLength::max_with_normal_ratio(1024, NORMAL_DISPATCH_RATIO);
    pub RuntimeBlockWeights: limits::BlockWeights = limits::BlockWeights::builder()
        .base_block(Weight::from_parts(10 as u64, 0))
        .for_class(DispatchClass::all(), |weights| {
            weights.base_extrinsic = Weight::from_parts(BASE_FEE as u64, 0);
        })
        .for_class(DispatchClass::Normal, |weights| {
            weights.max_total = Some(NORMAL_DISPATCH_RATIO * MAX_BLOCK_WEIGHT);
        })
        .for_class(DispatchClass::Operational, |weights| {
            weights.max_total = Some(MAX_BLOCK_WEIGHT);
            weights.reserved = Some(
                MAX_BLOCK_WEIGHT - NORMAL_DISPATCH_RATIO * MAX_BLOCK_WEIGHT
            );
    })
    .avg_block_initialization(Perbill::from_percent(0))
    .build_or_panic();
}

#[derive_impl(frame_system::config_preludes::TestDefaultConfig)]
impl system::Config for TestRuntime {
    type BlockWeights = RuntimeBlockWeights;
    type Nonce = u64;
    type Block = Block;
    type AccountId = AccountId;
    type Lookup = IdentityLookup<Self::AccountId>;
    type AccountData = pallet_balances::AccountData<u128>;
}

#[derive_impl(pallet_avn::config_preludes::TestDefaultConfig as pallet_avn::DefaultConfig)]
impl avn::Config for TestRuntime {
    type AuthorityId = UintAuthorityId;
}

parameter_types! {
    pub const ExistentialDeposit: u64 = EXISTENTIAL_DEPOSIT;
}

#[derive_impl(pallet_balances::config_preludes::TestDefaultConfig as pallet_balances::DefaultConfig)]
impl pallet_balances::Config for TestRuntime {
    type Balance = u128;
    type ExistentialDeposit = ExistentialDeposit;
    type AccountStore = System;
}

parameter_types! {
    pub static WeightToFee: u128 = 1u128;
    pub static TransactionByteFee: u128 = 0u128;
}
impl pallet_transaction_payment::Config for TestRuntime {
    type RuntimeEvent = RuntimeEvent;
    type OnChargeTransaction = CurrencyAdapter<Balances, ()>;
    type LengthToFee = TransactionByteFee;
    type WeightToFee = WeightToFee;
    type FeeMultiplierUpdate = ();
    type OperationalFeeMultiplier = ConstU8<5>;
}

impl session::Config for TestRuntime {
    type SessionManager = ParachainStaking;
    type Keys = UintAuthorityId;
    type ShouldEndSession = ParachainStaking;
    type SessionHandler = (AVN,);
    type RuntimeEvent = RuntimeEvent;
    type ValidatorId = AccountId;
    type ValidatorIdOf = ConvertInto;
    type NextSessionRotation = ParachainStaking;
    type WeightInfo = ();
}

parameter_types! {
    pub const MinBlocksPerEra: u32 = 2;
    pub const DefaultBlocksPerEra: u32 = 2;
    pub const MinSelectedCandidates: u32 = 10;
    pub const MaxTopNominationsPerCandidate: u32 = 4;
    pub const MaxBottomNominationsPerCandidate: u32 = 4;
    pub const MaxNominationsPerNominator: u32 = 4;
    pub const MinNominationPerCollator: u128 = 3;
    pub const ErasPerGrowthPeriod: u32 = 2;
    pub const RewardPaymentDelay: u32 = 2;
    pub const RewardPotId: PalletId = PalletId(*b"av/vamgr");
    pub const MaxCandidates: u32 = 100;
    pub const GrowthEnabled: bool = true;
}

impl parachain_staking::Config for TestRuntime {
    type RuntimeCall = RuntimeCall;
    type RuntimeEvent = RuntimeEvent;
    type Currency = Balances;
    type MinBlocksPerEra = MinBlocksPerEra;
    type RewardPaymentDelay = RewardPaymentDelay;
    type MinSelectedCandidates = MinSelectedCandidates;
    type MaxTopNominationsPerCandidate = MaxTopNominationsPerCandidate;
    type MaxBottomNominationsPerCandidate = MaxBottomNominationsPerCandidate;
    type MaxNominationsPerNominator = MaxNominationsPerNominator;
    type MinNominationPerCollator = MinNominationPerCollator;
    type RewardPotId = RewardPotId;
    type ErasPerGrowthPeriod = ErasPerGrowthPeriod;
    type Public = AccountId;
    type Signature = Signature;
    type CollatorSessionRegistration = Session;
    type CollatorPayoutDustHandler = TokenManager;
    type ProcessedEventsChecker = ();
    type WeightInfo = ();
    type MaxCandidates = MaxCandidates;
    type AccountToBytesConvert = AVN;
    type BridgeInterface = EthBridge;
    type GrowthEnabled = GrowthEnabled;
}

impl pallet_session::historical::Config for TestRuntime {
    type FullIdentification = AccountId;
    type FullIdentificationOf = ConvertInto;
}

impl pallet_eth_bridge::Config for TestRuntime {
    type MaxQueuedTxRequests = frame_support::traits::ConstU32<100>;
    type RuntimeEvent = RuntimeEvent;
    type TimeProvider = Timestamp;
    type RuntimeCall = RuntimeCall;
    type MinEthBlockConfirmation = ConstU64<20>;
    type WeightInfo = ();
    type AccountToBytesConvert = AVN;
    type BridgeInterfaceNotification = Self;
    type ReportCorroborationOffence = ();
    type ProcessedEventsChecker = ();
    type ProcessedEventsHandler = ();
}

impl pallet_timestamp::Config for TestRuntime {
    type Moment = u64;
    type OnTimestampSet = ();
    type MinimumPeriod = frame_support::traits::ConstU64<12000>;
    type WeightInfo = ();
}

impl BridgeInterfaceNotification for TestRuntime {
    fn process_result(
        _tx_id: u32,
        _caller_id: Vec<u8>,
        _tx_succeeded: bool,
    ) -> sp_runtime::DispatchResult {
        Ok(())
    }
}

impl WeightToFeeT for WeightToFee {
    type Balance = u128;

    fn weight_to_fee(weight: &Weight) -> Self::Balance {
        Self::Balance::saturated_from(weight.ref_time())
            .saturating_mul(WEIGHT_TO_FEE.with(|v| *v.borrow()))
    }
}

impl WeightToFeeT for TransactionByteFee {
    type Balance = u128;

    fn weight_to_fee(weight: &Weight) -> Self::Balance {
        Self::Balance::saturated_from(weight.ref_time())
            .saturating_mul(TRANSACTION_BYTE_FEE.with(|v| *v.borrow()))
    }
}

/// create a transaction info struct from weight. Handy to avoid building the whole struct.
pub fn info_from_weight(w: Weight) -> DispatchInfo {
    DispatchInfo { weight: w, ..Default::default() }
}

#[derive(Clone)]
pub struct TestAccount {
    pub seed: [u8; 32],
}

impl TestAccount {
    pub fn new(seed: [u8; 32]) -> Self {
        TestAccount { seed }
    }

    pub fn account_id(&self) -> AccountId {
        return AccountId::decode(&mut self.key_pair().public().to_vec().as_slice()).unwrap()
    }

    pub fn key_pair(&self) -> sr25519::Pair {
        return sr25519::Pair::from_seed(&self.seed)
    }
}

thread_local! {
    static PROCESSED_EVENTS: RefCell<Vec<EthEventId>> = RefCell::new(vec![]);
}

pub fn insert_to_mock_processed_events(event_id: &EthEventId) {
    PROCESSED_EVENTS.with(|l| l.borrow_mut().push(event_id.clone()));
}

impl ProcessedEventsChecker for TestRuntime {
    fn processed_event_exists(event_id: &EthEventId) -> bool {
        return PROCESSED_EVENTS.with(|l| l.borrow_mut().iter().any(|event| event == event_id))
    }

    fn add_processed_event(_event_id: &EthEventId, _accepted: bool) -> Result<(), ()> {
        Ok(())
    }
}

impl TokenManager {
    pub fn initialise_non_avt_tokens_to_account(
        account_id: <TestRuntime as system::Config>::AccountId,
        amount: u128,
    ) {
        TokenManagerBalances::<TestRuntime>::insert((NON_AVT_TOKEN_ID, account_id), amount);
    }
}

pub fn genesis_collators() -> Vec<AccountId> {
    return vec![TestAccount::new([1u8; 32]).account_id(), TestAccount::new([2u8; 32]).account_id()]
}

pub struct ExtBuilder {
    storage: sp_runtime::Storage,
}

impl ExtBuilder {
    pub fn build_default() -> Self {
        let storage = system::GenesisConfig::<TestRuntime>::default().build_storage().unwrap();
        Self { storage }
    }

    pub fn with_genesis_config(mut self) -> Self {
        let _ = token_manager::GenesisConfig::<TestRuntime> {
            _phantom: Default::default(),
            lower_account_id: H256::random(),
            avt_token_contract: AVT_TOKEN_CONTRACT,
            lower_schedule_period: 10,
            balances: vec![],
            treasury_burn_threshold: Perbill::from_percent(15),
        }
        .assimilate_storage(&mut self.storage);

        self
    }

    pub fn with_validators(mut self) -> Self {
        let genesis_accounts_ids = genesis_collators();
        BasicExternalities::execute_with_storage(&mut self.storage, || {
            for ref k in genesis_accounts_ids.clone() {
                frame_system::Pallet::<TestRuntime>::inc_providers(k);
            }
        });

        self = self.with_balances();

        let _ = session::GenesisConfig::<TestRuntime> {
            keys: genesis_accounts_ids
                .clone()
                .into_iter()
                .enumerate()
                .map(|(i, v)| (v, v, UintAuthorityId((i as u32).into())))
                .collect(),
        }
        .assimilate_storage(&mut self.storage);

        let _ = parachain_staking::GenesisConfig::<TestRuntime> {
            candidates: genesis_accounts_ids.into_iter().map(|c| (c, 1000)).collect(),
            nominations: vec![],
            delay: 2,
            min_collator_stake: 10,
            min_total_nominator_stake: 5,
        }
        .assimilate_storage(&mut self.storage);

        self
    }

    pub fn with_balances(mut self) -> Self {
        let mut balances = vec![
            (account_id_with_100_avt(), AMOUNT_100_TOKEN),
            (account_id2_with_100_avt(), AMOUNT_100_TOKEN),
            (account_id3_with_100_avt(), AMOUNT_100_TOKEN),
        ];
        balances.append(&mut genesis_collators().into_iter().map(|c| (c, 1000)).collect());

        let _ = pallet_balances::GenesisConfig::<TestRuntime> { balances }
            .assimilate_storage(&mut self.storage);
        self
    }

    pub fn as_externality(self) -> sp_io::TestExternalities {
        let keystore = MemoryKeystore::new();

        let mut ext = sp_io::TestExternalities::from(self.storage);
        ext.register_extension(KeystoreExt(Arc::new(keystore)));
        // Events do not get emitted on block 0, so we increment the block here
        ext.execute_with(|| System::set_block_number(1));
        ext
    }
}

pub fn key_pair_for_account_with_100_avt() -> sr25519::Pair {
    return sr25519::Pair::from_seed(&[69u8; 32])
}

pub fn receiver_topic_with_100_avt() -> Vec<u8> {
    let pair = key_pair_for_account_with_100_avt();
    return pair.public().to_vec()
}

pub fn account_id_with_100_avt() -> <TestRuntime as system::Config>::AccountId {
    return <TestRuntime as system::Config>::AccountId::decode(
        &mut receiver_topic_with_100_avt().as_slice(),
    )
    .unwrap()
}

pub fn account_id2_with_100_avt() -> <TestRuntime as system::Config>::AccountId {
    let pair = sr25519::Pair::from_seed(&[79u8; 32]);
    return <TestRuntime as system::Config>::AccountId::decode(
        &mut pair.public().to_vec().as_slice(),
    )
    .unwrap()
}

pub fn account_id3_with_100_avt() -> <TestRuntime as system::Config>::AccountId {
    let pair = sr25519::Pair::from_seed(&[89u8; 32]);
    return <TestRuntime as system::Config>::AccountId::decode(
        &mut pair.public().to_vec().as_slice(),
    )
    .unwrap()
}

pub fn account_id_with_seed_item(seed_item: u8) -> <TestRuntime as system::Config>::AccountId {
    let key_pair_for_account_with_max_avt = sr25519::Pair::from_seed(&[seed_item; 32]);
    let account_with_max_avt = key_pair_for_account_with_max_avt.public().to_vec();
    return <TestRuntime as system::Config>::AccountId::decode(&mut account_with_max_avt.as_slice())
        .unwrap()
}

pub fn forward_to_next_block() {
    Scheduler::on_finalize(System::block_number());
    System::set_block_number(System::block_number() + 1);
    Scheduler::on_initialize(System::block_number());
}

pub fn fast_forward_to_block(n: u64) {
    println!("fast_forward_to_block: {}", n);
    while System::block_number() < n {
        forward_to_next_block();
    }
}

pub fn get_expected_execution_block() -> u64 {
    return System::block_number() + LowerSchedulePeriod::<TestRuntime>::get() + 1
}

pub fn event_emitted(event: &RuntimeEvent) -> bool {
    return System::events().iter().any(|a| a.event == *event)
}

pub struct MockData {
    pub avt_token_lift_event: EthEvent,
    pub non_avt_token_lift_event: EthEvent,
    pub empty_data_lift_event: EthEvent,
    pub lower_claimed_event: EthEvent,
    pub receiver_account_id: <TestRuntime as system::Config>::AccountId,
    pub token_balance_123_tokens: <TestRuntime as Config>::TokenBalance,
}

impl MockData {
    pub fn setup(amount_to_lift: u128, use_receiver_with_existing_amount: bool) -> Self {
        let lift_avt_token_event_topics =
            Self::get_lifted_avt_token_topics(use_receiver_with_existing_amount);
        let lift_non_avt_token_event_topics =
            Self::get_lifted_non_avt_token_topics(use_receiver_with_existing_amount);
        let receiver_account_id =
            Self::get_receiver_account_id_from_topics(&lift_avt_token_event_topics);

        if use_receiver_with_existing_amount {
            TokenManager::initialise_non_avt_tokens_to_account(
                receiver_account_id,
                AMOUNT_100_TOKEN,
            );
        }

        MockData {
            avt_token_lift_event: EthEvent {
                event_id: EthEventId {
                    signature: ValidEvents::Lifted.signature(),
                    transaction_hash: H256::random(),
                },
                event_data: Self::get_event_data(amount_to_lift, &lift_avt_token_event_topics),
            },
            non_avt_token_lift_event: EthEvent {
                event_id: EthEventId {
                    signature: ValidEvents::Lifted.signature(),
                    transaction_hash: H256::random(),
                },
                event_data: Self::get_event_data(amount_to_lift, &lift_non_avt_token_event_topics),
            },
            empty_data_lift_event: EthEvent {
                event_id: EthEventId {
                    signature: ValidEvents::Lifted.signature(),
                    transaction_hash: H256::random(),
                },
                event_data: EventData::EmptyEvent,
            },
            lower_claimed_event: EthEvent {
                event_id: EthEventId {
                    signature: ValidEvents::AvtLowerClaimed.signature(),
                    transaction_hash: H256::random(),
                },
                event_data: EventData::LogLowerClaimed(AvtLowerClaimedData { lower_id: 0 }),
            },
            receiver_account_id,
            token_balance_123_tokens: Self::get_token_balance(AMOUNT_123_TOKEN),
        }
    }

    pub fn setup_lower_request_data() -> (
        Vec<u8>,                                    // from_account
        <TestRuntime as system::Config>::AccountId, // from_account_id
        <TestRuntime as system::Config>::AccountId, // to_account_id
        H160,                                       // t1_recipient
    ) {
        let from_account = receiver_topic_with_100_avt();
        let from_account_id = account_id_with_100_avt();
        TokenManager::initialise_non_avt_tokens_to_account(from_account_id, AMOUNT_100_TOKEN);
        let to_account = TokenManager::lower_account_id();
        let to_account_id =
            <TestRuntime as system::Config>::AccountId::decode(&mut to_account.as_bytes()).unwrap();
        let t1_recipient = H160(hex!("7F792259892d2D07323cF5c449c27eaA50B2Cde3"));

        return (from_account, from_account_id, to_account_id, t1_recipient)
    }

    fn get_event_data(amount: u128, topics: &Vec<Vec<u8>>) -> EventData {
        let data = Some(Self::get_lifted_token_data(amount));
        let event_data =
            EventData::LogLifted(LiftedData::parse_bytes(data, topics.clone()).unwrap());

        if let EventData::LogLifted(d) = event_data.clone() {
            assert_eq!(d.amount, amount);
        }

        return event_data
    }

    fn get_lifted_token_data(amount: u128) -> Vec<u8> {
        let mut data = Vec::new();

        let amount_vec = into_32_be_bytes(&amount.to_le_bytes());
        data.extend(&amount_vec);

        return data
    }

    fn get_lifted_avt_token_topics(use_receiver_with_existing_amount: bool) -> Vec<Vec<u8>> {
        let topic_event_signature = Self::get_topic_32_bytes(10);
        let topic_contract = Self::get_contract_topic(true);
        let topic_receiver = Self::get_receiver_topic(use_receiver_with_existing_amount);

        return vec![topic_event_signature, topic_contract, topic_receiver]
    }

    fn get_lifted_non_avt_token_topics(use_receiver_with_existing_amount: bool) -> Vec<Vec<u8>> {
        let topic_event_signature = Self::get_topic_32_bytes(10);
        let topic_contract = Self::get_contract_topic(false);
        let topic_receiver = Self::get_receiver_topic(use_receiver_with_existing_amount);

        return vec![topic_event_signature, topic_contract, topic_receiver]
    }

    fn get_contract_topic(use_avt_token_contract: bool) -> Vec<u8> {
        if use_avt_token_contract {
            let mut topic = vec![0; 12];
            topic.append(&mut AVT_TOKEN_CONTRACT.clone().as_fixed_bytes_mut().to_vec());
            return topic
        }

        return Self::get_topic_20_bytes(20)
    }

    fn get_receiver_topic(use_receiver_with_existing_amount: bool) -> Vec<u8> {
        if use_receiver_with_existing_amount {
            return receiver_topic_with_100_avt()
        }

        return Self::get_topic_32_bytes(40)
    }

    fn get_topic_32_bytes(n: u8) -> Vec<u8> {
        return vec![n; 32]
    }

    fn get_topic_20_bytes(n: u8) -> Vec<u8> {
        let mut topic = vec![0; 12];
        topic.append(&mut vec![n; 20]);

        return topic
    }

    fn get_receiver_account_id_from_topics(
        topics: &Vec<Vec<u8>>,
    ) -> <TestRuntime as system::Config>::AccountId {
        let receiver_topic = topics[TOPIC_RECEIVER_INDEX].clone();
        return <TestRuntime as system::Config>::AccountId::decode(&mut receiver_topic.as_slice())
            .unwrap()
    }

    pub fn get_token_balance(balance_in_u128: u128) -> <TestRuntime as Config>::TokenBalance {
        return <<TestRuntime as Config>::TokenBalance as TryFrom<u128>>::try_from(balance_in_u128)
            .expect("Balance value overflow")
    }

    pub fn set_avt_balance(
        account_id: <TestRuntime as system::Config>::AccountId,
        amount: u128,
    ) -> bool {
        let amount =
            <BalanceOf<TestRuntime> as TryFrom<u128>>::try_from(amount).expect("amount is valid");
        let imbalance: PositiveImbalanceOf<TestRuntime> =
            <mock::TestRuntime as token_manager::Config>::Currency::deposit_creating(
                &account_id,
                amount,
            );
        if imbalance.peek() == BalanceOf::<TestRuntime>::zero() {
            return false
        }
        drop(imbalance);
        return true
    }
}

// ============================= Signature handling ========================
pub fn sign(signer: &sr25519::Pair, message_to_sign: &[u8]) -> Signature {
    return Signature::from(signer.sign(message_to_sign))
}

pub fn get_account_id(signer: &sr25519::Pair) -> AccountId {
    return AccountId::from(signer.public()).into_account()
}

#[allow(dead_code)]
pub fn verify_signature(signature: Signature, signer: AccountId, signed_data: &[u8]) -> bool {
    return signature.verify(signed_data, &signer)
}

pub fn create_valid_signature_for_signed_transfer(
    relayer: &AccountId,
    from: &AccountId,
    to: &AccountId,
    token_id: H160,
    amount: u128,
    nonce: u64,
    keys: &sr25519::Pair,
) -> Signature {
    let context = SIGNED_TRANSFER_CONTEXT;
    let data_to_sign = (context, relayer, from, to, token_id, amount, nonce);

    return sign(&keys, &data_to_sign.encode())
}
// ============================= Mock correctness tests ========================

#[test]
// Important - do not remove this test
fn avn_test_log_parsing_logic() {
    let mut ext = ExtBuilder::build_default().as_externality();

    ext.execute_with(|| {
        let u128_max_value = u128::max_value();
        let topics = MockData::get_lifted_avt_token_topics(false);
        let event_data = MockData::get_event_data(u128_max_value, &topics);

        if let EventData::LogLifted(d) = event_data.clone() {
            assert_eq!(d.amount, u128_max_value);
        } else {
            // We should never get here, but in case we do force test to fail
            assert!(false);
        }
    });
}<|MERGE_RESOLUTION|>--- conflicted
+++ resolved
@@ -91,9 +91,7 @@
 
 parameter_types! {
     pub const MinBurnRefreshRange: u32 = 50;
-<<<<<<< HEAD
     pub const MinTreasuryBurnThreshold: Perbill = Perbill::from_percent(15);
-=======
     pub static BurnEnabledFlag: bool = true;
 }
 
@@ -102,7 +100,6 @@
     fn get() -> bool {
         BurnEnabledFlag::get()
     }
->>>>>>> c5e34f97
 }
 
 impl token_manager::Config for TestRuntime {
@@ -123,11 +120,8 @@
     type PalletsOrigin = OriginCaller;
     type BridgeInterface = EthBridge;
     type MinBurnRefreshRange = MinBurnRefreshRange;
-<<<<<<< HEAD
     type MinTreasuryBurnThreshold = MinTreasuryBurnThreshold;
-=======
     type BurnEnabled = BurnEnabled;
->>>>>>> c5e34f97
 }
 
 parameter_types! {
