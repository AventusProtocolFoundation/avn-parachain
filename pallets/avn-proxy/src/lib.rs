//! # Avn proxy pallet
// Copyright 2022 Aventus Network Services (UK) Ltd.

//! The avnProxy pallet is responsible for proxying transactions to a list of whitelisted pallets.
//! The target pallets are responsible for validating the transaction and should not make any
//! assumption about where the transaction is coming from.

#![cfg_attr(not(feature = "std"), no_std)]

use codec::{Decode, Encode};
use frame_support::{
<<<<<<< HEAD
    dispatch::{DispatchResultWithPostInfo, GetDispatchInfo, PostDispatchInfo},
=======
    dispatch::{DispatchResult, DispatchResultWithPostInfo, GetDispatchInfo, PostDispatchInfo},
>>>>>>> 52440bd6
    ensure,
    pallet_prelude::ValueQuery,
    traits::{Currency, ExistenceRequirement, IsSubType},
};
use frame_system::{self as system, ensure_signed};
use sp_avn_common::{InnerCallValidator, Proof, CLOSE_BYTES_TAG, OPEN_BYTES_TAG};

use core::convert::TryInto;
pub use pallet::*;
use sp_runtime::{
    scale_info::TypeInfo,
    traits::{Dispatchable, Hash, IdentifyAccount, Member, Verify},
};
use sp_std::prelude::*;

pub const PAYMENT_AUTH_CONTEXT: &'static [u8] = b"authorization for proxy payment";

#[frame_support::pallet]
pub mod pallet {
    use super::*;
    use frame_support::{
        pallet_prelude::{DispatchResult, *},
        Blake2_128Concat,
    };
    use frame_system::pallet_prelude::*;

    #[pallet::config]
    pub trait Config: frame_system::Config {
        /// The overarching event type.
        type RuntimeEvent: From<Event<Self>>
            + Into<<Self as system::Config>::RuntimeEvent>
            + IsType<<Self as frame_system::Config>::RuntimeEvent>;

        /// The overarching call type
        type RuntimeCall: Parameter
            + Dispatchable<RuntimeOrigin = Self::RuntimeOrigin, PostInfo = PostDispatchInfo>
            + GetDispatchInfo
            + From<frame_system::Call<Self>>
            + IsSubType<Call<Self>>;

        /// Currency type for processing fee payment
        type Currency: Currency<Self::AccountId>;

        /// A type that can be used to verify signatures
        type Public: IdentifyAccount<AccountId = Self::AccountId>;

        /// The signature type used by accounts/transactions.
        type Signature: Verify<Signer = Self::Public>
            + Member
            + Decode
            + Encode
            + From<sp_core::sr25519::Signature>
            + TypeInfo;

        type ProxyConfig: Parameter
            + Member
            + Ord
            + PartialOrd
            + Default
            + ProvableProxy<<Self as Config>::RuntimeCall, Self::Signature, Self::AccountId>
            + InnerCallValidator<Call = <Self as Config>::RuntimeCall>;

        type WeightInfo: WeightInfo;
    }

    #[pallet::pallet]
    #[pallet::generate_store(pub (super) trait Store)]
    pub struct Pallet<T>(_);

    #[pallet::event]
    #[pallet::generate_deposit(pub(super) fn deposit_event)]
    pub enum Event<T: Config> {
        CallDispatched { relayer: T::AccountId, hash: T::Hash },
        InnerCallFailed { relayer: T::AccountId, hash: T::Hash, dispatch_error: DispatchError },
    }

    #[pallet::error]
    pub enum Error<T> {
        TransactionNotSupported,
        UnauthorizedFee,
        UnauthorizedProxyTransaction,
    }

    #[pallet::storage]
    #[pallet::getter(fn payment_nonces)]
    /// An account nonce that represents the number of payments from this account
    /// It is shared for all proxy transactions performed by that account
    pub type PaymentNonces<T: Config> =
        StorageMap<_, Blake2_128Concat, T::AccountId, u64, ValueQuery>;

    #[pallet::call]
    impl<T: Config> Pallet<T> {
        #[pallet::call_index(0)]
        #[pallet::weight(<T as pallet::Config>::WeightInfo::charge_fee().saturating_add(call.get_dispatch_info().weight).saturating_add(Weight::from_ref_time(50_000)))]
        pub fn proxy(
            origin: OriginFor<T>,
            call: Box<<T as Config>::RuntimeCall>,
            payment_info: Option<Box<PaymentInfo<T::AccountId, BalanceOf<T>, T::Signature>>>,
        ) -> DispatchResultWithPostInfo {
            let relayer = ensure_signed(origin)?;
            let mut final_weight =
                call.get_dispatch_info().weight.saturating_add(Weight::from_ref_time(50_000));

            let proof = <T as Config>::ProxyConfig::get_proof(&call)
                .ok_or(Error::<T>::TransactionNotSupported)?;
            ensure!(relayer == proof.relayer, Error::<T>::UnauthorizedProxyTransaction);

            if let Some(payment_info) = payment_info {
                final_weight = T::WeightInfo::charge_fee()
                    .saturating_add(call.get_dispatch_info().weight)
                    .saturating_add(Weight::from_ref_time(50_000));
                // If the inner call signature does not validate, exit without charging the sender a
                // fee
                Self::validate_inner_call_signature(&call)?;
                Self::charge_fee(&proof, *payment_info)?;
            }

            let call_hash: T::Hash = T::Hashing::hash_of(&call);
            let sender: T::RuntimeOrigin =
                frame_system::RawOrigin::Signed(proof.signer.clone()).into();

            let dispatch_result = call.dispatch(sender).map(|_| ()).map_err(|e| e.error);
            match dispatch_result {
                Ok(_) => {
                    Self::deposit_event(Event::<T>::CallDispatched { relayer, hash: call_hash });
                },
                Err(dispatch_error) => {
                    Self::deposit_event(Event::<T>::InnerCallFailed {
                        relayer,
                        hash: call_hash,
                        dispatch_error,
                    });
                },
            }

            Ok(Some(final_weight).into())
        }
<<<<<<< HEAD
    }

    pub(crate) type BalanceOf<T> =
        <<T as Config>::Currency as Currency<<T as frame_system::Config>::AccountId>>::Balance;

    impl<T: Config> Pallet<T> {
        fn validate_inner_call_signature(call: &Box<<T as Config>::RuntimeCall>) -> DispatchResult {
            let inner_call_sig_valid = <T as Config>::ProxyConfig::signature_is_valid(call);
            if inner_call_sig_valid == false {
                return Err(Error::<T>::UnauthorizedProxyTransaction)?
            }
=======
    }    
}

pub(crate) type BalanceOf<T> =
        <<T as Config>::Currency as Currency<<T as frame_system::Config>::AccountId>>::Balance;

impl<T: Config> Pallet<T> {
    fn validate_inner_call_signature(call: &Box<<T as Config>::RuntimeCall>) -> DispatchResult {
        let inner_call_sig_valid = <T as Config>::ProxyConfig::signature_is_valid(call);
        if inner_call_sig_valid == false {
            return Err(Error::<T>::UnauthorizedProxyTransaction)?
        }
>>>>>>> 52440bd6

            Ok(())
        }

<<<<<<< HEAD
        fn verify_payment_authorisation_signature(
            proof: &Proof<T::Signature, T::AccountId>,
            payment_info: &PaymentInfo<T::AccountId, BalanceOf<T>, T::Signature>,
            payment_nonce: u64,
        ) -> Result<(), Error<T>> {
            let encoded_payload = (
                PAYMENT_AUTH_CONTEXT,
                &proof,
                &payment_info.recipient,
                &payment_info.amount,
                payment_nonce,
            )
                .encode();

            // TODO: centralise wrapped payload signature verification logic in primitives if
            // possible.
            let wrapped_encoded_payload: Vec<u8> =
                [OPEN_BYTES_TAG, encoded_payload.as_slice(), CLOSE_BYTES_TAG].concat();
            match payment_info.signature.verify(&*wrapped_encoded_payload, &payment_info.payer) {
                true => Ok(()),
                false => match payment_info
                    .signature
                    .verify(encoded_payload.as_slice(), &payment_info.payer)
                {
                    true => Ok(()),
                    false => Err(<Error<T>>::UnauthorizedFee.into()),
                },
            }
=======
    fn verify_payment_authorisation_signature(
        proof: &Proof<T::Signature, T::AccountId>,
        payment_info: &PaymentInfo<T::AccountId, BalanceOf<T>, T::Signature>,
        payment_nonce: u64,
    ) -> Result<(), Error<T>> {
        let encoded_payload = (
            PAYMENT_AUTH_CONTEXT,
            &proof,
            &payment_info.recipient,
            &payment_info.amount,
            payment_nonce,
        )
            .encode();

        // TODO: centralise wrapped payload signature verification logic in primitives if
        // possible.
        let wrapped_encoded_payload: Vec<u8> =
            [OPEN_BYTES_TAG, encoded_payload.as_slice(), CLOSE_BYTES_TAG].concat();
        match payment_info.signature.verify(&*wrapped_encoded_payload, &payment_info.payer) {
            true => Ok(()),
            false => match payment_info
                .signature
                .verify(encoded_payload.as_slice(), &payment_info.payer)
            {
                true => Ok(()),
                false => Err(<Error<T>>::UnauthorizedFee.into()),
            },
>>>>>>> 52440bd6
        }

<<<<<<< HEAD
        pub(crate) fn charge_fee(
            proof: &Proof<T::Signature, T::AccountId>,
            payment_info: PaymentInfo<T::AccountId, BalanceOf<T>, T::Signature>,
        ) -> DispatchResult {
            let payment_nonce = Self::payment_nonces(&payment_info.payer);
            ensure!(
                Self::verify_payment_authorisation_signature(proof, &payment_info, payment_nonce)
                    .is_ok(),
                Error::<T>::UnauthorizedFee
            );

            T::Currency::transfer(
                &payment_info.payer,
                &payment_info.recipient,
                payment_info.amount,
                ExistenceRequirement::KeepAlive,
            )?;

            // Only increment the nonce if the charge goes through
            <PaymentNonces<T>>::mutate(&payment_info.payer, |n| *n += 1);

            Ok(())
        }
=======
    pub(crate) fn charge_fee(
        proof: &Proof<T::Signature, T::AccountId>,
        payment_info: PaymentInfo<T::AccountId, BalanceOf<T>, T::Signature>,
    ) -> DispatchResult {
        let payment_nonce = Self::payment_nonces(&payment_info.payer);
        ensure!(
            Self::verify_payment_authorisation_signature(proof, &payment_info, payment_nonce)
                .is_ok(),
            Error::<T>::UnauthorizedFee
        );

        T::Currency::transfer(
            &payment_info.payer,
            &payment_info.recipient,
            payment_info.amount,
            ExistenceRequirement::KeepAlive,
        )?;

        // Only increment the nonce if the charge goes through
        <PaymentNonces<T>>::mutate(&payment_info.payer, |n| *n += 1);

        Ok(())
>>>>>>> 52440bd6
    }
}

pub trait ProvableProxy<Call, Signature: scale_info::TypeInfo, AccountId>:
    Sized + Send + Sync
{
    fn get_proof(call: &Call) -> Option<Proof<Signature, AccountId>>;
}

#[derive(Encode, Decode, Copy, Clone, PartialEq, Eq, Default, Debug, TypeInfo)]
pub struct PaymentInfo<AccountId, Balance, Signature: TypeInfo> {
    pub payer: AccountId,
    pub recipient: AccountId,
    pub amount: Balance,
    pub signature: Signature,
}

#[cfg(test)]
#[path = "tests/mock.rs"]
mod mock;

#[cfg(test)]
#[path = "tests/proxy_tests_no_fees.rs"]
pub mod proxy_tests_no_fees;

#[cfg(test)]
#[path = "tests/proxy_tests_with_fees.rs"]
pub mod proxy_tests_with_fees;

pub mod default_weights;
pub use default_weights::WeightInfo;

mod benchmarking;<|MERGE_RESOLUTION|>--- conflicted
+++ resolved
@@ -9,11 +9,7 @@
 
 use codec::{Decode, Encode};
 use frame_support::{
-<<<<<<< HEAD
-    dispatch::{DispatchResultWithPostInfo, GetDispatchInfo, PostDispatchInfo},
-=======
     dispatch::{DispatchResult, DispatchResultWithPostInfo, GetDispatchInfo, PostDispatchInfo},
->>>>>>> 52440bd6
     ensure,
     pallet_prelude::ValueQuery,
     traits::{Currency, ExistenceRequirement, IsSubType},
@@ -151,20 +147,7 @@
 
             Ok(Some(final_weight).into())
         }
-<<<<<<< HEAD
-    }
-
-    pub(crate) type BalanceOf<T> =
-        <<T as Config>::Currency as Currency<<T as frame_system::Config>::AccountId>>::Balance;
-
-    impl<T: Config> Pallet<T> {
-        fn validate_inner_call_signature(call: &Box<<T as Config>::RuntimeCall>) -> DispatchResult {
-            let inner_call_sig_valid = <T as Config>::ProxyConfig::signature_is_valid(call);
-            if inner_call_sig_valid == false {
-                return Err(Error::<T>::UnauthorizedProxyTransaction)?
-            }
-=======
-    }    
+    }
 }
 
 pub(crate) type BalanceOf<T> =
@@ -176,41 +159,10 @@
         if inner_call_sig_valid == false {
             return Err(Error::<T>::UnauthorizedProxyTransaction)?
         }
->>>>>>> 52440bd6
 
             Ok(())
         }
 
-<<<<<<< HEAD
-        fn verify_payment_authorisation_signature(
-            proof: &Proof<T::Signature, T::AccountId>,
-            payment_info: &PaymentInfo<T::AccountId, BalanceOf<T>, T::Signature>,
-            payment_nonce: u64,
-        ) -> Result<(), Error<T>> {
-            let encoded_payload = (
-                PAYMENT_AUTH_CONTEXT,
-                &proof,
-                &payment_info.recipient,
-                &payment_info.amount,
-                payment_nonce,
-            )
-                .encode();
-
-            // TODO: centralise wrapped payload signature verification logic in primitives if
-            // possible.
-            let wrapped_encoded_payload: Vec<u8> =
-                [OPEN_BYTES_TAG, encoded_payload.as_slice(), CLOSE_BYTES_TAG].concat();
-            match payment_info.signature.verify(&*wrapped_encoded_payload, &payment_info.payer) {
-                true => Ok(()),
-                false => match payment_info
-                    .signature
-                    .verify(encoded_payload.as_slice(), &payment_info.payer)
-                {
-                    true => Ok(()),
-                    false => Err(<Error<T>>::UnauthorizedFee.into()),
-                },
-            }
-=======
     fn verify_payment_authorisation_signature(
         proof: &Proof<T::Signature, T::AccountId>,
         payment_info: &PaymentInfo<T::AccountId, BalanceOf<T>, T::Signature>,
@@ -238,34 +190,8 @@
                 true => Ok(()),
                 false => Err(<Error<T>>::UnauthorizedFee.into()),
             },
->>>>>>> 52440bd6
-        }
-
-<<<<<<< HEAD
-        pub(crate) fn charge_fee(
-            proof: &Proof<T::Signature, T::AccountId>,
-            payment_info: PaymentInfo<T::AccountId, BalanceOf<T>, T::Signature>,
-        ) -> DispatchResult {
-            let payment_nonce = Self::payment_nonces(&payment_info.payer);
-            ensure!(
-                Self::verify_payment_authorisation_signature(proof, &payment_info, payment_nonce)
-                    .is_ok(),
-                Error::<T>::UnauthorizedFee
-            );
-
-            T::Currency::transfer(
-                &payment_info.payer,
-                &payment_info.recipient,
-                payment_info.amount,
-                ExistenceRequirement::KeepAlive,
-            )?;
-
-            // Only increment the nonce if the charge goes through
-            <PaymentNonces<T>>::mutate(&payment_info.payer, |n| *n += 1);
-
-            Ok(())
-        }
-=======
+        }
+
     pub(crate) fn charge_fee(
         proof: &Proof<T::Signature, T::AccountId>,
         payment_info: PaymentInfo<T::AccountId, BalanceOf<T>, T::Signature>,
@@ -288,7 +214,6 @@
         <PaymentNonces<T>>::mutate(&payment_info.payer, |n| *n += 1);
 
         Ok(())
->>>>>>> 52440bd6
     }
 }
 
