// Copyright 2019-2022 PureStake Inc.
// This file is part of Moonbeam.

// Moonbeam is free software: you can redistribute it and/or modify
// it under the terms of the GNU General Public License as published by
// the Free Software Foundation, either version 3 of the License, or
// (at your option) any later version.

// Moonbeam is distributed in the hope that it will be useful,
// but WITHOUT ANY WARRANTY; without even the implied warranty of
// MERCHANTABILITY or FITNESS FOR A PARTICULAR PURPOSE.  See the
// GNU General Public License for more details.

// You should have received a copy of the GNU General Public License
// along with Moonbeam.  If not, see <http://www.gnu.org/licenses/>.

//! Types for parachain-staking

use crate::{
<<<<<<< HEAD
    set::OrderedSet, BalanceOf, BottomNominations, CandidateInfo, Config, Delay, Era, EraIndex, Error,
    Event, GrowthPeriodIndex, MinCollatorStake, NominatorState, Pallet, RewardPoint, TopNominations, Total,
    COLLATOR_LOCK_ID, NOMINATOR_LOCK_ID,
=======
    set::OrderedSet, BalanceOf, BottomNominations, CandidateInfo, Config, Delay, Era, EraIndex,
    Error, Event, GrowthPeriodIndex, MinCollatorStake, NominatorState, Pallet, RewardPoint,
    TopNominations, Total, COLLATOR_LOCK_ID, NOMINATOR_LOCK_ID,
>>>>>>> bbf1b868
};
use frame_support::{
    pallet_prelude::*,
    traits::{tokens::WithdrawReasons, LockableCurrency},
};
use parity_scale_codec::{Decode, Encode};
use sp_runtime::{
    traits::{Saturating, Zero},
    RuntimeDebug,
};
use sp_std::{cmp::Ordering, prelude::*};

pub struct CountedNominations<T: Config> {
    pub uncounted_stake: BalanceOf<T>,
    pub rewardable_nominations: Vec<Bond<T::AccountId, BalanceOf<T>>>,
}

#[derive(Clone, Encode, Decode, RuntimeDebug, TypeInfo)]
pub struct Bond<AccountId, Balance> {
    pub owner: AccountId,
    pub amount: Balance,
}

impl<A: Decode, B: Default> Default for Bond<A, B> {
    fn default() -> Bond<A, B> {
        Bond {
            owner: A::decode(&mut sp_runtime::traits::TrailingZeroInput::zeroes())
                .expect("infinite length input; no invalid inputs for type; qed"),
            amount: B::default(),
        }
    }
}

impl<A, B: Default> Bond<A, B> {
    pub fn from_owner(owner: A) -> Self {
        Bond { owner, amount: B::default() }
    }
}

impl<AccountId: Ord, Balance> Eq for Bond<AccountId, Balance> {}

impl<AccountId: Ord, Balance> Ord for Bond<AccountId, Balance> {
    fn cmp(&self, other: &Self) -> Ordering {
        self.owner.cmp(&other.owner)
    }
}

impl<AccountId: Ord, Balance> PartialOrd for Bond<AccountId, Balance> {
    fn partial_cmp(&self, other: &Self) -> Option<Ordering> {
        Some(self.cmp(other))
    }
}

impl<AccountId: Ord, Balance> PartialEq for Bond<AccountId, Balance> {
    fn eq(&self, other: &Self) -> bool {
        self.owner == other.owner
    }
}

#[derive(Copy, Clone, PartialEq, Eq, Encode, Decode, RuntimeDebug, TypeInfo)]
/// The activity status of the collator
pub enum CollatorStatus {
    /// Committed to be online and producing valid blocks (not equivocating)
    Active,
    /// Temporarily inactive and excused for inactivity
    Idle,
    /// Bonded until the inner era
    Leaving(EraIndex),
}

impl Default for CollatorStatus {
    fn default() -> CollatorStatus {
        CollatorStatus::Active
    }
}

#[derive(Encode, Decode, RuntimeDebug, TypeInfo)]
/// Snapshot of collator state at the start of the era for which they are selected
pub struct CollatorSnapshot<AccountId, Balance> {
    /// The total value locked by the collator.
    pub bond: Balance,

    /// The rewardable nominations. This list is a subset of total nominators, where certain
    /// nominators are adjusted based on their scheduled
    /// [NominationChange::Revoke] or [NominationChange::Decrease] action.
    pub nominations: Vec<Bond<AccountId, Balance>>,

    /// The total counted value locked for the collator, including the self bond + total staked by
    /// top nominators.
    pub total: Balance,
}

impl<A: PartialEq, B: PartialEq> PartialEq for CollatorSnapshot<A, B> {
    fn eq(&self, other: &Self) -> bool {
        let must_be_true = self.bond == other.bond && self.total == other.total;
        if !must_be_true {
            return false
        }
        for (Bond { owner: o1, amount: a1 }, Bond { owner: o2, amount: a2 }) in
            self.nominations.iter().zip(other.nominations.iter())
        {
            if o1 != o2 || a1 != a2 {
                return false
            }
        }
        true
    }
}

impl<A, B: Default> Default for CollatorSnapshot<A, B> {
    fn default() -> CollatorSnapshot<A, B> {
        CollatorSnapshot { bond: B::default(), nominations: Vec::new(), total: B::default() }
    }
}

#[derive(Default, Encode, Decode, RuntimeDebug, TypeInfo)]
/// Info needed to make delayed payments to stakers after era end
pub struct DelayedPayout<Balance> {
    /// Total era reward (result of compute_total_reward_to_pay() at era end)
    /* TODO - remove this field because it will have the same value as the one below */
    pub era_issuance: Balance,
    /// The total inflation paid this era to stakers (e.g. less parachain bond fund)
    pub total_staking_reward: Balance,
}

#[derive(PartialEq, Clone, Copy, Encode, Decode, RuntimeDebug, TypeInfo)]
/// Request scheduled to change the collator candidate self-bond
pub struct CandidateBondLessRequest<Balance> {
    pub amount: Balance,
    pub when_executable: EraIndex,
}

#[derive(Clone, Encode, Decode, RuntimeDebug, TypeInfo)]
/// Type for top and bottom nomination storage item
pub struct Nominations<AccountId, Balance> {
    pub nominations: Vec<Bond<AccountId, Balance>>,
    pub total: Balance,
}

impl<A, B: Default> Default for Nominations<A, B> {
    fn default() -> Nominations<A, B> {
        Nominations { nominations: Vec::new(), total: B::default() }
    }
}

impl<AccountId, Balance: Copy + Ord + sp_std::ops::AddAssign + Zero + Saturating>
    Nominations<AccountId, Balance>
{
    pub fn sort_greatest_to_least(&mut self) {
        self.nominations.sort_by(|a, b| b.amount.cmp(&a.amount));
    }
    /// Insert sorted greatest to least and increase .total accordingly
    /// Insertion respects first come first serve so new nominations are pushed after existing
    /// nominations if the amount is the same
    pub fn insert_sorted_greatest_to_least(&mut self, nomination: Bond<AccountId, Balance>) {
        self.total = self.total.saturating_add(nomination.amount);
        // if nominations nonempty && last_element == nomination.amount => push input and return
        if !self.nominations.is_empty() {
            // if last_element == nomination.amount => push the nomination and return early
            if self.nominations[self.nominations.len() - 1].amount == nomination.amount {
                self.nominations.push(nomination);
                // early return
                return
            }
        }
        // else binary search insertion
        match self.nominations.binary_search_by(|x| nomination.amount.cmp(&x.amount)) {
            // sorted insertion on sorted vec
            // enforces first come first serve for equal bond amounts
            Ok(i) => {
                let mut new_index = i + 1;
                while new_index <= (self.nominations.len() - 1) {
                    if self.nominations[new_index].amount == nomination.amount {
                        new_index = new_index.saturating_add(1);
                    } else {
                        self.nominations.insert(new_index, nomination);
                        return
                    }
                }
                self.nominations.push(nomination)
            },
            Err(i) => self.nominations.insert(i, nomination),
        }
    }
    /// Return the capacity status for top nominations
    pub fn top_capacity<T: Config>(&self) -> CapacityStatus {
        match &self.nominations {
            x if x.len() as u32 >= T::MaxTopNominationsPerCandidate::get() => CapacityStatus::Full,
            x if x.is_empty() => CapacityStatus::Empty,
            _ => CapacityStatus::Partial,
        }
    }
    /// Return the capacity status for bottom nominations
    pub fn bottom_capacity<T: Config>(&self) -> CapacityStatus {
        match &self.nominations {
            x if x.len() as u32 >= T::MaxBottomNominationsPerCandidate::get() =>
                CapacityStatus::Full,
            x if x.is_empty() => CapacityStatus::Empty,
            _ => CapacityStatus::Partial,
        }
    }
    /// Return last nomination amount without popping the nomination
    pub fn lowest_nomination_amount(&self) -> Balance {
        self.nominations.last().map(|x| x.amount).unwrap_or(Balance::zero())
    }
    /// Return highest nomination amount
    pub fn highest_nomination_amount(&self) -> Balance {
        self.nominations.first().map(|x| x.amount).unwrap_or(Balance::zero())
    }
}

#[derive(PartialEq, Encode, Decode, RuntimeDebug, TypeInfo)]
/// Capacity status for top or bottom nominations
pub enum CapacityStatus {
    /// Reached capacity
    Full,
    /// Empty aka contains no nominations
    Empty,
    /// Partially full (nonempty and not full)
    Partial,
}

#[derive(Encode, Decode, RuntimeDebug, TypeInfo)]
/// All candidate info except the top and bottom nominations
pub struct CandidateMetadata<Balance> {
    /// This candidate's self bond amount
    pub bond: Balance,
    /// Total number of nominations to this candidate
    pub nomination_count: u32,
    /// Self bond + sum of top nominations
    pub total_counted: Balance,
    /// The smallest top nomination amount
    pub lowest_top_nomination_amount: Balance,
    /// The highest bottom nomination amount
    pub highest_bottom_nomination_amount: Balance,
    /// The smallest bottom nomination amount
    pub lowest_bottom_nomination_amount: Balance,
    /// Capacity status for top nominations
    pub top_capacity: CapacityStatus,
    /// Capacity status for bottom nominations
    pub bottom_capacity: CapacityStatus,
    /// Maximum 1 pending request to decrease candidate self bond at any given time
    pub request: Option<CandidateBondLessRequest<Balance>>,
    /// Current status of the collator
    pub status: CollatorStatus,
}

impl<
        Balance: Copy
            + Zero
            + PartialOrd
            + sp_std::ops::AddAssign
            + sp_std::ops::SubAssign
            + sp_std::ops::Sub<Output = Balance>
            + sp_std::fmt::Debug
            + Saturating,
    > CandidateMetadata<Balance>
{
    pub fn new(bond: Balance) -> Self {
        CandidateMetadata {
            bond,
            nomination_count: 0u32,
            total_counted: bond,
            lowest_top_nomination_amount: Zero::zero(),
            highest_bottom_nomination_amount: Zero::zero(),
            lowest_bottom_nomination_amount: Zero::zero(),
            top_capacity: CapacityStatus::Empty,
            bottom_capacity: CapacityStatus::Empty,
            request: None,
            status: CollatorStatus::Active,
        }
    }
    pub fn is_active(&self) -> bool {
        matches!(self.status, CollatorStatus::Active)
    }
    pub fn is_leaving(&self) -> bool {
        matches!(self.status, CollatorStatus::Leaving(_))
    }
    pub fn schedule_leave<T: Config>(&mut self) -> Result<(EraIndex, EraIndex), DispatchError> {
        ensure!(!self.is_leaving(), Error::<T>::CandidateAlreadyLeaving);
        let now = <Era<T>>::get().current;
        let when = now + <Delay<T>>::get();
        self.status = CollatorStatus::Leaving(when);
        Ok((now, when))
    }
    pub fn can_leave<T: Config>(&self) -> DispatchResult {
        if let CollatorStatus::Leaving(when) = self.status {
            ensure!(<Era<T>>::get().current >= when, Error::<T>::CandidateCannotLeaveYet);
            Ok(())
        } else {
            Err(Error::<T>::CandidateNotLeaving.into())
        }
    }
    pub fn go_offline(&mut self) {
        self.status = CollatorStatus::Idle;
    }
    pub fn go_online(&mut self) {
        self.status = CollatorStatus::Active;
    }
    pub fn bond_more<T: Config>(&mut self, who: T::AccountId, more: Balance) -> DispatchResult
    where
        BalanceOf<T>: From<Balance>,
    {
        ensure!(
            <Pallet<T>>::get_collator_stakable_free_balance(&who) >= more.into(),
            Error::<T>::InsufficientBalance
        );
        let new_total = <Total<T>>::get().saturating_add(more.into());
        <Total<T>>::put(new_total);
        self.bond = self.bond.saturating_add(more);
        T::Currency::set_lock(
            COLLATOR_LOCK_ID,
            &who.clone(),
            self.bond.into(),
            WithdrawReasons::all(),
        );
        self.total_counted = self.total_counted.saturating_add(more);
        <Pallet<T>>::deposit_event(Event::CandidateBondedMore {
            candidate: who.clone(),
            amount: more.into(),
            new_total_bond: self.bond.into(),
        });
        Ok(())
    }
    /// Schedule executable decrease of collator candidate self bond
    /// Returns the era at which the collator can execute the pending request
    pub fn schedule_bond_less<T: Config>(
        &mut self,
        less: Balance,
    ) -> Result<EraIndex, DispatchError>
    where
        BalanceOf<T>: Into<Balance>,
    {
        // ensure no pending request
        ensure!(self.request.is_none(), Error::<T>::PendingCandidateRequestAlreadyExists);
        // ensure bond above min after decrease
        ensure!(self.bond > less, Error::<T>::CandidateBondBelowMin);
        ensure!(
            self.bond - less >= <MinCollatorStake<T>>::get().into(),
            Error::<T>::CandidateBondBelowMin
        );
        let when_executable = <Era<T>>::get().current + <Delay<T>>::get();
        self.request = Some(CandidateBondLessRequest { amount: less, when_executable });
        Ok(when_executable)
    }
    /// Execute pending request to decrease the collator self bond
    /// Returns the event to be emitted
    pub fn execute_bond_less<T: Config>(&mut self, who: T::AccountId) -> DispatchResult
    where
        BalanceOf<T>: From<Balance>,
    {
        let request = self.request.ok_or(Error::<T>::PendingCandidateRequestsDNE)?;
        ensure!(
            request.when_executable <= <Era<T>>::get().current,
            Error::<T>::PendingCandidateRequestNotDueYet
        );
        let new_total_staked = <Total<T>>::get().saturating_sub(request.amount.into());
        <Total<T>>::put(new_total_staked);
        // Arithmetic assumptions are self.bond > less && self.bond - less > CollatorMinBond
        // (assumptions enforced by `schedule_bond_less`; if storage corrupts, must re-verify)
        self.bond = self.bond.saturating_sub(request.amount);
        T::Currency::set_lock(
            COLLATOR_LOCK_ID,
            &who.clone(),
            self.bond.into(),
            WithdrawReasons::all(),
        );
        self.total_counted = self.total_counted.saturating_sub(request.amount);
        let event = Event::CandidateBondedLess {
            candidate: who.clone().into(),
            amount: request.amount.into(),
            new_bond: self.bond.into(),
        };
        // reset s.t. no pending request
        self.request = None;
        // update candidate pool value because it must change if self bond changes
        if self.is_active() {
            Pallet::<T>::update_active(who.into(), self.total_counted.into());
        }
        Pallet::<T>::deposit_event(event);
        Ok(())
    }
    /// Cancel candidate bond less request
    pub fn cancel_bond_less<T: Config>(&mut self, who: T::AccountId) -> DispatchResult
    where
        BalanceOf<T>: From<Balance>,
    {
        let request = self.request.ok_or(Error::<T>::PendingCandidateRequestsDNE)?;
        let event = Event::CancelledCandidateBondLess {
            candidate: who.clone().into(),
            amount: request.amount.into(),
            execute_era: request.when_executable,
        };
        self.request = None;
        Pallet::<T>::deposit_event(event);
        Ok(())
    }
    /// Reset top nominations metadata
    pub fn reset_top_data<T: Config>(
        &mut self,
        candidate: T::AccountId,
        top_nominations: &Nominations<T::AccountId, BalanceOf<T>>,
    ) where
        BalanceOf<T>: Into<Balance> + From<Balance>,
    {
        self.lowest_top_nomination_amount = top_nominations.lowest_nomination_amount().into();
        self.top_capacity = top_nominations.top_capacity::<T>();
        let old_total_counted = self.total_counted;
        self.total_counted = self.bond.saturating_add(top_nominations.total.into());
        // CandidatePool value for candidate always changes if top nominations total changes
        // so we moved the update into this function to deduplicate code and patch a bug that
        // forgot to apply the update when increasing top nomination
        if old_total_counted != self.total_counted && self.is_active() {
            Pallet::<T>::update_active(candidate, self.total_counted.into());
        }
    }
    /// Reset bottom nominations metadata
    pub fn reset_bottom_data<T: Config>(
        &mut self,
        bottom_nominations: &Nominations<T::AccountId, BalanceOf<T>>,
    ) where
        BalanceOf<T>: Into<Balance>,
    {
        self.lowest_bottom_nomination_amount = bottom_nominations.lowest_nomination_amount().into();
        self.highest_bottom_nomination_amount =
            bottom_nominations.highest_nomination_amount().into();
        self.bottom_capacity = bottom_nominations.bottom_capacity::<T>();
    }
    /// Add nomination
    /// Returns whether nominator was added and an optional negative total counted remainder
    /// for if a bottom nomination was kicked
    /// MUST ensure no nomination exists for this candidate in the `NominatorState` before call
    pub fn add_nomination<T: Config>(
        &mut self,
        candidate: &T::AccountId,
        nomination: Bond<T::AccountId, BalanceOf<T>>,
    ) -> Result<(NominatorAdded<Balance>, Option<Balance>), DispatchError>
    where
        BalanceOf<T>: Into<Balance> + From<Balance>,
    {
        let mut less_total_staked = None;
        let nominator_added = match self.top_capacity {
            CapacityStatus::Full => {
                // top is full, insert into top iff the lowest_top < amount
                if self.lowest_top_nomination_amount < nomination.amount.into() {
                    // bumps lowest top to the bottom inside this function call
                    less_total_staked = self.add_top_nomination::<T>(candidate, nomination);
                    NominatorAdded::AddedToTop { new_total: self.total_counted }
                } else {
                    // if bottom is full, only insert if greater than lowest bottom (which will
                    // be bumped out)
                    if matches!(self.bottom_capacity, CapacityStatus::Full) {
                        ensure!(
                            nomination.amount.into() > self.lowest_bottom_nomination_amount,
                            Error::<T>::CannotNominateLessThanOrEqualToLowestBottomWhenFull
                        );
                        // need to subtract from total staked
                        less_total_staked = Some(self.lowest_bottom_nomination_amount);
                    }
                    // insert into bottom
                    self.add_bottom_nomination::<T>(false, candidate, nomination);
                    NominatorAdded::AddedToBottom
                }
            },
            // top is either empty or partially full
            _ => {
                self.add_top_nomination::<T>(candidate, nomination);
                NominatorAdded::AddedToTop { new_total: self.total_counted }
            },
        };
        Ok((nominator_added, less_total_staked))
    }
    /// Add nomination to top nomination
    /// Returns Option<negative_total_staked_remainder>
    /// Only call if lowest top nomination is less than nomination.amount || !top_full
    pub fn add_top_nomination<T: Config>(
        &mut self,
        candidate: &T::AccountId,
        nomination: Bond<T::AccountId, BalanceOf<T>>,
    ) -> Option<Balance>
    where
        BalanceOf<T>: Into<Balance> + From<Balance>,
    {
        let mut less_total_staked = None;
        let mut top_nominations = <TopNominations<T>>::get(candidate)
            .expect("CandidateInfo existence => TopNominations existence");
        let max_top_nominations_per_candidate = T::MaxTopNominationsPerCandidate::get();
        if top_nominations.nominations.len() as u32 == max_top_nominations_per_candidate {
            // pop lowest top nomination
            let new_bottom_nomination = top_nominations.nominations.pop().expect("");
            top_nominations.total =
                top_nominations.total.saturating_sub(new_bottom_nomination.amount);
            if matches!(self.bottom_capacity, CapacityStatus::Full) {
                less_total_staked = Some(self.lowest_bottom_nomination_amount);
            }
            self.add_bottom_nomination::<T>(true, candidate, new_bottom_nomination);
        }
        // insert into top
        top_nominations.insert_sorted_greatest_to_least(nomination);
        // update candidate info
        self.reset_top_data::<T>(candidate.clone(), &top_nominations);
        if less_total_staked.is_none() {
            // only increment nomination count if we are not kicking a bottom nomination
            self.nomination_count = self.nomination_count.saturating_add(1u32);
        }
        <TopNominations<T>>::insert(&candidate, top_nominations);
        less_total_staked
    }
    /// Add nomination to bottom nominations
    /// Check before call that if capacity is full, inserted nomination is higher than lowest
    /// bottom nomination (and if so, need to adjust the total storage item)
    /// CALLER MUST ensure(lowest_bottom_to_be_kicked.amount < nomination.amount)
    pub fn add_bottom_nomination<T: Config>(
        &mut self,
        bumped_from_top: bool,
        candidate: &T::AccountId,
        nomination: Bond<T::AccountId, BalanceOf<T>>,
    ) where
        BalanceOf<T>: Into<Balance> + From<Balance>,
    {
        let mut bottom_nominations = <BottomNominations<T>>::get(candidate)
            .expect("CandidateInfo existence => BottomNominations existence");
        // if bottom is full, kick the lowest bottom (which is expected to be lower than input
        // as per check)
        let increase_nomination_count = if bottom_nominations.nominations.len() as u32 ==
            T::MaxBottomNominationsPerCandidate::get()
        {
            let lowest_bottom_to_be_kicked = bottom_nominations
                .nominations
                .pop()
                .expect("if at full capacity (>0), then >0 bottom nominations exist; qed");
            // EXPECT lowest_bottom_to_be_kicked.amount < nomination.amount enforced by caller
            // if lowest_bottom_to_be_kicked.amount == nomination.amount, we will still kick
            // the lowest bottom to enforce first come first served
            bottom_nominations.total =
                bottom_nominations.total.saturating_sub(lowest_bottom_to_be_kicked.amount);
            // update nominator state
            // total staked is updated via propagation of lowest bottom nomination amount prior
            // to call
            let mut nominator_state = <NominatorState<T>>::get(&lowest_bottom_to_be_kicked.owner)
                .expect("Nomination existence => NominatorState existence");
            let leaving = nominator_state.nominations.0.len() == 1usize;
            nominator_state.rm_nomination::<T>(candidate);
            <Pallet<T>>::nomination_remove_request_with_state(
                &candidate,
                &lowest_bottom_to_be_kicked.owner,
                &mut nominator_state,
            );

            Pallet::<T>::deposit_event(Event::NominationKicked {
                nominator: lowest_bottom_to_be_kicked.owner.clone(),
                candidate: candidate.clone(),
                unstaked_amount: lowest_bottom_to_be_kicked.amount,
            });
            if leaving {
                <NominatorState<T>>::remove(&lowest_bottom_to_be_kicked.owner);
                Pallet::<T>::deposit_event(Event::NominatorLeft {
                    nominator: lowest_bottom_to_be_kicked.owner,
                    unstaked_amount: lowest_bottom_to_be_kicked.amount,
                });
            } else {
                <NominatorState<T>>::insert(&lowest_bottom_to_be_kicked.owner, nominator_state);
            }
            false
        } else {
            !bumped_from_top
        };
        // only increase nomination count if new bottom nomination (1) doesn't come from top &&
        // (2) doesn't pop the lowest nomination from the bottom
        if increase_nomination_count {
            self.nomination_count = self.nomination_count.saturating_add(1u32);
        }
        bottom_nominations.insert_sorted_greatest_to_least(nomination);
        self.reset_bottom_data::<T>(&bottom_nominations);
        <BottomNominations<T>>::insert(candidate, bottom_nominations);
    }
    /// Remove nomination
    /// Removes from top if amount is above lowest top or top is not full
    /// Return Ok(if_total_counted_changed)
    pub fn rm_nomination_if_exists<T: Config>(
        &mut self,
        candidate: &T::AccountId,
        nominator: T::AccountId,
        amount: Balance,
    ) -> Result<bool, DispatchError>
    where
        BalanceOf<T>: Into<Balance> + From<Balance>,
    {
        let amount_geq_lowest_top = amount >= self.lowest_top_nomination_amount;
        let top_is_not_full = !matches!(self.top_capacity, CapacityStatus::Full);
        let lowest_top_eq_highest_bottom =
            self.lowest_top_nomination_amount == self.highest_bottom_nomination_amount;
        let nomination_dne_err: DispatchError = Error::<T>::NominationDNE.into();
        if top_is_not_full || (amount_geq_lowest_top && !lowest_top_eq_highest_bottom) {
            self.rm_top_nomination::<T>(candidate, nominator)
        } else if amount_geq_lowest_top && lowest_top_eq_highest_bottom {
            let result = self.rm_top_nomination::<T>(candidate, nominator.clone());
            if result == Err(nomination_dne_err) {
                // worst case removal
                self.rm_bottom_nomination::<T>(candidate, nominator)
            } else {
                result
            }
        } else {
            self.rm_bottom_nomination::<T>(candidate, nominator)
        }
    }
    /// Remove top nomination, bumps top bottom nomination if exists
    pub fn rm_top_nomination<T: Config>(
        &mut self,
        candidate: &T::AccountId,
        nominator: T::AccountId,
    ) -> Result<bool, DispatchError>
    where
        BalanceOf<T>: Into<Balance> + From<Balance>,
    {
        let old_total_counted = self.total_counted;
        // remove top nomination
        let mut top_nominations = <TopNominations<T>>::get(candidate)
            .expect("CandidateInfo exists => TopNominations exists");
        let mut actual_amount_option: Option<BalanceOf<T>> = None;
        top_nominations.nominations = top_nominations
            .nominations
            .clone()
            .into_iter()
            .filter(|d| {
                if d.owner != nominator {
                    true
                } else {
                    actual_amount_option = Some(d.amount);
                    false
                }
            })
            .collect();
        let actual_amount = actual_amount_option.ok_or(Error::<T>::NominationDNE)?;
        top_nominations.total = top_nominations.total.saturating_sub(actual_amount);
        // if bottom nonempty => bump top bottom to top
        if !matches!(self.bottom_capacity, CapacityStatus::Empty) {
            let mut bottom_nominations =
                <BottomNominations<T>>::get(candidate).expect("bottom is nonempty as just checked");
            // expect already stored greatest to least by bond amount
            let highest_bottom_nomination = bottom_nominations.nominations.remove(0);
            bottom_nominations.total =
                bottom_nominations.total.saturating_sub(highest_bottom_nomination.amount);
            self.reset_bottom_data::<T>(&bottom_nominations);
            <BottomNominations<T>>::insert(candidate, bottom_nominations);
            // insert highest bottom into top nominations
            top_nominations.insert_sorted_greatest_to_least(highest_bottom_nomination);
        }
        // update candidate info
        self.reset_top_data::<T>(candidate.clone(), &top_nominations);
        self.nomination_count = self.nomination_count.saturating_sub(1u32);
        <TopNominations<T>>::insert(candidate, top_nominations);
        // return whether total counted changed
        Ok(old_total_counted == self.total_counted)
    }
    /// Remove bottom nomination
    /// Returns if_total_counted_changed: bool
    pub fn rm_bottom_nomination<T: Config>(
        &mut self,
        candidate: &T::AccountId,
        nominator: T::AccountId,
    ) -> Result<bool, DispatchError>
    where
        BalanceOf<T>: Into<Balance>,
    {
        // remove bottom nomination
        let mut bottom_nominations = <BottomNominations<T>>::get(candidate)
            .expect("CandidateInfo exists => BottomNominations exists");
        let mut actual_amount_option: Option<BalanceOf<T>> = None;
        bottom_nominations.nominations = bottom_nominations
            .nominations
            .clone()
            .into_iter()
            .filter(|d| {
                if d.owner != nominator {
                    true
                } else {
                    actual_amount_option = Some(d.amount);
                    false
                }
            })
            .collect();
        let actual_amount = actual_amount_option.ok_or(Error::<T>::NominationDNE)?;
        bottom_nominations.total = bottom_nominations.total.saturating_sub(actual_amount);
        // update candidate info
        self.reset_bottom_data::<T>(&bottom_nominations);
        self.nomination_count = self.nomination_count.saturating_sub(1u32);
        <BottomNominations<T>>::insert(candidate, bottom_nominations);
        Ok(false)
    }
    /// Increase nomination amount
    pub fn increase_nomination<T: Config>(
        &mut self,
        candidate: &T::AccountId,
        nominator: T::AccountId,
        bond: BalanceOf<T>,
        more: BalanceOf<T>,
    ) -> Result<bool, DispatchError>
    where
        BalanceOf<T>: Into<Balance> + From<Balance>,
    {
        let lowest_top_eq_highest_bottom =
            self.lowest_top_nomination_amount == self.highest_bottom_nomination_amount;
        let bond_geq_lowest_top = bond.into() >= self.lowest_top_nomination_amount;
        let nomination_dne_err: DispatchError = Error::<T>::NominationDNE.into();
        if bond_geq_lowest_top && !lowest_top_eq_highest_bottom {
            // definitely in top
            self.increase_top_nomination::<T>(candidate, nominator.clone(), more)
        } else if bond_geq_lowest_top && lowest_top_eq_highest_bottom {
            // update top but if error then update bottom (because could be in bottom because
            // lowest_top_eq_highest_bottom)
            let result = self.increase_top_nomination::<T>(candidate, nominator.clone(), more);
            if result == Err(nomination_dne_err) {
                self.increase_bottom_nomination::<T>(candidate, nominator, bond, more)
            } else {
                result
            }
        } else {
            self.increase_bottom_nomination::<T>(candidate, nominator, bond, more)
        }
    }
    /// Increase top nomination
    pub fn increase_top_nomination<T: Config>(
        &mut self,
        candidate: &T::AccountId,
        nominator: T::AccountId,
        more: BalanceOf<T>,
    ) -> Result<bool, DispatchError>
    where
        BalanceOf<T>: Into<Balance> + From<Balance>,
    {
        let mut top_nominations = <TopNominations<T>>::get(candidate)
            .expect("CandidateInfo exists => TopNominations exists");
        let mut in_top = false;
        top_nominations.nominations = top_nominations
            .nominations
            .clone()
            .into_iter()
            .map(|d| {
                if d.owner != nominator {
                    d
                } else {
                    in_top = true;
                    let new_amount = d.amount.saturating_add(more);
                    Bond { owner: d.owner, amount: new_amount }
                }
            })
            .collect();
        ensure!(in_top, Error::<T>::NominationDNE);
        top_nominations.total = top_nominations.total.saturating_add(more);
        top_nominations.sort_greatest_to_least();
        self.reset_top_data::<T>(candidate.clone(), &top_nominations);
        <TopNominations<T>>::insert(candidate, top_nominations);
        Ok(true)
    }
    /// Increase bottom nomination
    pub fn increase_bottom_nomination<T: Config>(
        &mut self,
        candidate: &T::AccountId,
        nominator: T::AccountId,
        bond: BalanceOf<T>,
        more: BalanceOf<T>,
    ) -> Result<bool, DispatchError>
    where
        BalanceOf<T>: Into<Balance> + From<Balance>,
    {
        let mut bottom_nominations =
            <BottomNominations<T>>::get(candidate).ok_or(Error::<T>::CandidateDNE)?;
        let mut nomination_option: Option<Bond<T::AccountId, BalanceOf<T>>> = None;
        let in_top_after = if (bond.saturating_add(more)).into() > self.lowest_top_nomination_amount
        {
            // bump it from bottom
            bottom_nominations.nominations = bottom_nominations
                .nominations
                .clone()
                .into_iter()
                .filter(|d| {
                    if d.owner != nominator {
                        true
                    } else {
                        nomination_option = Some(Bond {
                            owner: d.owner.clone(),
                            amount: d.amount.saturating_add(more),
                        });
                        false
                    }
                })
                .collect();
            let nomination = nomination_option.ok_or(Error::<T>::NominationDNE)?;
            bottom_nominations.total = bottom_nominations.total.saturating_sub(bond);
            // add it to top
            let mut top_nominations = <TopNominations<T>>::get(candidate)
                .expect("CandidateInfo existence => TopNominations existence");
            // if top is full, pop lowest top
            if matches!(top_nominations.top_capacity::<T>(), CapacityStatus::Full) {
                // pop lowest top nomination
                let new_bottom_nomination = top_nominations
                    .nominations
                    .pop()
                    .expect("Top capacity full => Exists at least 1 top nomination");
                top_nominations.total =
                    top_nominations.total.saturating_sub(new_bottom_nomination.amount);
                bottom_nominations.insert_sorted_greatest_to_least(new_bottom_nomination);
            }
            // insert into top
            top_nominations.insert_sorted_greatest_to_least(nomination);
            self.reset_top_data::<T>(candidate.clone(), &top_nominations);
            <TopNominations<T>>::insert(candidate, top_nominations);
            true
        } else {
            let mut in_bottom = false;
            // just increase the nomination
            bottom_nominations.nominations = bottom_nominations
                .nominations
                .clone()
                .into_iter()
                .map(|d| {
                    if d.owner != nominator {
                        d
                    } else {
                        in_bottom = true;
                        Bond { owner: d.owner, amount: d.amount.saturating_add(more) }
                    }
                })
                .collect();
            ensure!(in_bottom, Error::<T>::NominationDNE);
            bottom_nominations.total = bottom_nominations.total.saturating_add(more);
            bottom_nominations.sort_greatest_to_least();
            false
        };
        self.reset_bottom_data::<T>(&bottom_nominations);
        <BottomNominations<T>>::insert(candidate, bottom_nominations);
        Ok(in_top_after)
    }
    /// Decrease nomination
    pub fn decrease_nomination<T: Config>(
        &mut self,
        candidate: &T::AccountId,
        nominator: T::AccountId,
        bond: Balance,
        less: BalanceOf<T>,
    ) -> Result<bool, DispatchError>
    where
        BalanceOf<T>: Into<Balance> + From<Balance>,
    {
        let lowest_top_eq_highest_bottom =
            self.lowest_top_nomination_amount == self.highest_bottom_nomination_amount;
        let bond_geq_lowest_top = bond >= self.lowest_top_nomination_amount;
        let nomination_dne_err: DispatchError = Error::<T>::NominationDNE.into();
        if bond_geq_lowest_top && !lowest_top_eq_highest_bottom {
            // definitely in top
            self.decrease_top_nomination::<T>(candidate, nominator.clone(), bond.into(), less)
        } else if bond_geq_lowest_top && lowest_top_eq_highest_bottom {
            // update top but if error then update bottom (because could be in bottom because
            // lowest_top_eq_highest_bottom)
            let result =
                self.decrease_top_nomination::<T>(candidate, nominator.clone(), bond.into(), less);
            if result == Err(nomination_dne_err) {
                self.decrease_bottom_nomination::<T>(candidate, nominator, less)
            } else {
                result
            }
        } else {
            self.decrease_bottom_nomination::<T>(candidate, nominator, less)
        }
    }
    /// Decrease top nomination
    pub fn decrease_top_nomination<T: Config>(
        &mut self,
        candidate: &T::AccountId,
        nominator: T::AccountId,
        bond: BalanceOf<T>,
        less: BalanceOf<T>,
    ) -> Result<bool, DispatchError>
    where
        BalanceOf<T>: Into<Balance> + From<Balance>,
    {
        // The nomination after the `decrease-nomination` will be strictly less than the
        // highest bottom nomination
        let bond_after_less_than_highest_bottom =
            bond.saturating_sub(less).into() < self.highest_bottom_nomination_amount;
        // The top nominations is full and the bottom nominations has at least one nomination
        let full_top_and_nonempty_bottom = matches!(self.top_capacity, CapacityStatus::Full) &&
            !matches!(self.bottom_capacity, CapacityStatus::Empty);
        let mut top_nominations =
            <TopNominations<T>>::get(candidate).ok_or(Error::<T>::CandidateDNE)?;
        let in_top_after = if bond_after_less_than_highest_bottom && full_top_and_nonempty_bottom {
            let mut nomination_option: Option<Bond<T::AccountId, BalanceOf<T>>> = None;
            // take nomination from top
            top_nominations.nominations = top_nominations
                .nominations
                .clone()
                .into_iter()
                .filter(|d| {
                    if d.owner != nominator {
                        true
                    } else {
                        top_nominations.total = top_nominations.total.saturating_sub(d.amount);
                        nomination_option = Some(Bond {
                            owner: d.owner.clone(),
                            amount: d.amount.saturating_sub(less),
                        });
                        false
                    }
                })
                .collect();
            let nomination = nomination_option.ok_or(Error::<T>::NominationDNE)?;
            // pop highest bottom by reverse and popping
            let mut bottom_nominations = <BottomNominations<T>>::get(candidate)
                .expect("CandidateInfo existence => BottomNominations existence");
            let highest_bottom_nomination = bottom_nominations.nominations.remove(0);
            bottom_nominations.total =
                bottom_nominations.total.saturating_sub(highest_bottom_nomination.amount);
            // insert highest bottom into top
            top_nominations.insert_sorted_greatest_to_least(highest_bottom_nomination);
            // insert previous top into bottom
            bottom_nominations.insert_sorted_greatest_to_least(nomination);
            self.reset_bottom_data::<T>(&bottom_nominations);
            <BottomNominations<T>>::insert(candidate, bottom_nominations);
            false
        } else {
            // keep it in the top
            let mut is_in_top = false;
            top_nominations.nominations = top_nominations
                .nominations
                .clone()
                .into_iter()
                .map(|d| {
                    if d.owner != nominator {
                        d
                    } else {
                        is_in_top = true;
                        Bond { owner: d.owner, amount: d.amount.saturating_sub(less) }
                    }
                })
                .collect();
            ensure!(is_in_top, Error::<T>::NominationDNE);
            top_nominations.total = top_nominations.total.saturating_sub(less);
            top_nominations.sort_greatest_to_least();
            true
        };
        self.reset_top_data::<T>(candidate.clone(), &top_nominations);
        <TopNominations<T>>::insert(candidate, top_nominations);
        Ok(in_top_after)
    }
    /// Decrease bottom nomination
    pub fn decrease_bottom_nomination<T: Config>(
        &mut self,
        candidate: &T::AccountId,
        nominator: T::AccountId,
        less: BalanceOf<T>,
    ) -> Result<bool, DispatchError>
    where
        BalanceOf<T>: Into<Balance>,
    {
        let mut bottom_nominations = <BottomNominations<T>>::get(candidate)
            .expect("CandidateInfo exists => BottomNominations exists");
        let mut in_bottom = false;
        bottom_nominations.nominations = bottom_nominations
            .nominations
            .clone()
            .into_iter()
            .map(|d| {
                if d.owner != nominator {
                    d
                } else {
                    in_bottom = true;
                    Bond { owner: d.owner, amount: d.amount.saturating_sub(less) }
                }
            })
            .collect();
        ensure!(in_bottom, Error::<T>::NominationDNE);
        bottom_nominations.sort_greatest_to_least();
        self.reset_bottom_data::<T>(&bottom_nominations);
        <BottomNominations<T>>::insert(candidate, bottom_nominations);
        Ok(false)
    }
}

/// Convey relevant information describing if a nominator was added to the top or bottom
/// Nominations added to the top yield a new total
#[derive(Clone, Copy, PartialEq, Encode, Decode, RuntimeDebug, TypeInfo)]
pub enum NominatorAdded<B> {
    AddedToTop { new_total: B },
    AddedToBottom,
}

#[allow(deprecated)]
#[derive(Clone, PartialEq, Encode, Decode, RuntimeDebug, TypeInfo)]
pub enum NominatorStatus {
    /// Active with no scheduled exit
    Active,
    /// Schedule exit to revoke all ongoing nominations
    #[deprecated(note = "must only be used for backwards compatibility reasons")]
    Leaving(EraIndex),
}

#[derive(Clone, Encode, Decode, RuntimeDebug, TypeInfo)]
/// Nominator state
pub struct Nominator<AccountId, Balance> {
    /// Nominator account
    pub id: AccountId,
    /// All current nominations
    pub nominations: OrderedSet<Bond<AccountId, Balance>>,
    /// Total balance locked for this nominator
    pub total: Balance,
    /// Sum of pending revocation amounts + bond less amounts
    pub less_total: Balance,
    /// Status for this nominator
    pub status: NominatorStatus,
}

// Temporary manual implementation for migration testing purposes
impl<A: PartialEq, B: PartialEq> PartialEq for Nominator<A, B> {
    fn eq(&self, other: &Self) -> bool {
        let must_be_true = self.id == other.id &&
            self.total == other.total &&
            self.less_total == other.less_total &&
            self.status == other.status;
        if !must_be_true {
            return false
        }
        for (Bond { owner: o1, amount: a1 }, Bond { owner: o2, amount: a2 }) in
            self.nominations.0.iter().zip(other.nominations.0.iter())
        {
            if o1 != o2 || a1 != a2 {
                return false
            }
        }
        true
    }
}

impl<
        AccountId: Ord + Clone,
        Balance: Copy
            + sp_std::ops::AddAssign
            + sp_std::ops::Add<Output = Balance>
            + sp_std::ops::SubAssign
            + sp_std::ops::Sub<Output = Balance>
            + Ord
            + Zero
            + Default
            + Saturating,
    > Nominator<AccountId, Balance>
{
    pub fn new(id: AccountId, collator: AccountId, amount: Balance) -> Self {
        Nominator {
            id,
            nominations: OrderedSet::from(vec![Bond { owner: collator, amount }]),
            total: amount,
            less_total: Balance::zero(),
            status: NominatorStatus::Active,
        }
    }

    pub fn default_with_total(id: AccountId, amount: Balance) -> Self {
        Nominator {
            id,
            total: amount,
            nominations: OrderedSet::from(vec![]),
            less_total: Balance::zero(),
            status: NominatorStatus::Active,
        }
    }

    pub fn total(&self) -> Balance {
        self.total
    }

    pub fn total_sub_if<T, F>(&mut self, amount: Balance, check: F) -> DispatchResult
    where
        T: Config,
        T::AccountId: From<AccountId>,
        BalanceOf<T>: From<Balance>,
        F: Fn(Balance) -> DispatchResult,
    {
        let total = self.total.saturating_sub(amount);
        check(total)?;
        self.total = total;
        self.adjust_bond_lock::<T>(BondAdjust::Decrease)?;
        Ok(())
    }

    pub fn total_add<T, F>(&mut self, amount: Balance) -> DispatchResult
    where
        T: Config,
        T::AccountId: From<AccountId>,
        BalanceOf<T>: From<Balance>,
    {
        self.total = self.total.saturating_add(amount);
        self.adjust_bond_lock::<T>(BondAdjust::Increase(amount))?;
        Ok(())
    }

    pub fn total_sub<T>(&mut self, amount: Balance) -> DispatchResult
    where
        T: Config,
        T::AccountId: From<AccountId>,
        BalanceOf<T>: From<Balance>,
    {
        self.total = self.total.saturating_sub(amount);
        self.adjust_bond_lock::<T>(BondAdjust::Decrease)?;
        Ok(())
    }

    pub fn is_active(&self) -> bool {
        matches!(self.status, NominatorStatus::Active)
    }

    pub fn add_nomination(&mut self, bond: Bond<AccountId, Balance>) -> bool {
        let amt = bond.amount;
        if self.nominations.insert(bond) {
            self.total = self.total.saturating_add(amt);
            true
        } else {
            false
        }
    }
    // Return Some(remaining balance), must be more than MinNominatorStake
    // Return None if nomination not found
    pub fn rm_nomination<T: Config>(&mut self, collator: &AccountId) -> Option<Balance>
    where
        BalanceOf<T>: From<Balance>,
        T::AccountId: From<AccountId>,
    {
        let mut amt: Option<Balance> = None;
        let nominations = self
            .nominations
            .0
            .iter()
            .filter_map(|x| {
                if &x.owner == collator {
                    amt = Some(x.amount);
                    None
                } else {
                    Some(x.clone())
                }
            })
            .collect();
        if let Some(balance) = amt {
            self.nominations = OrderedSet::from(nominations);
            self.total_sub::<T>(balance).expect("Decreasing lock cannot fail, qed");
            Some(self.total)
        } else {
            None
        }
    }
    pub fn increase_nomination<T: Config>(
        &mut self,
        candidate: AccountId,
        amount: Balance,
    ) -> DispatchResult
    where
        BalanceOf<T>: From<Balance>,
        T::AccountId: From<AccountId>,
        Nominator<T::AccountId, BalanceOf<T>>: From<Nominator<AccountId, Balance>>,
    {
        let nominator_id: T::AccountId = self.id.clone().into();
        let candidate_id: T::AccountId = candidate.clone().into();
        let balance_amt: BalanceOf<T> = amount.into();
        // increase nomination
        for x in &mut self.nominations.0 {
            if x.owner == candidate {
                let before_amount: BalanceOf<T> = x.amount.into();
                x.amount = x.amount.saturating_add(amount);
                self.total = self.total.saturating_add(amount);
                self.adjust_bond_lock::<T>(BondAdjust::Increase(amount))?;

                // update collator state nomination
                let mut collator_state =
                    <CandidateInfo<T>>::get(&candidate_id).ok_or(Error::<T>::CandidateDNE)?;
                let before = collator_state.total_counted;
                let in_top = collator_state.increase_nomination::<T>(
                    &candidate_id,
                    nominator_id.clone(),
                    before_amount,
                    balance_amt,
                )?;
                let after = collator_state.total_counted;
                if collator_state.is_active() && (before != after) {
                    Pallet::<T>::update_active(candidate_id.clone(), after);
                }
                <CandidateInfo<T>>::insert(&candidate_id, collator_state);
                let new_total_staked = <Total<T>>::get().saturating_add(balance_amt);
                <Total<T>>::put(new_total_staked);
                let nom_st: Nominator<T::AccountId, BalanceOf<T>> = self.clone().into();
                <NominatorState<T>>::insert(&nominator_id, nom_st);
                Pallet::<T>::deposit_event(Event::NominationIncreased {
                    nominator: nominator_id,
                    candidate: candidate_id,
                    amount: balance_amt,
                    in_top,
                });
                return Ok(())
            }
        }
        Err(Error::<T>::NominationDNE.into())
    }

    /// Updates the bond locks for this nominator.
    ///
    /// This will take the current self.total and ensure that a lock of the same amount is applied
    /// and when increasing the bond lock will also ensure that the account has enough free balance.
    ///
    /// `additional_required_balance` should reflect the change to the amount that should be locked
    /// if positive, 0 otherwise (e.g. `min(0, change_in_total_bond)`). This is necessary
    /// because it is not possible to query the amount that is locked for a given lock id.
    pub fn adjust_bond_lock<T: Config>(
        &mut self,
        additional_required_balance: BondAdjust<Balance>,
    ) -> DispatchResult
    where
        BalanceOf<T>: From<Balance>,
        T::AccountId: From<AccountId>,
    {
        match additional_required_balance {
            BondAdjust::Increase(amount) => {
                ensure!(
                    <Pallet<T>>::get_nominator_stakable_free_balance(&self.id.clone().into()) >=
                        amount.into(),
                    Error::<T>::InsufficientBalance,
                );

                // additional sanity check: shouldn't ever want to lock more than total
                if amount > self.total {
                    log::warn!("LOGIC ERROR: request to reserve more than bond total");
                    return Err(DispatchError::Other("Invalid additional_required_balance"))
                }
            },
            BondAdjust::Decrease => (), // do nothing on decrease
        };

        if self.total.is_zero() {
            T::Currency::remove_lock(NOMINATOR_LOCK_ID, &self.id.clone().into());
        } else {
            T::Currency::set_lock(
                NOMINATOR_LOCK_ID,
                &self.id.clone().into(),
                self.total.into(),
                WithdrawReasons::all(),
            );
        }
        Ok(())
    }

    /// Retrieves the bond amount that a nominator has provided towards a collator.
    /// Returns `None` if missing.
    pub fn get_bond_amount(&self, collator: &AccountId) -> Option<Balance> {
        self.nominations.0.iter().find(|b| &b.owner == collator).map(|b| b.amount)
    }
}

#[derive(Copy, Clone, PartialEq, Eq, Encode, Decode, RuntimeDebug, TypeInfo)]
/// The current era index and transition information
pub struct EraInfo<BlockNumber> {
    /// Current era index
    pub current: EraIndex,
    /// The first block of the current era
    pub first: BlockNumber,
    /// The length of the current era in number of blocks
    pub length: u32,
}
impl<
        B: Copy + sp_std::ops::Add<Output = B> + sp_std::ops::Sub<Output = B> + From<u32> + PartialOrd,
    > EraInfo<B>
{
    pub fn new(current: EraIndex, first: B, length: u32) -> EraInfo<B> {
        EraInfo { current, first, length }
    }
    /// Check if the era should be updated
    pub fn should_update(&self, now: B) -> bool {
        now - self.first >= self.length.into()
    }
    /// New era
    pub fn update(&mut self, now: B) {
        self.current = self.current.saturating_add(1u32);
        self.first = now;
    }
}
impl<
        B: Copy + sp_std::ops::Add<Output = B> + sp_std::ops::Sub<Output = B> + From<u32> + PartialOrd,
    > Default for EraInfo<B>
{
    fn default() -> EraInfo<B> {
        EraInfo::new(1u32, 1u32.into(), 20u32)
    }
}

pub enum BondAdjust<Balance> {
    Increase(Balance),
    Decrease,
}

#[derive(Clone, Encode, Decode, RuntimeDebug, TypeInfo)]
pub struct CollatorScore<AccountId> {
    pub collator: AccountId,
    pub points: RewardPoint,
}

// Datastructure for tracking collator performance
impl<A: Decode> Default for CollatorScore<A> {
    fn default() -> CollatorScore<A> {
        CollatorScore {
            collator: A::decode(&mut sp_runtime::traits::TrailingZeroInput::zeroes())
                .expect("infinite length input; no invalid inputs for type; qed"),
            points: 0u32,
        }
    }
}

impl<AccountId> CollatorScore<AccountId> {
    pub fn new(collator: AccountId, points: RewardPoint) -> Self {
        CollatorScore { collator, points }
    }
}

impl<AccountId: Ord> Eq for CollatorScore<AccountId> {}

impl<AccountId: Ord> Ord for CollatorScore<AccountId> {
    fn cmp(&self, other: &Self) -> Ordering {
        self.collator.cmp(&other.collator)
    }
}

impl<AccountId: Ord> PartialOrd for CollatorScore<AccountId> {
    fn partial_cmp(&self, other: &Self) -> Option<Ordering> {
        Some(self.cmp(other))
    }
}

impl<AccountId: Ord> PartialEq for CollatorScore<AccountId> {
    fn eq(&self, other: &Self) -> bool {
        self.collator == other.collator
    }
}

// Data structure for tracking collator rewards
#[derive(Clone, Encode, Decode, RuntimeDebug, TypeInfo)]
pub struct GrowthInfo<AccountId, Balance> {
    pub number_of_accumulations: GrowthPeriodIndex,
    pub total_stake_accumulated: Balance,
    pub total_staker_reward: Balance,
    pub total_points: RewardPoint,
    pub collator_scores: Vec<CollatorScore<AccountId>>,
}

impl<
        AccountId: Clone,
        Balance: Copy
            + sp_std::ops::AddAssign
            + sp_std::ops::Add<Output = Balance>
            + sp_std::ops::SubAssign
            + sp_std::ops::Sub<Output = Balance>
            + Ord
            + Zero
            + Default
            + Saturating,
    > GrowthInfo<AccountId, Balance>
{
    pub fn new(number_of_accumulations: GrowthPeriodIndex) -> Self {
        GrowthInfo {
            number_of_accumulations,
            total_stake_accumulated: Balance::zero(),
            total_staker_reward: Balance::zero(),
            total_points: 0u32.into(),
            collator_scores: vec![],
        }
    }
}

impl<A: Decode, B: Default> Default for GrowthInfo<A, B> {
    fn default() -> GrowthInfo<A, B> {
        GrowthInfo {
            number_of_accumulations: Default::default(),
            total_stake_accumulated: B::default(),
            total_staker_reward: B::default(),
            total_points: Default::default(),
            collator_scores: vec![],
        }
    }
}

// Data structure for tracking collator reward periods
#[derive(Clone, PartialEq, Eq, Encode, Decode, RuntimeDebug, Default, TypeInfo)]
pub struct GrowthPeriodInfo {
    pub start_era_index: EraIndex,
    pub index: GrowthPeriodIndex,
}

#[derive(Encode, Decode, Clone, PartialEq, Debug, Eq, TypeInfo)]
pub enum AdminSettings<Balance> {
    /// The delay, in blocks, for actions to wait before being executed
    Delay(EraIndex),
    /// Minimum collator stake amount
    MinCollatorStake(Balance),
    /// Minimum nominator stake amount
    MinNominatorStake(Balance),
}

impl<
    Balance: Copy
        + sp_std::ops::AddAssign
        + sp_std::ops::Add<Output = Balance>
        + sp_std::ops::SubAssign
        + sp_std::ops::Sub<Output = Balance>
        + Ord
        + Zero
        + Default
        + Saturating,
    > AdminSettings<Balance> {
    #[allow(unreachable_patterns)]
    pub fn is_valid<T: Config>(&self) -> bool where Balance: From<BalanceOf<T>>
    {
        return match self {
            AdminSettings::Delay(d) => d > &0,
            AdminSettings::MinNominatorStake(s) => s >= &<<T as Config>::MinNomination as Get<BalanceOf<T>>>::get().into(),
            AdminSettings::MinCollatorStake(_) => true,
            _ => false,
        }
    }
}<|MERGE_RESOLUTION|>--- conflicted
+++ resolved
@@ -17,15 +17,9 @@
 //! Types for parachain-staking
 
 use crate::{
-<<<<<<< HEAD
-    set::OrderedSet, BalanceOf, BottomNominations, CandidateInfo, Config, Delay, Era, EraIndex, Error,
-    Event, GrowthPeriodIndex, MinCollatorStake, NominatorState, Pallet, RewardPoint, TopNominations, Total,
-    COLLATOR_LOCK_ID, NOMINATOR_LOCK_ID,
-=======
     set::OrderedSet, BalanceOf, BottomNominations, CandidateInfo, Config, Delay, Era, EraIndex,
     Error, Event, GrowthPeriodIndex, MinCollatorStake, NominatorState, Pallet, RewardPoint,
     TopNominations, Total, COLLATOR_LOCK_ID, NOMINATOR_LOCK_ID,
->>>>>>> bbf1b868
 };
 use frame_support::{
     pallet_prelude::*,
@@ -1428,22 +1422,26 @@
 }
 
 impl<
-    Balance: Copy
-        + sp_std::ops::AddAssign
-        + sp_std::ops::Add<Output = Balance>
-        + sp_std::ops::SubAssign
-        + sp_std::ops::Sub<Output = Balance>
-        + Ord
-        + Zero
-        + Default
-        + Saturating,
-    > AdminSettings<Balance> {
+        Balance: Copy
+            + sp_std::ops::AddAssign
+            + sp_std::ops::Add<Output = Balance>
+            + sp_std::ops::SubAssign
+            + sp_std::ops::Sub<Output = Balance>
+            + Ord
+            + Zero
+            + Default
+            + Saturating,
+    > AdminSettings<Balance>
+{
     #[allow(unreachable_patterns)]
-    pub fn is_valid<T: Config>(&self) -> bool where Balance: From<BalanceOf<T>>
+    pub fn is_valid<T: Config>(&self) -> bool
+    where
+        Balance: From<BalanceOf<T>>,
     {
         return match self {
             AdminSettings::Delay(d) => d > &0,
-            AdminSettings::MinNominatorStake(s) => s >= &<<T as Config>::MinNomination as Get<BalanceOf<T>>>::get().into(),
+            AdminSettings::MinNominatorStake(s) =>
+                s >= &<<T as Config>::MinNomination as Get<BalanceOf<T>>>::get().into(),
             AdminSettings::MinCollatorStake(_) => true,
             _ => false,
         }
