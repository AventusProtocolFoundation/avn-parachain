--- conflicted
+++ resolved
@@ -17,14 +17,9 @@
 //! Types for parachain-staking
 
 use crate::{
-<<<<<<< HEAD
-    set::OrderedSet, BalanceOf, BottomNominations, CandidateInfo, Config, Delay, Era, EraIndex, Error,
-    Event, GrowthPeriodIndex, MinCollatorStake, NominatorState, Pallet, RewardPoint, TopNominations, Total,
-=======
     set::OrderedSet, BalanceOf, BottomNominations, CandidateInfo, Config, Delay, Era, EraIndex,
-    Error, Event, GrowthPeriodIndex, NominatorState, Pallet, RewardPoint, TopNominations, Total,
->>>>>>> b214abe4
-    COLLATOR_LOCK_ID, NOMINATOR_LOCK_ID,
+    Error, Event, GrowthPeriodIndex, MinCollatorStake, NominatorState, Pallet, RewardPoint,
+    TopNominations, Total, COLLATOR_LOCK_ID, NOMINATOR_LOCK_ID,
 };
 use frame_support::{
     pallet_prelude::*,
