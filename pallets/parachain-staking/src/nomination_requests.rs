// Copyright 2019-2022 PureStake Inc.
// This file is part of Moonbeam.

// Moonbeam is free software: you can redistribute it and/or modify
// it under the terms of the GNU General Public License as published by
// the Free Software Foundation, either version 3 of the License, or
// (at your option) any later version.

// Moonbeam is distributed in the hope that it will be useful,
// but WITHOUT ANY WARRANTY; without even the implied warranty of
// MERCHANTABILITY or FITNESS FOR A PARTICULAR PURPOSE.  See the
// GNU General Public License for more details.

// You should have received a copy of the GNU General Public License
// along with Moonbeam.  If not, see <http://www.gnu.org/licenses/>.

//! Scheduled requests functionality for nominators

use crate::{
    pallet::{
<<<<<<< HEAD
        BalanceOf, CandidateInfo, Config, Delay, Era, EraIndex, Error, Event, MinNominatorStake, NominationScheduledRequests,
        NominatorState, Pallet, Total,
=======
        BalanceOf, CandidateInfo, Config, Delay, Era, EraIndex, Error, Event, MinNominatorStake,
        NominationScheduledRequests, NominatorState, Pallet, Total,
>>>>>>> ec1714b4
    },
    Nominator, NominatorStatus,
};
use frame_support::{dispatch::DispatchResultWithPostInfo, ensure, traits::Get, RuntimeDebug};
use parity_scale_codec::{Decode, Encode};
use scale_info::TypeInfo;
use sp_runtime::traits::Saturating;
use sp_std::{vec, vec::Vec};

/// An action that can be performed upon a nomination
#[derive(Clone, Eq, PartialEq, Encode, Decode, RuntimeDebug, TypeInfo, PartialOrd, Ord)]
pub enum NominationAction<Balance> {
    Revoke(Balance),
    Decrease(Balance),
}

impl<Balance: Copy> NominationAction<Balance> {
    /// Returns the wrapped amount value.
    pub fn amount(&self) -> Balance {
        match self {
            NominationAction::Revoke(amount) => *amount,
            NominationAction::Decrease(amount) => *amount,
        }
    }
}

/// Represents a scheduled request that define a [NominationAction]. The request is executable
/// iff the provided [EraIndex] is achieved.
#[derive(Clone, Eq, PartialEq, Encode, Decode, RuntimeDebug, TypeInfo, PartialOrd, Ord)]
pub struct ScheduledRequest<AccountId, Balance> {
    pub nominator: AccountId,
    pub when_executable: EraIndex,
    pub action: NominationAction<Balance>,
}

/// Represents a cancelled scheduled request for emitting an event.
#[derive(Clone, Eq, PartialEq, Encode, Decode, RuntimeDebug, TypeInfo)]
pub struct CancelledScheduledRequest<Balance> {
    pub when_executable: EraIndex,
    pub action: NominationAction<Balance>,
}

impl<A, B> From<ScheduledRequest<A, B>> for CancelledScheduledRequest<B> {
    fn from(request: ScheduledRequest<A, B>) -> Self {
        CancelledScheduledRequest {
            when_executable: request.when_executable,
            action: request.action,
        }
    }
}

impl<T: Config> Pallet<T> {
    /// Schedules a [NominationAction::Revoke] for the nominator, towards a given collator.
    pub(crate) fn nomination_schedule_revoke(
        collator: T::AccountId,
        nominator: T::AccountId,
    ) -> DispatchResultWithPostInfo {
        let mut state = <NominatorState<T>>::get(&nominator).ok_or(<Error<T>>::NominatorDNE)?;
        let mut scheduled_requests = <NominationScheduledRequests<T>>::get(&collator);

        ensure!(
            !scheduled_requests.iter().any(|req| req.nominator == nominator),
            <Error<T>>::PendingNominationRequestAlreadyExists,
        );

        let bonded_amount = state.get_bond_amount(&collator).ok_or(<Error<T>>::NominationDNE)?;
        let now = <Era<T>>::get().current;
        let when = now.saturating_add(<Delay<T>>::get());
        scheduled_requests.push(ScheduledRequest {
            nominator: nominator.clone(),
            action: NominationAction::Revoke(bonded_amount),
            when_executable: when,
        });
        state.less_total = state.less_total.saturating_add(bonded_amount);
        <NominationScheduledRequests<T>>::insert(collator.clone(), scheduled_requests);
        <NominatorState<T>>::insert(nominator.clone(), state);

        Self::deposit_event(Event::NominationRevocationScheduled {
            era: now,
            nominator,
            candidate: collator,
            scheduled_exit: when,
        });
        Ok(().into())
    }

    /// Schedules a [NominationAction::Decrease] for the nominator, towards a given collator.
    pub(crate) fn nomination_schedule_bond_decrease(
        collator: T::AccountId,
        nominator: T::AccountId,
        decrease_amount: BalanceOf<T>,
    ) -> DispatchResultWithPostInfo {
        let mut state = <NominatorState<T>>::get(&nominator).ok_or(<Error<T>>::NominatorDNE)?;
        let mut scheduled_requests = <NominationScheduledRequests<T>>::get(&collator);

        ensure!(
            !scheduled_requests.iter().any(|req| req.nominator == nominator),
            <Error<T>>::PendingNominationRequestAlreadyExists,
        );

        let bonded_amount = state.get_bond_amount(&collator).ok_or(<Error<T>>::NominationDNE)?;
        ensure!(bonded_amount > decrease_amount, <Error<T>>::NominatorBondBelowMin);
        let new_amount: BalanceOf<T> = (bonded_amount - decrease_amount).into();
        ensure!(new_amount >= T::MinNomination::get(), <Error<T>>::NominationBelowMin);

        // Net Total is total after pending orders are executed
        let net_total = state.total().saturating_sub(state.less_total);
        // Net Total is always >= MinNominatorStake
        let max_subtracted_amount = net_total.saturating_sub(<MinNominatorStake<T>>::get().into());
        ensure!(decrease_amount <= max_subtracted_amount, <Error<T>>::NominatorBondBelowMin);

        let now = <Era<T>>::get().current;
        let when = now.saturating_add(<Delay<T>>::get());
        scheduled_requests.push(ScheduledRequest {
            nominator: nominator.clone(),
            action: NominationAction::Decrease(decrease_amount),
            when_executable: when,
        });
        state.less_total = state.less_total.saturating_add(decrease_amount);
        <NominationScheduledRequests<T>>::insert(collator.clone(), scheduled_requests);
        <NominatorState<T>>::insert(nominator.clone(), state);

        Self::deposit_event(Event::NominationDecreaseScheduled {
            nominator,
            candidate: collator,
            amount_to_decrease: decrease_amount,
            execute_era: when,
        });
        Ok(().into())
    }

    /// Cancels the nominator's existing [ScheduledRequest] towards a given collator.
    pub(crate) fn nomination_cancel_request(
        collator: T::AccountId,
        nominator: T::AccountId,
    ) -> DispatchResultWithPostInfo {
        let mut state = <NominatorState<T>>::get(&nominator).ok_or(<Error<T>>::NominatorDNE)?;
        let mut scheduled_requests = <NominationScheduledRequests<T>>::get(&collator);

        let request =
            Self::cancel_request_with_state(&nominator, &mut state, &mut scheduled_requests)
                .ok_or(<Error<T>>::PendingNominationRequestDNE)?;

        <NominationScheduledRequests<T>>::insert(collator.clone(), scheduled_requests);
        <NominatorState<T>>::insert(nominator.clone(), state);

        Self::deposit_event(Event::CancelledNominationRequest {
            nominator,
            collator,
            cancelled_request: request.into(),
        });
        Ok(().into())
    }

    fn cancel_request_with_state(
        nominator: &T::AccountId,
        state: &mut Nominator<T::AccountId, BalanceOf<T>>,
        scheduled_requests: &mut Vec<ScheduledRequest<T::AccountId, BalanceOf<T>>>,
    ) -> Option<ScheduledRequest<T::AccountId, BalanceOf<T>>> {
        let request_idx = scheduled_requests.iter().position(|req| &req.nominator == nominator)?;

        let request = scheduled_requests.remove(request_idx);
        let amount = request.action.amount();
        state.less_total = state.less_total.saturating_sub(amount);
        Some(request)
    }

    /// Executes the nominator's existing [ScheduledRequest] towards a given collator.
    pub(crate) fn nomination_execute_scheduled_request(
        collator: T::AccountId,
        nominator: T::AccountId,
    ) -> DispatchResultWithPostInfo {
        let mut state = <NominatorState<T>>::get(&nominator).ok_or(<Error<T>>::NominatorDNE)?;
        let mut scheduled_requests = <NominationScheduledRequests<T>>::get(&collator);
        let request_idx = scheduled_requests
            .iter()
            .position(|req| req.nominator == nominator)
            .ok_or(<Error<T>>::PendingNominationRequestDNE)?;
        let request = &scheduled_requests[request_idx];

        let now = <Era<T>>::get().current;
        ensure!(request.when_executable <= now, <Error<T>>::PendingNominationRequestNotDueYet);

        match request.action {
            NominationAction::Revoke(amount) => {
                // revoking last nomination => leaving set of nominators
                let leaving = if state.nominations.0.len() == 1usize {
                    true
                } else {
                    ensure!(
<<<<<<< HEAD
                        state.total().saturating_sub(<MinNominatorStake<T>>::get().into()) >= amount,
=======
                        state.total().saturating_sub(<MinNominatorStake<T>>::get().into()) >=
                            amount,
>>>>>>> ec1714b4
                        <Error<T>>::NominatorBondBelowMin
                    );
                    false
                };

                // remove from pending requests
                let amount = scheduled_requests.remove(request_idx).action.amount();
                state.less_total = state.less_total.saturating_sub(amount);

                // remove nomination from nominator state
                state.rm_nomination::<T>(&collator);

                // remove nomination from collator state nominations
                Self::nominator_leaves_candidate(collator.clone(), nominator.clone(), amount)?;
                Self::deposit_event(Event::NominationRevoked {
                    nominator: nominator.clone(),
                    candidate: collator.clone(),
                    unstaked_amount: amount,
                });

                <NominationScheduledRequests<T>>::insert(collator, scheduled_requests);
                if leaving {
                    <NominatorState<T>>::remove(&nominator);
                    Self::deposit_event(Event::NominatorLeft {
                        nominator,
                        unstaked_amount: amount,
                    });
                } else {
                    <NominatorState<T>>::insert(&nominator, state);
                }
                Ok(().into())
            },
            NominationAction::Decrease(_) => {
                // remove from pending requests
                let amount = scheduled_requests.remove(request_idx).action.amount();
                state.less_total = state.less_total.saturating_sub(amount);

                // decrease nomination
                for bond in &mut state.nominations.0 {
                    if bond.owner == collator {
                        return if bond.amount > amount {
                            let amount_before: BalanceOf<T> = bond.amount.into();
                            bond.amount = bond.amount.saturating_sub(amount);
                            let mut collator_info = <CandidateInfo<T>>::get(&collator)
                                .ok_or(<Error<T>>::CandidateDNE)?;

                            state.total_sub_if::<T, _>(amount, |total| {
                                let new_total: BalanceOf<T> = total.into();
                                ensure!(
                                    new_total >= T::MinNomination::get(),
                                    <Error<T>>::NominationBelowMin
                                );
                                ensure!(
                                    new_total >= <MinNominatorStake<T>>::get(),
                                    <Error<T>>::NominatorBondBelowMin
                                );

                                Ok(())
                            })?;

                            // need to go into decrease_nomination
                            let in_top = collator_info.decrease_nomination::<T>(
                                &collator,
                                nominator.clone(),
                                amount_before,
                                amount,
                            )?;
                            <CandidateInfo<T>>::insert(&collator, collator_info);
                            let new_total_staked = <Total<T>>::get().saturating_sub(amount);
                            <Total<T>>::put(new_total_staked);

                            <NominationScheduledRequests<T>>::insert(
                                collator.clone(),
                                scheduled_requests,
                            );
                            <NominatorState<T>>::insert(nominator.clone(), state);
                            Self::deposit_event(Event::NominationDecreased {
                                nominator,
                                candidate: collator.clone(),
                                amount,
                                in_top,
                            });
                            Ok(().into())
                        } else {
                            // must rm entire nomination if bond.amount <= less or cancel request
                            Err(<Error<T>>::NominationBelowMin.into())
                        }
                    }
                }
                Err(<Error<T>>::NominationDNE.into())
            },
        }
    }

    /// Schedules [NominationAction::Revoke] for the nominator, towards all nominated collator.
    /// The last fulfilled request causes the nominator to leave the set of nominators.
    pub(crate) fn nominator_schedule_revoke_all(
        nominator: T::AccountId,
    ) -> DispatchResultWithPostInfo {
        let mut state = <NominatorState<T>>::get(&nominator).ok_or(<Error<T>>::NominatorDNE)?;
        let mut updated_scheduled_requests = vec![];
        let now = <Era<T>>::get().current;
        let when = now.saturating_add(<Delay<T>>::get());

        // lazy migration for NominatorStatus::Leaving
        #[allow(deprecated)]
        if matches!(state.status, NominatorStatus::Leaving(_)) {
            state.status = NominatorStatus::Active;
            <NominatorState<T>>::insert(nominator.clone(), state.clone());
        }

        // it is assumed that a multiple nominations to the same collator does not exist, else this
        // will cause a bug - the last duplicate nomination update will be the only one applied.
        let mut existing_revoke_count = 0;
        for bond in state.nominations.0.clone() {
            let collator = bond.owner;
            let bonded_amount = bond.amount;
            let mut scheduled_requests = <NominationScheduledRequests<T>>::get(&collator);

            // cancel any existing requests
            let request =
                Self::cancel_request_with_state(&nominator, &mut state, &mut scheduled_requests);
            let request = match request {
                Some(revoke_req) if matches!(revoke_req.action, NominationAction::Revoke(_)) => {
                    existing_revoke_count += 1;
                    revoke_req // re-insert the same Revoke request
                },
                _ => ScheduledRequest {
                    nominator: nominator.clone(),
                    action: NominationAction::Revoke(bonded_amount.clone()),
                    when_executable: when,
                },
            };

            scheduled_requests.push(request);
            state.less_total = state.less_total.saturating_add(bonded_amount);
            updated_scheduled_requests.push((collator, scheduled_requests));
        }

        if existing_revoke_count == state.nominations.0.len() {
            return Err(<Error<T>>::NominatorAlreadyLeaving.into())
        }

        updated_scheduled_requests
            .into_iter()
            .for_each(|(collator, scheduled_requests)| {
                <NominationScheduledRequests<T>>::insert(collator, scheduled_requests);
            });

        <NominatorState<T>>::insert(nominator.clone(), state);
        Self::deposit_event(Event::NominatorExitScheduled {
            era: now,
            nominator,
            scheduled_exit: when,
        });
        Ok(().into())
    }

    /// Cancels every [NominationAction::Revoke] request for a nominator towards a collator.
    /// Each nomination must have a [NominationAction::Revoke] scheduled that must be allowed to be
    /// executed in the current era, for this function to succeed.
    pub(crate) fn nominator_cancel_scheduled_revoke_all(
        nominator: T::AccountId,
    ) -> DispatchResultWithPostInfo {
        let mut state = <NominatorState<T>>::get(&nominator).ok_or(<Error<T>>::NominatorDNE)?;
        let mut updated_scheduled_requests = vec![];

        // backwards compatible handling for NominatorStatus::Leaving
        #[allow(deprecated)]
        if matches!(state.status, NominatorStatus::Leaving(_)) {
            state.status = NominatorStatus::Active;
            <NominatorState<T>>::insert(nominator.clone(), state.clone());
            Self::deposit_event(Event::NominatorExitCancelled { nominator });
            return Ok(().into())
        }

        // pre-validate that all nominations have a Revoke request.
        for bond in &state.nominations.0 {
            let collator = bond.owner.clone();
            let scheduled_requests = <NominationScheduledRequests<T>>::get(&collator);
            scheduled_requests
                .iter()
                .find(|req| {
                    req.nominator == nominator && matches!(req.action, NominationAction::Revoke(_))
                })
                .ok_or(<Error<T>>::NominatorNotLeaving)?;
        }

        // cancel all requests
        for bond in state.nominations.0.clone() {
            let collator = bond.owner.clone();
            let mut scheduled_requests = <NominationScheduledRequests<T>>::get(&collator);
            Self::cancel_request_with_state(&nominator, &mut state, &mut scheduled_requests);
            updated_scheduled_requests.push((collator, scheduled_requests));
        }

        updated_scheduled_requests
            .into_iter()
            .for_each(|(collator, scheduled_requests)| {
                <NominationScheduledRequests<T>>::insert(collator, scheduled_requests);
            });

        <NominatorState<T>>::insert(nominator.clone(), state);
        Self::deposit_event(Event::NominatorExitCancelled { nominator });

        Ok(().into())
    }

    /// Executes every [NominationAction::Revoke] request for a nominator towards a collator.
    /// Each nomination must have a [NominationAction::Revoke] scheduled that must be allowed to be
    /// executed in the current era, for this function to succeed.
    pub(crate) fn nominator_execute_scheduled_revoke_all(
        nominator: T::AccountId,
        nomination_count: u32,
    ) -> DispatchResultWithPostInfo {
        let mut state = <NominatorState<T>>::get(&nominator).ok_or(<Error<T>>::NominatorDNE)?;
        ensure!(
            nomination_count >= (state.nominations.0.len() as u32),
            Error::<T>::TooLowNominationCountToLeaveNominators
        );
        let now = <Era<T>>::get().current;

        // backwards compatible handling for NominatorStatus::Leaving
        #[allow(deprecated)]
        if let NominatorStatus::Leaving(when) = state.status {
            ensure!(<Era<T>>::get().current >= when, Error::<T>::NominatorCannotLeaveYet);

            for bond in state.nominations.0.clone() {
                if let Err(error) = Self::nominator_leaves_candidate(
                    bond.owner.clone(),
                    nominator.clone(),
                    bond.amount,
                ) {
                    log::warn!(
                        "STORAGE CORRUPTED \nNominator leaving collator failed with error: {:?}",
                        error
                    );
                }

                Self::nomination_remove_request_with_state(&bond.owner, &nominator, &mut state);
            }
            <NominatorState<T>>::remove(&nominator);
            Self::deposit_event(Event::NominatorLeft { nominator, unstaked_amount: state.total });
            return Ok(().into())
        }

        let mut validated_scheduled_requests = vec![];
        // pre-validate that all nominations have a Revoke request that can be executed now.
        for bond in &state.nominations.0 {
            let scheduled_requests = <NominationScheduledRequests<T>>::get(&bond.owner);
            let request_idx = scheduled_requests
                .iter()
                .position(|req| {
                    req.nominator == nominator && matches!(req.action, NominationAction::Revoke(_))
                })
                .ok_or(<Error<T>>::NominatorNotLeaving)?;
            let request = &scheduled_requests[request_idx];

            ensure!(request.when_executable <= now, <Error<T>>::NominatorCannotLeaveYet);

            validated_scheduled_requests.push((bond.clone(), scheduled_requests, request_idx))
        }

        let mut updated_scheduled_requests = vec![];
        // we do not update the nominator state, since the it will be completely removed
        for (bond, mut scheduled_requests, request_idx) in validated_scheduled_requests {
            let collator = bond.owner;

            if let Err(error) =
                Self::nominator_leaves_candidate(collator.clone(), nominator.clone(), bond.amount)
            {
                log::warn!(
                    "STORAGE CORRUPTED \nNominator {:?} leaving collator failed with error: {:?}",
                    nominator,
                    error
                );
            }

            // remove the scheduled request, since it is fulfilled
            scheduled_requests.remove(request_idx).action.amount();
            updated_scheduled_requests.push((collator, scheduled_requests));
        }

        // set state.total so that state.adjust_bond_lock will remove lock
        let unstaked_amount = state.total();
        state.total_sub::<T>(unstaked_amount)?;

        updated_scheduled_requests
            .into_iter()
            .for_each(|(collator, scheduled_requests)| {
                <NominationScheduledRequests<T>>::insert(collator, scheduled_requests);
            });

        Self::deposit_event(Event::NominatorLeft { nominator: nominator.clone(), unstaked_amount });
        <NominatorState<T>>::remove(&nominator);

        Ok(().into())
    }

    /// Removes the nominator's existing [ScheduledRequest] towards a given collator, if exists.
    /// The state needs to be persisted by the caller of this function.
    pub(crate) fn nomination_remove_request_with_state(
        collator: &T::AccountId,
        nominator: &T::AccountId,
        state: &mut Nominator<T::AccountId, BalanceOf<T>>,
    ) {
        let mut scheduled_requests = <NominationScheduledRequests<T>>::get(collator);

        let maybe_request_idx =
            scheduled_requests.iter().position(|req| &req.nominator == nominator);

        if let Some(request_idx) = maybe_request_idx {
            let request = scheduled_requests.remove(request_idx);
            let amount = request.action.amount();
            state.less_total = state.less_total.saturating_sub(amount);
            <NominationScheduledRequests<T>>::insert(collator, scheduled_requests);
        }
    }

    /// Returns true if a [ScheduledRequest] exists for a given nomination
    pub fn nomination_request_exists(collator: &T::AccountId, nominator: &T::AccountId) -> bool {
        <NominationScheduledRequests<T>>::get(collator)
            .iter()
            .any(|req| &req.nominator == nominator)
    }

    /// Returns true if a [NominationAction::Revoke] [ScheduledRequest] exists for a given
    /// nomination
    pub fn nomination_request_revoke_exists(
        collator: &T::AccountId,
        nominator: &T::AccountId,
    ) -> bool {
        <NominationScheduledRequests<T>>::get(collator).iter().any(|req| {
            &req.nominator == nominator && matches!(req.action, NominationAction::Revoke(_))
        })
    }
}

#[cfg(test)]
mod tests {
    use super::*;
    use crate::{mock::Test, set::OrderedSet, Bond};

    #[test]
    fn test_cancel_request_with_state_removes_request_for_correct_nominator_and_updates_state() {
        let mut state = Nominator {
            id: 1,
            nominations: OrderedSet::from(vec![Bond { amount: 100, owner: 2 }]),
            total: 100,
            less_total: 100,
            status: crate::NominatorStatus::Active,
        };
        let mut scheduled_requests = vec![
            ScheduledRequest {
                nominator: 1,
                when_executable: 1,
                action: NominationAction::Revoke(100),
            },
            ScheduledRequest {
                nominator: 2,
                when_executable: 1,
                action: NominationAction::Decrease(50),
            },
        ];
        let removed_request =
            <Pallet<Test>>::cancel_request_with_state(&1, &mut state, &mut scheduled_requests);

        assert_eq!(
            removed_request,
            Some(ScheduledRequest {
                nominator: 1,
                when_executable: 1,
                action: NominationAction::Revoke(100),
            })
        );
        assert_eq!(
            scheduled_requests,
            vec![ScheduledRequest {
                nominator: 2,
                when_executable: 1,
                action: NominationAction::Decrease(50),
            },]
        );
        assert_eq!(
            state,
            Nominator {
                id: 1,
                nominations: OrderedSet::from(vec![Bond { amount: 100, owner: 2 }]),
                total: 100,
                less_total: 0,
                status: crate::NominatorStatus::Active,
            }
        );
    }

    #[test]
    fn test_cancel_request_with_state_does_nothing_when_request_does_not_exist() {
        let mut state = Nominator {
            id: 1,
            nominations: OrderedSet::from(vec![Bond { amount: 100, owner: 2 }]),
            total: 100,
            less_total: 100,
            status: crate::NominatorStatus::Active,
        };
        let mut scheduled_requests = vec![ScheduledRequest {
            nominator: 2,
            when_executable: 1,
            action: NominationAction::Decrease(50),
        }];
        let removed_request =
            <Pallet<Test>>::cancel_request_with_state(&1, &mut state, &mut scheduled_requests);

        assert_eq!(removed_request, None,);
        assert_eq!(
            scheduled_requests,
            vec![ScheduledRequest {
                nominator: 2,
                when_executable: 1,
                action: NominationAction::Decrease(50),
            },]
        );
        assert_eq!(
            state,
            Nominator {
                id: 1,
                nominations: OrderedSet::from(vec![Bond { amount: 100, owner: 2 }]),
                total: 100,
                less_total: 100,
                status: crate::NominatorStatus::Active,
            }
        );
    }
}<|MERGE_RESOLUTION|>--- conflicted
+++ resolved
@@ -18,13 +18,8 @@
 
 use crate::{
     pallet::{
-<<<<<<< HEAD
-        BalanceOf, CandidateInfo, Config, Delay, Era, EraIndex, Error, Event, MinNominatorStake, NominationScheduledRequests,
-        NominatorState, Pallet, Total,
-=======
         BalanceOf, CandidateInfo, Config, Delay, Era, EraIndex, Error, Event, MinNominatorStake,
         NominationScheduledRequests, NominatorState, Pallet, Total,
->>>>>>> ec1714b4
     },
     Nominator, NominatorStatus,
 };
@@ -215,12 +210,8 @@
                     true
                 } else {
                     ensure!(
-<<<<<<< HEAD
-                        state.total().saturating_sub(<MinNominatorStake<T>>::get().into()) >= amount,
-=======
                         state.total().saturating_sub(<MinNominatorStake<T>>::get().into()) >=
                             amount,
->>>>>>> ec1714b4
                         <Error<T>>::NominatorBondBelowMin
                     );
                     false
