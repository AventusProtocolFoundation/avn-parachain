--- conflicted
+++ resolved
@@ -1,33 +1,13 @@
 #[cfg(test)]
 use crate::mock::{
-<<<<<<< HEAD
-    AccountId, pay_gas_for_transaction, roll_one_block, roll_to_era_begin, set_author, Balances, ExtBuilder,
-    ParachainStaking, BASE_FEE, TestAccount, TX_LEN,
-=======
     pay_gas_for_transaction, roll_one_block, roll_to_era_begin, set_author, AccountId, Balances,
     ExtBuilder, ParachainStaking, TestAccount, BASE_FEE, TX_LEN,
->>>>>>> bbf1b868
 };
 use crate::{assert_eq_events, assert_event_emitted, Event};
 use frame_support::traits::Currency;
 use sp_runtime::{traits::Zero, Perbill};
 
 fn collator_1() -> AccountId {
-<<<<<<< HEAD
-    return TestAccount::new(1u64).account_id();
-}
-
-fn collator_2() -> AccountId {
-    return TestAccount::new(2u64).account_id();
-}
-
-fn tx_sender() -> AccountId {
-    return TestAccount::new(3u64).account_id();
-}
-
-fn nominator() -> AccountId {
-    return TestAccount::new(4u64).account_id();
-=======
     return TestAccount::new(1u64).account_id()
 }
 
@@ -41,7 +21,6 @@
 
 fn nominator() -> AccountId {
     return TestAccount::new(4u64).account_id()
->>>>>>> bbf1b868
 }
 
 const ERA_BLOCKS_HAVE_BEEN_AUTHORED: u32 = 1;
