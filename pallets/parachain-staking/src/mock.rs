--- conflicted
+++ resolved
@@ -29,10 +29,7 @@
 use frame_system::limits;
 use pallet_session as session;
 use pallet_transaction_payment::{ChargeTransactionPayment, CurrencyAdapter};
-<<<<<<< HEAD
-=======
 use parity_scale_codec::{Decode, Encode};
->>>>>>> bbf1b868
 use sp_core::{sr25519, Pair, H256};
 use sp_io;
 use sp_runtime::{
@@ -40,7 +37,6 @@
     traits::{BlakeTwo256, ConvertInto, IdentityLookup, SignedExtension, Verify},
     Perbill, SaturatedConversion,
 };
-use parity_scale_codec::{Encode, Decode};
 
 pub type AccountId = <Signature as Verify>::Signer;
 pub type Signature = sr25519::Signature;
@@ -82,19 +78,11 @@
     }
 
     pub fn account_id(&self) -> AccountId {
-<<<<<<< HEAD
-        return AccountId::decode(&mut self.key_pair().public().to_vec().as_slice()).unwrap();
-    }
-
-    pub fn key_pair(&self) -> sr25519::Pair {
-        return sr25519::Pair::from_seed(&self.seed);
-=======
         return AccountId::decode(&mut self.key_pair().public().to_vec().as_slice()).unwrap()
     }
 
     pub fn key_pair(&self) -> sr25519::Pair {
         return sr25519::Pair::from_seed(&self.seed)
->>>>>>> bbf1b868
     }
 
     fn into_32_bytes(account: &u64) -> [u8; 32] {
@@ -368,11 +356,7 @@
 
 // This matches the genesis era length
 pub fn get_default_block_per_era() -> u64 {
-<<<<<<< HEAD
-    return MinBlocksPerEra::get() as u64 + 2;
-=======
     return MinBlocksPerEra::get() as u64 + 2
->>>>>>> bbf1b868
 }
 
 /// Rolls block-by-block to the beginning of the specified era.
@@ -565,13 +549,7 @@
     let user_8 = TestAccount::new(8u64).account_id();
     let user_9 = TestAccount::new(9u64).account_id();
 
-<<<<<<< HEAD
-    let acc = |id: u64| -> AccountId {
-        TestAccount::new(id).account_id()
-    };
-=======
     let acc = |id: u64| -> AccountId { TestAccount::new(id).account_id() };
->>>>>>> bbf1b868
 
     ExtBuilder::default()
         .with_balances(vec![
@@ -584,11 +562,6 @@
             (user_7, 100),
             (user_8, 9),
             (user_9, 4),
-<<<<<<< HEAD
-        ])
-        .with_candidates(vec![(collator_1, 500), (collator_2, 200)])
-        .with_nominations(vec![(nominator_3, collator_1, 100), (nominator_4, collator_1, 100), (nominator_5, collator_2, 100), (nominator_6, collator_2, 100)])
-=======
         ])
         .with_candidates(vec![(collator_1, 500), (collator_2, 200)])
         .with_nominations(vec![
@@ -597,7 +570,6 @@
             (nominator_5, collator_2, 100),
             (nominator_6, collator_2, 100),
         ])
->>>>>>> bbf1b868
         .build()
         .execute_with(|| {
             assert!(System::events().is_empty());
@@ -633,10 +605,6 @@
             assert_eq!(ParachainStaking::get_collator_stakable_free_balance(&user_9), 4);
         });
 
-<<<<<<< HEAD
-
-=======
->>>>>>> bbf1b868
     let collator_1 = TestAccount::new(1u64).account_id();
     let collator_2 = TestAccount::new(2u64).account_id();
     let collator_3 = TestAccount::new(3u64).account_id();
@@ -659,11 +627,6 @@
             (nominator_8, 100),
             (nominator_9, 100),
             (nominator_10, 100),
-<<<<<<< HEAD
-        ])
-        .with_candidates(vec![(collator_1, 20), (collator_2, 20), (collator_3, 20), (collator_4, 20), (collator_5, 10)])
-        .with_nominations(vec![(nominator_6, collator_1, 10), (nominator_7, collator_1, 10), (nominator_8, collator_2, 10), (nominator_9, collator_2, 10), (nominator_10, collator_1, 10)])
-=======
         ])
         .with_candidates(vec![
             (collator_1, 20),
@@ -679,7 +642,6 @@
             (nominator_9, collator_2, 10),
             (nominator_10, collator_1, 10),
         ])
->>>>>>> bbf1b868
         .build()
         .execute_with(|| {
             assert!(System::events().is_empty());
