// Copyright 2019-2022 PureStake Inc.
// This file is part of Moonbeam.

// Moonbeam is free software: you can redistribute it and/or modify
// it under the terms of the GNU General Public License as published by
// the Free Software Foundation, either version 3 of the License, or
// (at your option) any later version.

// Moonbeam is distributed in the hope that it will be useful,
// but WITHOUT ANY WARRANTY; without even the implied warranty of
// MERCHANTABILITY or FITNESS FOR A PARTICULAR PURPOSE.  See the
// GNU General Public License for more details.

// You should have received a copy of the GNU General Public License
// along with Moonbeam.  If not, see <http://www.gnu.org/licenses/>.

//! Test utilities
use crate as pallet_parachain_staking;
use crate::{pallet, AwardedPts, Config, Points, COLLATOR_LOCK_ID, NOMINATOR_LOCK_ID};
use frame_support::{
    assert_ok, construct_runtime, parameter_types,
    traits::{
        ConstU8, Currency, Everything, FindAuthor, GenesisBuild, Imbalance, LockIdentifier,
        OnFinalize, OnInitialize, OnUnbalanced,
    },
    weights::{DispatchClass, DispatchInfo, PostDispatchInfo, Weight, WeightToFee as WeightToFeeT},
    PalletId,
};
use frame_system::limits;
use pallet_session as session;
use pallet_transaction_payment::{ChargeTransactionPayment, CurrencyAdapter};
use sp_core::H256;
use sp_io;
use sp_runtime::{
    testing::{Header, UintAuthorityId},
    traits::{BlakeTwo256, ConvertInto, IdentityLookup, SignedExtension},
    Perbill, SaturatedConversion,
};

pub type AccountId = u64;
pub type Balance = u128;
pub type BlockNumber = u64;

type UncheckedExtrinsic = frame_system::mocking::MockUncheckedExtrinsic<Test>;
type Block = frame_system::mocking::MockBlock<Test>;

// Configure a mock runtime to test the pallet.
construct_runtime!(
    pub enum Test where
        Block = Block,
        NodeBlock = Block,
        UncheckedExtrinsic = UncheckedExtrinsic,
    {
        System: frame_system::{Pallet, Call, Config, Storage, Event<T>},
        Balances: pallet_balances::{Pallet, Call, Storage, Config<T>, Event<T>},
        ParachainStaking: pallet_parachain_staking::{Pallet, Call, Storage, Config<T>, Event<T>},
        Authorship: pallet_authorship::{Pallet, Call, Storage, Inherent},
        TransactionPayment: pallet_transaction_payment::{Pallet, Storage, Event<T>, Config},
        AVN: pallet_avn::{Pallet, Storage},
        Session: pallet_session::{Pallet, Call, Storage, Event, Config<T>},
    }
);

const NORMAL_DISPATCH_RATIO: Perbill = Perbill::from_percent(75);
const MAX_BLOCK_WEIGHT: Weight = 1024;
pub static TX_LEN: usize = 1;
pub const BASE_FEE: u64 = 12;

parameter_types! {
    pub const BlockHashCount: u64 = 250;
    pub const MaximumBlockWeight: Weight = 1024;
    pub const MaximumBlockLength: u32 = 2 * 1024;
    pub const AvailableBlockRatio: Perbill = Perbill::one();
    pub const SS58Prefix: u8 = 42;

    pub BlockLength: limits::BlockLength = limits::BlockLength::max_with_normal_ratio(1024, NORMAL_DISPATCH_RATIO);
    pub RuntimeBlockWeights: limits::BlockWeights = limits::BlockWeights::builder()
        .base_block(10)
        .for_class(DispatchClass::all(), |weights| {
            weights.base_extrinsic = BASE_FEE;
        })
        .for_class(DispatchClass::Normal, |weights| {
            weights.max_total = Some(NORMAL_DISPATCH_RATIO * MAX_BLOCK_WEIGHT);
        })
        .for_class(DispatchClass::Operational, |weights| {
            weights.max_total = Some(MAX_BLOCK_WEIGHT);
            weights.reserved = Some(
                MAX_BLOCK_WEIGHT - NORMAL_DISPATCH_RATIO * MAX_BLOCK_WEIGHT
            );
    })
    .avg_block_initialization(Perbill::from_percent(0))
    .build_or_panic();
}
impl frame_system::Config for Test {
    type BaseCallFilter = Everything;
    type DbWeight = ();
    type Origin = Origin;
    type Index = u64;
    type BlockNumber = BlockNumber;
    type Call = Call;
    type Hash = H256;
    type Hashing = BlakeTwo256;
    type AccountId = AccountId;
    type Lookup = IdentityLookup<Self::AccountId>;
    type Header = Header;
    type Event = Event;
    type BlockHashCount = BlockHashCount;
    type Version = ();
    type PalletInfo = PalletInfo;
    type AccountData = pallet_balances::AccountData<Balance>;
    type OnNewAccount = ();
    type OnKilledAccount = ();
    type SystemWeightInfo = ();
    type BlockWeights = RuntimeBlockWeights;
    type BlockLength = BlockLength;
    type SS58Prefix = SS58Prefix;
    type OnSetCode = ();
    type MaxConsumers = frame_support::traits::ConstU32<16>;
}
parameter_types! {
    pub const ExistentialDeposit: u128 = 0;
}
impl pallet_balances::Config for Test {
    type MaxReserves = ();
    type ReserveIdentifier = [u8; 4];
    type MaxLocks = ();
    type Balance = Balance;
    type Event = Event;
    type DustRemoval = ();
    type ExistentialDeposit = ExistentialDeposit;
    type AccountStore = System;
    type WeightInfo = ();
}

pub struct Author4;
impl FindAuthor<u64> for Author4 {
    fn find_author<'a, I>(_digests: I) -> Option<u64>
    where
        I: 'a + IntoIterator<Item = (frame_support::ConsensusEngineId, &'a [u8])>,
    {
        Some(4)
    }
}

impl pallet_authorship::Config for Test {
    type FindAuthor = Author4;
    type UncleGenerations = ();
    type FilterUncle = ();
    type EventHandler = ParachainStaking;
}

parameter_types! {
    pub const MinBlocksPerEra: u32 = 3;
    pub const RewardPaymentDelay: u32 = 2;
    pub const MinSelectedCandidates: u32 = 5;
    pub const MaxTopNominationsPerCandidate: u32 = 4;
    pub const MaxBottomNominationsPerCandidate: u32 = 4;
    pub const MaxNominationsPerNominator: u32 = 4;
    pub const MinNominatorStk: u128 = 5;
    pub const MinNomination: u128 = 3;
    pub const ErasPerGrowthPeriod: u32 = 2;
    pub const RewardPotId: PalletId = PalletId(*b"av/vamgr");
}
impl Config for Test {
    type Event = Event;
    type Currency = Balances;
    type MonetaryGovernanceOrigin = frame_system::EnsureRoot<AccountId>;
    type RewardPaymentDelay = RewardPaymentDelay;
    type MinBlocksPerEra = MinBlocksPerEra;
    type MinSelectedCandidates = MinSelectedCandidates;
    type MaxTopNominationsPerCandidate = MaxTopNominationsPerCandidate;
    type MaxBottomNominationsPerCandidate = MaxBottomNominationsPerCandidate;
    type MaxNominationsPerNominator = MaxNominationsPerNominator;
    type MinNominatorStk = MinNominatorStk;
    type MinNomination = MinNomination;
    type RewardPotId = RewardPotId;
    type ErasPerGrowthPeriod = ErasPerGrowthPeriod;
    type ProcessedEventsChecker = ();
    type WeightInfo = ();
}

parameter_types! {
    pub static WeightToFee: u128 = 1u128;
    pub static TransactionByteFee: u128 = 0u128;
}

pub struct DealWithFees;
impl OnUnbalanced<pallet_balances::NegativeImbalance<Test>> for DealWithFees {
    fn on_unbalanceds<B>(
        mut fees_then_tips: impl Iterator<Item = pallet_balances::NegativeImbalance<Test>>,
    ) {
        if let Some(mut fees) = fees_then_tips.next() {
            if let Some(tips) = fees_then_tips.next() {
                tips.merge_into(&mut fees);
            }
            let staking_pot = ParachainStaking::compute_reward_pot_account_id();
            Balances::resolve_creating(&staking_pot, fees);
        }
    }
}

impl pallet_transaction_payment::Config for Test {
    type Event = Event;
    type OnChargeTransaction = CurrencyAdapter<Balances, DealWithFees>;
    type LengthToFee = TransactionByteFee;
    type WeightToFee = WeightToFee;
    type FeeMultiplierUpdate = ();
    type OperationalFeeMultiplier = ConstU8<5>;
}

impl WeightToFeeT for WeightToFee {
    type Balance = u128;

    fn weight_to_fee(weight: &Weight) -> Self::Balance {
        Self::Balance::saturated_from(*weight).saturating_mul(WEIGHT_TO_FEE.with(|v| *v.borrow()))
    }
}

impl WeightToFeeT for TransactionByteFee {
    type Balance = u128;

    fn weight_to_fee(weight: &Weight) -> Self::Balance {
        Self::Balance::saturated_from(*weight)
            .saturating_mul(TRANSACTION_BYTE_FEE.with(|v| *v.borrow()))
    }
}

impl pallet_avn::Config for Test {
    type AuthorityId = UintAuthorityId;
    type EthereumPublicKeyChecker = ();
    type NewSessionHandler = ();
    type DisabledValidatorChecker = ();
    type FinalisedBlockChecker = ();
}

impl session::Config for Test {
    type SessionManager = ParachainStaking;
    type Keys = UintAuthorityId;
    type ShouldEndSession = ParachainStaking;
    type SessionHandler = (AVN,);
    type Event = Event;
    type ValidatorId = AccountId;
    type ValidatorIdOf = ConvertInto;
    type NextSessionRotation = ParachainStaking;
    type WeightInfo = ();
}

pub(crate) struct ExtBuilder {
    // endowed accounts with balances
    balances: Vec<(AccountId, Balance)>,
    // [collator, amount]
    collators: Vec<(AccountId, Balance)>,
    // [nominator, collator, nomination_amount]
    nominations: Vec<(AccountId, AccountId, Balance)>,
}

impl Default for ExtBuilder {
    fn default() -> ExtBuilder {
        ExtBuilder { balances: vec![], nominations: vec![], collators: vec![] }
    }
}

impl ExtBuilder {
    pub(crate) fn with_balances(mut self, balances: Vec<(AccountId, Balance)>) -> Self {
        self.balances = balances;
        self
    }

    pub(crate) fn with_candidates(mut self, collators: Vec<(AccountId, Balance)>) -> Self {
        self.collators = collators;
        self
    }

    pub(crate) fn with_nominations(
        mut self,
        nominations: Vec<(AccountId, AccountId, Balance)>,
    ) -> Self {
        self.nominations = nominations;
        self
    }

    pub(crate) fn build(self) -> sp_io::TestExternalities {
        let mut t = frame_system::GenesisConfig::default()
            .build_storage::<Test>()
            .expect("Frame system builds valid default genesis config");

        pallet_balances::GenesisConfig::<Test> { balances: self.balances }
            .assimilate_storage(&mut t)
            .expect("Pallet balances storage can be assimilated");
        pallet_parachain_staking::GenesisConfig::<Test> {
            candidates: self.collators,
            nominations: self.nominations,
            delay: 2,
<<<<<<< HEAD
            min_collator_stake: 10,
=======
>>>>>>> b214abe4
        }
        .assimilate_storage(&mut t)
        .expect("Parachain Staking's storage can be assimilated");

        let mut ext = sp_io::TestExternalities::new(t);
        ext.execute_with(|| System::set_block_number(1));
        ext
    }
}

/// Rolls forward one block. Returns the new block number.
pub(crate) fn roll_one_block() -> u64 {
    Balances::on_finalize(System::block_number());
    System::on_finalize(System::block_number());
    System::set_block_number(System::block_number() + 1);
    System::on_initialize(System::block_number());
    Balances::on_initialize(System::block_number());
    ParachainStaking::on_initialize(System::block_number());
    System::block_number()
}

/// Rolls to the desired block. Returns the number of blocks played.
pub(crate) fn roll_to(n: u64) -> u64 {
    let mut num_blocks = 0;
    let mut block = System::block_number();
    while block < n {
        block = roll_one_block();
        num_blocks += 1;
    }
    num_blocks
}

// This matches the genesis era length
pub fn get_default_block_per_era() -> u64 {
<<<<<<< HEAD
    return MinBlocksPerEra::get() as u64 + 2;
=======
    return MinBlocksPerEra::get() as u64 + 2
>>>>>>> b214abe4
}

/// Rolls block-by-block to the beginning of the specified era.
/// This will complete the block in which the era change occurs.
/// Returns the number of blocks played.
pub(crate) fn roll_to_era_begin(era: u64) -> u64 {
    let block = (era - 1) * get_default_block_per_era();
    roll_to(block)
}

/// Rolls block-by-block to the end of the specified era.
/// The block following will be the one in which the specified era change occurs.
pub(crate) fn roll_to_era_end(era: u64) -> u64 {
    let block = era * get_default_block_per_era() - 1;
    roll_to(block)
}

pub(crate) fn last_event() -> Event {
    System::events().pop().expect("Event expected").event
}

pub(crate) fn set_reward_pot(amount: Balance) {
    Balances::make_free_balance_be(&ParachainStaking::compute_reward_pot_account_id(), amount);
    crate::LockedEraPayout::<Test>::put(0);
}

pub(crate) fn events() -> Vec<pallet::Event<Test>> {
    System::events()
        .into_iter()
        .map(|r| r.event)
        .filter_map(|e| if let Event::ParachainStaking(inner) = e { Some(inner) } else { None })
        .collect::<Vec<_>>()
}

/// Assert input equal to the last event emitted
#[macro_export]
macro_rules! assert_last_event {
    ($event:expr) => {
        match &$event {
            e => assert_eq!(*e, crate::mock::last_event()),
        }
    };
}

/// Compares the system events with passed in events
/// Prints highlighted diff iff assert_eq fails
#[macro_export]
macro_rules! assert_eq_events {
    ($events:expr) => {
        match &$events {
            e => similar_asserts::assert_eq!(*e, crate::mock::events()),
        }
    };
}

/// Compares the last N system events with passed in events, where N is the length of events passed
/// in.
///
/// Prints highlighted diff iff assert_eq fails.
/// The last events from frame_system will be taken in order to match the number passed to this
/// macro. If there are insufficient events from frame_system, they will still be compared; the
/// output may or may not be helpful.
///
/// Examples:
/// If frame_system has events [A, B, C, D, E] and events [C, D, E] are passed in, the result would
/// be a successful match ([C, D, E] == [C, D, E]).
///
/// If frame_system has events [A, B, C, D] and events [B, C] are passed in, the result would be an
/// error and a hopefully-useful diff will be printed between [C, D] and [B, C].
///
/// Note that events are filtered to only match parachain-staking (see events()).
#[macro_export]
macro_rules! assert_eq_last_events {
	($events:expr $(,)?) => {
		assert_tail_eq!($events, crate::mock::events());
	};
	($events:expr, $($arg:tt)*) => {
		assert_tail_eq!($events, crate::mock::events(), $($arg)*);
	};
}

/// Assert that one array is equal to the tail of the other. A more generic and testable version of
/// assert_eq_last_events.
#[macro_export]
macro_rules! assert_tail_eq {
	($tail:expr, $arr:expr $(,)?) => {
		if $tail.len() != 0 {
			// 0-length always passes

			if $tail.len() > $arr.len() {
				similar_asserts::assert_eq!($tail, $arr); // will fail
			}

			let len_diff = $arr.len() - $tail.len();
			similar_asserts::assert_eq!($tail, $arr[len_diff..]);
		}
	};
	($tail:expr, $arr:expr, $($arg:tt)*) => {
		if $tail.len() != 0 {
			// 0-length always passes

			if $tail.len() > $arr.len() {
				similar_asserts::assert_eq!($tail, $arr, $($arg)*); // will fail
			}

			let len_diff = $arr.len() - $tail.len();
			similar_asserts::assert_eq!($tail, $arr[len_diff..], $($arg)*);
		}
	};
}

/// Panics if an event is not found in the system log of events
#[macro_export]
macro_rules! assert_event_emitted {
    ($event:expr) => {
        match &$event {
            e => {
                assert!(
                    crate::mock::events().iter().find(|x| *x == e).is_some(),
                    "Event {:?} was not found in events: \n {:?}",
                    e,
                    crate::mock::events()
                );
            },
        }
    };
}

/// Panics if an event is found in the system log of events
#[macro_export]
macro_rules! assert_event_not_emitted {
    ($event:expr) => {
        match &$event {
            e => {
                assert!(
                    crate::mock::events().iter().find(|x| *x == e).is_none(),
                    "Event {:?} was found in events: \n {:?}",
                    e,
                    crate::mock::events()
                );
            },
        }
    };
}

// Same storage changes as ParachainStaking::on_finalize
pub(crate) fn set_author(era: u32, acc: u64, pts: u32) {
    <Points<Test>>::mutate(era, |p| *p += pts);
    <AwardedPts<Test>>::mutate(era, acc, |p| *p += pts);
}

/// fn to query the lock amount
pub(crate) fn query_lock_amount(account_id: u64, id: LockIdentifier) -> Option<Balance> {
    for lock in Balances::locks(&account_id) {
        if lock.id == id {
            return Some(lock.amount)
        }
    }
    None
}

pub(crate) fn pay_gas_for_transaction(sender: &AccountId, tip: u128) {
    let pre = ChargeTransactionPayment::<Test>::from(tip)
        .pre_dispatch(
            sender,
            &Call::System(frame_system::Call::remark { remark: vec![] }),
            &DispatchInfo { weight: 1, ..Default::default() },
            TX_LEN,
        )
        .unwrap();

    assert_ok!(ChargeTransactionPayment::<Test>::post_dispatch(
        Some(pre),
        &DispatchInfo { weight: 1, ..Default::default() },
        &PostDispatchInfo { actual_weight: None, pays_fee: Default::default() },
        TX_LEN,
        &Ok(())
    ));
}

#[test]
fn geneses() {
    ExtBuilder::default()
        .with_balances(vec![
            (1, 1000),
            (2, 300),
            (3, 100),
            (4, 100),
            (5, 100),
            (6, 100),
            (7, 100),
            (8, 9),
            (9, 4),
        ])
        .with_candidates(vec![(1, 500), (2, 200)])
        .with_nominations(vec![(3, 1, 100), (4, 1, 100), (5, 2, 100), (6, 2, 100)])
        .build()
        .execute_with(|| {
            assert!(System::events().is_empty());
            // collators
            assert_eq!(ParachainStaking::get_collator_stakable_free_balance(&1), 500);
            assert_eq!(query_lock_amount(1, COLLATOR_LOCK_ID), Some(500));
            assert!(ParachainStaking::is_candidate(&1));
            assert_eq!(query_lock_amount(2, COLLATOR_LOCK_ID), Some(200));
            assert_eq!(ParachainStaking::get_collator_stakable_free_balance(&2), 100);
            assert!(ParachainStaking::is_candidate(&2));
            // nominators
            for x in 3..7 {
                assert!(ParachainStaking::is_nominator(&x));
                assert_eq!(ParachainStaking::get_nominator_stakable_free_balance(&x), 0);
                assert_eq!(query_lock_amount(x, NOMINATOR_LOCK_ID), Some(100));
            }
            // uninvolved
            for x in 7..10 {
                assert!(!ParachainStaking::is_nominator(&x));
            }
            // no nominator staking locks
            assert_eq!(query_lock_amount(7, NOMINATOR_LOCK_ID), None);
            assert_eq!(ParachainStaking::get_nominator_stakable_free_balance(&7), 100);
            assert_eq!(query_lock_amount(8, NOMINATOR_LOCK_ID), None);
            assert_eq!(ParachainStaking::get_nominator_stakable_free_balance(&8), 9);
            assert_eq!(query_lock_amount(9, NOMINATOR_LOCK_ID), None);
            assert_eq!(ParachainStaking::get_nominator_stakable_free_balance(&9), 4);
            // no collator staking locks
            assert_eq!(ParachainStaking::get_collator_stakable_free_balance(&7), 100);
            assert_eq!(ParachainStaking::get_collator_stakable_free_balance(&8), 9);
            assert_eq!(ParachainStaking::get_collator_stakable_free_balance(&9), 4);
        });
    ExtBuilder::default()
        .with_balances(vec![
            (1, 100),
            (2, 100),
            (3, 100),
            (4, 100),
            (5, 100),
            (6, 100),
            (7, 100),
            (8, 100),
            (9, 100),
            (10, 100),
        ])
        .with_candidates(vec![(1, 20), (2, 20), (3, 20), (4, 20), (5, 10)])
        .with_nominations(vec![(6, 1, 10), (7, 1, 10), (8, 2, 10), (9, 2, 10), (10, 1, 10)])
        .build()
        .execute_with(|| {
            assert!(System::events().is_empty());
            // collators
            for x in 1..5 {
                assert!(ParachainStaking::is_candidate(&x));
                assert_eq!(query_lock_amount(x, COLLATOR_LOCK_ID), Some(20));
                assert_eq!(ParachainStaking::get_collator_stakable_free_balance(&x), 80);
            }
            assert!(ParachainStaking::is_candidate(&5));
            assert_eq!(query_lock_amount(5, COLLATOR_LOCK_ID), Some(10));
            assert_eq!(ParachainStaking::get_collator_stakable_free_balance(&5), 90);
            // nominators
            for x in 6..11 {
                assert!(ParachainStaking::is_nominator(&x));
                assert_eq!(query_lock_amount(x, NOMINATOR_LOCK_ID), Some(10));
                assert_eq!(ParachainStaking::get_nominator_stakable_free_balance(&x), 90);
            }
        });
}

#[test]
fn roll_to_era_begin_works() {
    ExtBuilder::default().build().execute_with(|| {
        // these tests assume blocks-per-era of 5, as established by get_default_block_per_era()
        assert_eq!(System::block_number(), 1); // we start on block 1

        let num_blocks = roll_to_era_begin(1);
        assert_eq!(System::block_number(), 1); // no-op, we're already on this era
        assert_eq!(num_blocks, 0);

        let num_blocks = roll_to_era_begin(2);
        assert_eq!(System::block_number(), 5);
        assert_eq!(num_blocks, 4);

        let num_blocks = roll_to_era_begin(3);
        assert_eq!(System::block_number(), 10);
        assert_eq!(num_blocks, 5);
    });
}

#[test]
fn roll_to_era_end_works() {
    ExtBuilder::default().build().execute_with(|| {
        // these tests assume blocks-per-era of 5, as established by get_default_block_per_era()
        assert_eq!(System::block_number(), 1); // we start on block 1

        let num_blocks = roll_to_era_end(1);
        assert_eq!(System::block_number(), 4);
        assert_eq!(num_blocks, 3);

        let num_blocks = roll_to_era_end(2);
        assert_eq!(System::block_number(), 9);
        assert_eq!(num_blocks, 5);

        let num_blocks = roll_to_era_end(3);
        assert_eq!(System::block_number(), 14);
        assert_eq!(num_blocks, 5);
    });
}

#[test]
fn assert_tail_eq_works() {
    assert_tail_eq!(vec![1, 2], vec![0, 1, 2]);

    assert_tail_eq!(vec![1], vec![1]);

    assert_tail_eq!(
        vec![0u32; 0], // 0 length array
        vec![0u32; 1]  // 1-length array
    );

    assert_tail_eq!(vec![0u32, 0], vec![0u32, 0]);
}

#[test]
#[should_panic]
fn assert_tail_eq_panics_on_non_equal_tail() {
    assert_tail_eq!(vec![2, 2], vec![0, 1, 2]);
}

#[test]
#[should_panic]
fn assert_tail_eq_panics_on_empty_arr() {
    assert_tail_eq!(vec![2, 2], vec![0u32; 0]);
}

#[test]
#[should_panic]
fn assert_tail_eq_panics_on_longer_tail() {
    assert_tail_eq!(vec![1, 2, 3], vec![1, 2]);
}

#[test]
#[should_panic]
fn assert_tail_eq_panics_on_unequal_elements_same_length_array() {
    assert_tail_eq!(vec![1, 2, 3], vec![0, 1, 2]);
}<|MERGE_RESOLUTION|>--- conflicted
+++ resolved
@@ -291,10 +291,7 @@
             candidates: self.collators,
             nominations: self.nominations,
             delay: 2,
-<<<<<<< HEAD
             min_collator_stake: 10,
-=======
->>>>>>> b214abe4
         }
         .assimilate_storage(&mut t)
         .expect("Parachain Staking's storage can be assimilated");
@@ -329,11 +326,7 @@
 
 // This matches the genesis era length
 pub fn get_default_block_per_era() -> u64 {
-<<<<<<< HEAD
-    return MinBlocksPerEra::get() as u64 + 2;
-=======
     return MinBlocksPerEra::get() as u64 + 2
->>>>>>> b214abe4
 }
 
 /// Rolls block-by-block to the beginning of the specified era.
