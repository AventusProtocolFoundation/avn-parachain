--- conflicted
+++ resolved
@@ -156,10 +156,6 @@
     pub const MaxTopNominationsPerCandidate: u32 = 4;
     pub const MaxBottomNominationsPerCandidate: u32 = 4;
     pub const MaxNominationsPerNominator: u32 = 4;
-<<<<<<< HEAD
-=======
-    pub const MinNominatorStk: u128 = 5;
->>>>>>> e480aebf
     pub const MinNomination: u128 = 3;
     pub const ErasPerGrowthPeriod: u32 = 2;
     pub const RewardPotId: PalletId = PalletId(*b"av/vamgr");
@@ -174,10 +170,6 @@
     type MaxTopNominationsPerCandidate = MaxTopNominationsPerCandidate;
     type MaxBottomNominationsPerCandidate = MaxBottomNominationsPerCandidate;
     type MaxNominationsPerNominator = MaxNominationsPerNominator;
-<<<<<<< HEAD
-=======
-    type MinNominatorStk = MinNominatorStk;
->>>>>>> e480aebf
     type MinNomination = MinNomination;
     type RewardPotId = RewardPotId;
     type ErasPerGrowthPeriod = ErasPerGrowthPeriod;
@@ -298,10 +290,7 @@
             nominations: self.nominations,
             delay: 2,
             min_collator_stake: 10,
-<<<<<<< HEAD
             min_nominator_stake: 5,
-=======
->>>>>>> e480aebf
         }
         .assimilate_storage(&mut t)
         .expect("Parachain Staking's storage can be assimilated");
@@ -336,11 +325,7 @@
 
 // This matches the genesis era length
 pub fn get_default_block_per_era() -> u64 {
-<<<<<<< HEAD
-    return MinBlocksPerEra::get() as u64 + 2;
-=======
     return MinBlocksPerEra::get() as u64 + 2
->>>>>>> e480aebf
 }
 
 /// Rolls block-by-block to the beginning of the specified era.
