// Copyright 2019-2022 PureStake Inc.
// This file is part of Moonbeam.

// Moonbeam is free software: you can redistribute it and/or modify
// it under the terms of the GNU General Public License as published by
// the Free Software Foundation, either version 3 of the License, or
// (at your option) any later version.

// Moonbeam is distributed in the hope that it will be useful,
// but WITHOUT ANY WARRANTY; without even the implied warranty of
// MERCHANTABILITY or FITNESS FOR A PARTICULAR PURPOSE.  See the
// GNU General Public License for more details.

// You should have received a copy of the GNU General Public License
// along with Moonbeam.  If not, see <http://www.gnu.org/licenses/>.

//! Test utilities
use crate as pallet_parachain_staking;
use crate::{pallet, AwardedPts, Config, Points, COLLATOR_LOCK_ID, NOMINATOR_LOCK_ID};
use frame_support::{
    assert_ok, construct_runtime, parameter_types,
    traits::{
        ConstU8, Currency, Everything, FindAuthor, GenesisBuild, Imbalance, LockIdentifier,
        OnFinalize, OnInitialize, OnUnbalanced,
    },
    weights::{DispatchClass, DispatchInfo, PostDispatchInfo, Weight, WeightToFee as WeightToFeeT},
    PalletId,
};
use frame_system::limits;
use pallet_session as session;
use pallet_transaction_payment::{ChargeTransactionPayment, CurrencyAdapter};
use sp_core::H256;
use sp_io;
use sp_runtime::{
    testing::{Header, UintAuthorityId},
    traits::{BlakeTwo256, ConvertInto, IdentityLookup, SignedExtension},
    Perbill, SaturatedConversion,
};

pub type AccountId = u64;
pub type Balance = u128;
pub type BlockNumber = u64;

type UncheckedExtrinsic = frame_system::mocking::MockUncheckedExtrinsic<Test>;
type Block = frame_system::mocking::MockBlock<Test>;

// Configure a mock runtime to test the pallet.
construct_runtime!(
    pub enum Test where
        Block = Block,
        NodeBlock = Block,
        UncheckedExtrinsic = UncheckedExtrinsic,
    {
        System: frame_system::{Pallet, Call, Config, Storage, Event<T>},
        Balances: pallet_balances::{Pallet, Call, Storage, Config<T>, Event<T>},
        ParachainStaking: pallet_parachain_staking::{Pallet, Call, Storage, Config<T>, Event<T>},
        Authorship: pallet_authorship::{Pallet, Call, Storage, Inherent},
        TransactionPayment: pallet_transaction_payment::{Pallet, Storage, Event<T>, Config},
        AVN: pallet_avn::{Pallet, Storage},
        Session: pallet_session::{Pallet, Call, Storage, Event, Config<T>},
    }
);

const NORMAL_DISPATCH_RATIO: Perbill = Perbill::from_percent(75);
const MAX_BLOCK_WEIGHT: Weight = 1024;
pub static TX_LEN: usize = 1;
pub const BASE_FEE: u64 = 12;

parameter_types! {
    pub const BlockHashCount: u64 = 250;
    pub const MaximumBlockWeight: Weight = 1024;
    pub const MaximumBlockLength: u32 = 2 * 1024;
    pub const AvailableBlockRatio: Perbill = Perbill::one();
    pub const SS58Prefix: u8 = 42;

    pub BlockLength: limits::BlockLength = limits::BlockLength::max_with_normal_ratio(1024, NORMAL_DISPATCH_RATIO);
    pub RuntimeBlockWeights: limits::BlockWeights = limits::BlockWeights::builder()
        .base_block(10)
        .for_class(DispatchClass::all(), |weights| {
            weights.base_extrinsic = BASE_FEE;
        })
        .for_class(DispatchClass::Normal, |weights| {
            weights.max_total = Some(NORMAL_DISPATCH_RATIO * MAX_BLOCK_WEIGHT);
        })
        .for_class(DispatchClass::Operational, |weights| {
            weights.max_total = Some(MAX_BLOCK_WEIGHT);
            weights.reserved = Some(
                MAX_BLOCK_WEIGHT - NORMAL_DISPATCH_RATIO * MAX_BLOCK_WEIGHT
            );
    })
    .avg_block_initialization(Perbill::from_percent(0))
    .build_or_panic();
}
impl frame_system::Config for Test {
    type BaseCallFilter = Everything;
    type DbWeight = ();
    type Origin = Origin;
    type Index = u64;
    type BlockNumber = BlockNumber;
    type Call = Call;
    type Hash = H256;
    type Hashing = BlakeTwo256;
    type AccountId = AccountId;
    type Lookup = IdentityLookup<Self::AccountId>;
    type Header = Header;
    type Event = Event;
    type BlockHashCount = BlockHashCount;
    type Version = ();
    type PalletInfo = PalletInfo;
    type AccountData = pallet_balances::AccountData<Balance>;
    type OnNewAccount = ();
    type OnKilledAccount = ();
    type SystemWeightInfo = ();
    type BlockWeights = RuntimeBlockWeights;
    type BlockLength = BlockLength;
    type SS58Prefix = SS58Prefix;
    type OnSetCode = ();
    type MaxConsumers = frame_support::traits::ConstU32<16>;
}
parameter_types! {
    pub const ExistentialDeposit: u128 = 0;
}
impl pallet_balances::Config for Test {
    type MaxReserves = ();
    type ReserveIdentifier = [u8; 4];
    type MaxLocks = ();
    type Balance = Balance;
    type Event = Event;
    type DustRemoval = ();
    type ExistentialDeposit = ExistentialDeposit;
    type AccountStore = System;
    type WeightInfo = ();
}

pub struct Author4;
impl FindAuthor<u64> for Author4 {
    fn find_author<'a, I>(_digests: I) -> Option<u64>
    where
        I: 'a + IntoIterator<Item = (frame_support::ConsensusEngineId, &'a [u8])>,
    {
        Some(4)
    }
}

impl pallet_authorship::Config for Test {
    type FindAuthor = Author4;
    type UncleGenerations = ();
    type FilterUncle = ();
    type EventHandler = ParachainStaking;
}

parameter_types! {
    pub const MinBlocksPerEra: u32 = 3;
<<<<<<< HEAD
=======
    pub const LeaveCandidatesDelay: u32 = 2;
    pub const CandidateBondLessDelay: u32 = 2;
    pub const LeaveNominatorsDelay: u32 = 2;
    pub const RevokeNominationDelay: u32 = 2;
    pub const NominationBondLessDelay: u32 = 2;
>>>>>>> 8cdebd9e
    pub const RewardPaymentDelay: u32 = 2;
    pub const MinSelectedCandidates: u32 = 5;
    pub const MaxTopNominationsPerCandidate: u32 = 4;
    pub const MaxBottomNominationsPerCandidate: u32 = 4;
    pub const MaxNominationsPerNominator: u32 = 4;
    pub const MinCollatorStk: u128 = 10;
    pub const MinNominatorStk: u128 = 5;
    pub const MinNomination: u128 = 3;
    pub const ErasPerGrowthPeriod: u32 = 2;
    pub const RewardPotId: PalletId = PalletId(*b"av/vamgr");
}
impl Config for Test {
    type Event = Event;
    type Currency = Balances;
    type MonetaryGovernanceOrigin = frame_system::EnsureRoot<AccountId>;
<<<<<<< HEAD
=======
    type MinBlocksPerEra = MinBlocksPerEra;
    type LeaveCandidatesDelay = LeaveCandidatesDelay;
    type CandidateBondLessDelay = CandidateBondLessDelay;
    type LeaveNominatorsDelay = LeaveNominatorsDelay;
    type RevokeNominationDelay = RevokeNominationDelay;
    type NominationBondLessDelay = NominationBondLessDelay;
>>>>>>> 8cdebd9e
    type RewardPaymentDelay = RewardPaymentDelay;
    type MinBlocksPerEra = MinBlocksPerEra;
    type MinSelectedCandidates = MinSelectedCandidates;
    type MaxTopNominationsPerCandidate = MaxTopNominationsPerCandidate;
    type MaxBottomNominationsPerCandidate = MaxBottomNominationsPerCandidate;
    type MaxNominationsPerNominator = MaxNominationsPerNominator;
    type MinCollatorStk = MinCollatorStk;
    type MinCandidateStk = MinCollatorStk;
    type MinNominatorStk = MinNominatorStk;
    type MinNomination = MinNomination;
    type RewardPotId = RewardPotId;
    type ErasPerGrowthPeriod = ErasPerGrowthPeriod;
    type ProcessedEventsChecker = ();
    type WeightInfo = ();
}

parameter_types! {
    pub static WeightToFee: u128 = 1u128;
    pub static TransactionByteFee: u128 = 0u128;
}

pub struct DealWithFees;
impl OnUnbalanced<pallet_balances::NegativeImbalance<Test>> for DealWithFees {
    fn on_unbalanceds<B>(
        mut fees_then_tips: impl Iterator<Item = pallet_balances::NegativeImbalance<Test>>,
    ) {
        if let Some(mut fees) = fees_then_tips.next() {
            if let Some(tips) = fees_then_tips.next() {
                tips.merge_into(&mut fees);
            }
            let staking_pot = ParachainStaking::compute_reward_pot_account_id();
            Balances::resolve_creating(&staking_pot, fees);
        }
    }
}

impl pallet_transaction_payment::Config for Test {
    type Event = Event;
    type OnChargeTransaction = CurrencyAdapter<Balances, DealWithFees>;
    type LengthToFee = TransactionByteFee;
    type WeightToFee = WeightToFee;
    type FeeMultiplierUpdate = ();
    type OperationalFeeMultiplier = ConstU8<5>;
}

impl WeightToFeeT for WeightToFee {
    type Balance = u128;

    fn weight_to_fee(weight: &Weight) -> Self::Balance {
        Self::Balance::saturated_from(*weight).saturating_mul(WEIGHT_TO_FEE.with(|v| *v.borrow()))
    }
}

impl WeightToFeeT for TransactionByteFee {
    type Balance = u128;

    fn weight_to_fee(weight: &Weight) -> Self::Balance {
        Self::Balance::saturated_from(*weight)
            .saturating_mul(TRANSACTION_BYTE_FEE.with(|v| *v.borrow()))
    }
}

impl pallet_avn::Config for Test {
    type AuthorityId = UintAuthorityId;
    type EthereumPublicKeyChecker = ();
    type NewSessionHandler = ();
    type DisabledValidatorChecker = ();
    type FinalisedBlockChecker = ();
}

impl session::Config for Test {
    type SessionManager = ParachainStaking;
    type Keys = UintAuthorityId;
    type ShouldEndSession = ParachainStaking;
    type SessionHandler = (AVN,);
    type Event = Event;
    type ValidatorId = AccountId;
    type ValidatorIdOf = ConvertInto;
    type NextSessionRotation = ParachainStaking;
    type WeightInfo = ();
}

pub(crate) struct ExtBuilder {
    // endowed accounts with balances
    balances: Vec<(AccountId, Balance)>,
    // [collator, amount]
    collators: Vec<(AccountId, Balance)>,
    // [nominator, collator, nomination_amount]
    nominations: Vec<(AccountId, AccountId, Balance)>,
}

impl Default for ExtBuilder {
    fn default() -> ExtBuilder {
        ExtBuilder { balances: vec![], nominations: vec![], collators: vec![] }
    }
}

impl ExtBuilder {
    pub(crate) fn with_balances(mut self, balances: Vec<(AccountId, Balance)>) -> Self {
        self.balances = balances;
        self
    }

    pub(crate) fn with_candidates(mut self, collators: Vec<(AccountId, Balance)>) -> Self {
        self.collators = collators;
        self
    }

    pub(crate) fn with_nominations(
        mut self,
        nominations: Vec<(AccountId, AccountId, Balance)>,
    ) -> Self {
        self.nominations = nominations;
        self
    }

    pub(crate) fn build(self) -> sp_io::TestExternalities {
        let mut t = frame_system::GenesisConfig::default()
            .build_storage::<Test>()
            .expect("Frame system builds valid default genesis config");

        pallet_balances::GenesisConfig::<Test> { balances: self.balances }
            .assimilate_storage(&mut t)
            .expect("Pallet balances storage can be assimilated");
        pallet_parachain_staking::GenesisConfig::<Test> {
            candidates: self.collators,
            nominations: self.nominations,
            delay: 2,
        }
        .assimilate_storage(&mut t)
        .expect("Parachain Staking's storage can be assimilated");

        let mut ext = sp_io::TestExternalities::new(t);
        ext.execute_with(|| System::set_block_number(1));
        ext
    }
}

/// Rolls forward one block. Returns the new block number.
pub(crate) fn roll_one_block() -> u64 {
    Balances::on_finalize(System::block_number());
    System::on_finalize(System::block_number());
    System::set_block_number(System::block_number() + 1);
    System::on_initialize(System::block_number());
    Balances::on_initialize(System::block_number());
    ParachainStaking::on_initialize(System::block_number());
    System::block_number()
}

/// Rolls to the desired block. Returns the number of blocks played.
pub(crate) fn roll_to(n: u64) -> u64 {
    let mut num_blocks = 0;
    let mut block = System::block_number();
    while block < n {
        block = roll_one_block();
        num_blocks += 1;
    }
    num_blocks
}

// This matches the genesis era length
pub fn get_default_block_per_era() -> u64 {
<<<<<<< HEAD
    return MinBlocksPerEra::get() as u64 + 2;
=======
    return MinBlocksPerEra::get() as u64 + 2
>>>>>>> 8cdebd9e
}

/// Rolls block-by-block to the beginning of the specified era.
/// This will complete the block in which the era change occurs.
/// Returns the number of blocks played.
pub(crate) fn roll_to_era_begin(era: u64) -> u64 {
    let block = (era - 1) * get_default_block_per_era();
    roll_to(block)
}

/// Rolls block-by-block to the end of the specified era.
/// The block following will be the one in which the specified era change occurs.
pub(crate) fn roll_to_era_end(era: u64) -> u64 {
    let block = era * get_default_block_per_era() - 1;
    roll_to(block)
}

pub(crate) fn last_event() -> Event {
    System::events().pop().expect("Event expected").event
}

pub(crate) fn set_reward_pot(amount: Balance) {
    Balances::make_free_balance_be(&ParachainStaking::compute_reward_pot_account_id(), amount);
    crate::LockedEraPayout::<Test>::put(0);
}

pub(crate) fn events() -> Vec<pallet::Event<Test>> {
    System::events()
        .into_iter()
        .map(|r| r.event)
        .filter_map(|e| if let Event::ParachainStaking(inner) = e { Some(inner) } else { None })
        .collect::<Vec<_>>()
}

/// Assert input equal to the last event emitted
#[macro_export]
macro_rules! assert_last_event {
    ($event:expr) => {
        match &$event {
            e => assert_eq!(*e, crate::mock::last_event()),
        }
    };
}

/// Compares the system events with passed in events
/// Prints highlighted diff iff assert_eq fails
#[macro_export]
macro_rules! assert_eq_events {
    ($events:expr) => {
        match &$events {
            e => similar_asserts::assert_eq!(*e, crate::mock::events()),
        }
    };
}

/// Compares the last N system events with passed in events, where N is the length of events passed
/// in.
///
/// Prints highlighted diff iff assert_eq fails.
/// The last events from frame_system will be taken in order to match the number passed to this
/// macro. If there are insufficient events from frame_system, they will still be compared; the
/// output may or may not be helpful.
///
/// Examples:
/// If frame_system has events [A, B, C, D, E] and events [C, D, E] are passed in, the result would
/// be a successful match ([C, D, E] == [C, D, E]).
///
/// If frame_system has events [A, B, C, D] and events [B, C] are passed in, the result would be an
/// error and a hopefully-useful diff will be printed between [C, D] and [B, C].
///
/// Note that events are filtered to only match parachain-staking (see events()).
#[macro_export]
macro_rules! assert_eq_last_events {
	($events:expr $(,)?) => {
		assert_tail_eq!($events, crate::mock::events());
	};
	($events:expr, $($arg:tt)*) => {
		assert_tail_eq!($events, crate::mock::events(), $($arg)*);
	};
}

/// Assert that one array is equal to the tail of the other. A more generic and testable version of
/// assert_eq_last_events.
#[macro_export]
macro_rules! assert_tail_eq {
	($tail:expr, $arr:expr $(,)?) => {
		if $tail.len() != 0 {
			// 0-length always passes

			if $tail.len() > $arr.len() {
				similar_asserts::assert_eq!($tail, $arr); // will fail
			}

			let len_diff = $arr.len() - $tail.len();
			similar_asserts::assert_eq!($tail, $arr[len_diff..]);
		}
	};
	($tail:expr, $arr:expr, $($arg:tt)*) => {
		if $tail.len() != 0 {
			// 0-length always passes

			if $tail.len() > $arr.len() {
				similar_asserts::assert_eq!($tail, $arr, $($arg)*); // will fail
			}

			let len_diff = $arr.len() - $tail.len();
			similar_asserts::assert_eq!($tail, $arr[len_diff..], $($arg)*);
		}
	};
}

/// Panics if an event is not found in the system log of events
#[macro_export]
macro_rules! assert_event_emitted {
    ($event:expr) => {
        match &$event {
            e => {
                assert!(
                    crate::mock::events().iter().find(|x| *x == e).is_some(),
                    "Event {:?} was not found in events: \n {:?}",
                    e,
                    crate::mock::events()
                );
            },
        }
    };
}

/// Panics if an event is found in the system log of events
#[macro_export]
macro_rules! assert_event_not_emitted {
    ($event:expr) => {
        match &$event {
            e => {
                assert!(
                    crate::mock::events().iter().find(|x| *x == e).is_none(),
                    "Event {:?} was found in events: \n {:?}",
                    e,
                    crate::mock::events()
                );
            },
        }
    };
}

// Same storage changes as ParachainStaking::on_finalize
pub(crate) fn set_author(era: u32, acc: u64, pts: u32) {
    <Points<Test>>::mutate(era, |p| *p += pts);
    <AwardedPts<Test>>::mutate(era, acc, |p| *p += pts);
}

/// fn to query the lock amount
pub(crate) fn query_lock_amount(account_id: u64, id: LockIdentifier) -> Option<Balance> {
    for lock in Balances::locks(&account_id) {
        if lock.id == id {
            return Some(lock.amount)
        }
    }
    None
}

pub(crate) fn pay_gas_for_transaction(sender: &AccountId, tip: u128) {
    let pre = ChargeTransactionPayment::<Test>::from(tip)
        .pre_dispatch(
            sender,
            &Call::System(frame_system::Call::remark { remark: vec![] }),
            &DispatchInfo { weight: 1, ..Default::default() },
            TX_LEN,
        )
        .unwrap();

    assert_ok!(ChargeTransactionPayment::<Test>::post_dispatch(
        Some(pre),
        &DispatchInfo { weight: 1, ..Default::default() },
        &PostDispatchInfo { actual_weight: None, pays_fee: Default::default() },
        TX_LEN,
        &Ok(())
    ));
}

#[test]
fn geneses() {
    ExtBuilder::default()
        .with_balances(vec![
            (1, 1000),
            (2, 300),
            (3, 100),
            (4, 100),
            (5, 100),
            (6, 100),
            (7, 100),
            (8, 9),
            (9, 4),
        ])
        .with_candidates(vec![(1, 500), (2, 200)])
        .with_nominations(vec![(3, 1, 100), (4, 1, 100), (5, 2, 100), (6, 2, 100)])
        .build()
        .execute_with(|| {
            assert!(System::events().is_empty());
            // collators
            assert_eq!(ParachainStaking::get_collator_stakable_free_balance(&1), 500);
            assert_eq!(query_lock_amount(1, COLLATOR_LOCK_ID), Some(500));
            assert!(ParachainStaking::is_candidate(&1));
            assert_eq!(query_lock_amount(2, COLLATOR_LOCK_ID), Some(200));
            assert_eq!(ParachainStaking::get_collator_stakable_free_balance(&2), 100);
            assert!(ParachainStaking::is_candidate(&2));
            // nominators
            for x in 3..7 {
                assert!(ParachainStaking::is_nominator(&x));
                assert_eq!(ParachainStaking::get_nominator_stakable_free_balance(&x), 0);
                assert_eq!(query_lock_amount(x, NOMINATOR_LOCK_ID), Some(100));
            }
            // uninvolved
            for x in 7..10 {
                assert!(!ParachainStaking::is_nominator(&x));
            }
            // no nominator staking locks
            assert_eq!(query_lock_amount(7, NOMINATOR_LOCK_ID), None);
            assert_eq!(ParachainStaking::get_nominator_stakable_free_balance(&7), 100);
            assert_eq!(query_lock_amount(8, NOMINATOR_LOCK_ID), None);
            assert_eq!(ParachainStaking::get_nominator_stakable_free_balance(&8), 9);
            assert_eq!(query_lock_amount(9, NOMINATOR_LOCK_ID), None);
            assert_eq!(ParachainStaking::get_nominator_stakable_free_balance(&9), 4);
            // no collator staking locks
            assert_eq!(ParachainStaking::get_collator_stakable_free_balance(&7), 100);
            assert_eq!(ParachainStaking::get_collator_stakable_free_balance(&8), 9);
            assert_eq!(ParachainStaking::get_collator_stakable_free_balance(&9), 4);
        });
    ExtBuilder::default()
        .with_balances(vec![
            (1, 100),
            (2, 100),
            (3, 100),
            (4, 100),
            (5, 100),
            (6, 100),
            (7, 100),
            (8, 100),
            (9, 100),
            (10, 100),
        ])
        .with_candidates(vec![(1, 20), (2, 20), (3, 20), (4, 20), (5, 10)])
        .with_nominations(vec![(6, 1, 10), (7, 1, 10), (8, 2, 10), (9, 2, 10), (10, 1, 10)])
        .build()
        .execute_with(|| {
            assert!(System::events().is_empty());
            // collators
            for x in 1..5 {
                assert!(ParachainStaking::is_candidate(&x));
                assert_eq!(query_lock_amount(x, COLLATOR_LOCK_ID), Some(20));
                assert_eq!(ParachainStaking::get_collator_stakable_free_balance(&x), 80);
            }
            assert!(ParachainStaking::is_candidate(&5));
            assert_eq!(query_lock_amount(5, COLLATOR_LOCK_ID), Some(10));
            assert_eq!(ParachainStaking::get_collator_stakable_free_balance(&5), 90);
            // nominators
            for x in 6..11 {
                assert!(ParachainStaking::is_nominator(&x));
                assert_eq!(query_lock_amount(x, NOMINATOR_LOCK_ID), Some(10));
                assert_eq!(ParachainStaking::get_nominator_stakable_free_balance(&x), 90);
            }
        });
}

#[test]
fn roll_to_era_begin_works() {
    ExtBuilder::default().build().execute_with(|| {
        // these tests assume blocks-per-era of 5, as established by get_default_block_per_era()
        assert_eq!(System::block_number(), 1); // we start on block 1

        let num_blocks = roll_to_era_begin(1);
        assert_eq!(System::block_number(), 1); // no-op, we're already on this era
        assert_eq!(num_blocks, 0);

        let num_blocks = roll_to_era_begin(2);
        assert_eq!(System::block_number(), 5);
        assert_eq!(num_blocks, 4);

        let num_blocks = roll_to_era_begin(3);
        assert_eq!(System::block_number(), 10);
        assert_eq!(num_blocks, 5);
    });
}

#[test]
fn roll_to_era_end_works() {
    ExtBuilder::default().build().execute_with(|| {
        // these tests assume blocks-per-era of 5, as established by get_default_block_per_era()
        assert_eq!(System::block_number(), 1); // we start on block 1

        let num_blocks = roll_to_era_end(1);
        assert_eq!(System::block_number(), 4);
        assert_eq!(num_blocks, 3);

        let num_blocks = roll_to_era_end(2);
        assert_eq!(System::block_number(), 9);
        assert_eq!(num_blocks, 5);

        let num_blocks = roll_to_era_end(3);
        assert_eq!(System::block_number(), 14);
        assert_eq!(num_blocks, 5);
    });
}

#[test]
fn assert_tail_eq_works() {
    assert_tail_eq!(vec![1, 2], vec![0, 1, 2]);

    assert_tail_eq!(vec![1], vec![1]);

    assert_tail_eq!(
        vec![0u32; 0], // 0 length array
        vec![0u32; 1]  // 1-length array
    );

    assert_tail_eq!(vec![0u32, 0], vec![0u32, 0]);
}

#[test]
#[should_panic]
fn assert_tail_eq_panics_on_non_equal_tail() {
    assert_tail_eq!(vec![2, 2], vec![0, 1, 2]);
}

#[test]
#[should_panic]
fn assert_tail_eq_panics_on_empty_arr() {
    assert_tail_eq!(vec![2, 2], vec![0u32; 0]);
}

#[test]
#[should_panic]
fn assert_tail_eq_panics_on_longer_tail() {
    assert_tail_eq!(vec![1, 2, 3], vec![1, 2]);
}

#[test]
#[should_panic]
fn assert_tail_eq_panics_on_unequal_elements_same_length_array() {
    assert_tail_eq!(vec![1, 2, 3], vec![0, 1, 2]);
}<|MERGE_RESOLUTION|>--- conflicted
+++ resolved
@@ -151,14 +151,6 @@
 
 parameter_types! {
     pub const MinBlocksPerEra: u32 = 3;
-<<<<<<< HEAD
-=======
-    pub const LeaveCandidatesDelay: u32 = 2;
-    pub const CandidateBondLessDelay: u32 = 2;
-    pub const LeaveNominatorsDelay: u32 = 2;
-    pub const RevokeNominationDelay: u32 = 2;
-    pub const NominationBondLessDelay: u32 = 2;
->>>>>>> 8cdebd9e
     pub const RewardPaymentDelay: u32 = 2;
     pub const MinSelectedCandidates: u32 = 5;
     pub const MaxTopNominationsPerCandidate: u32 = 4;
@@ -174,15 +166,6 @@
     type Event = Event;
     type Currency = Balances;
     type MonetaryGovernanceOrigin = frame_system::EnsureRoot<AccountId>;
-<<<<<<< HEAD
-=======
-    type MinBlocksPerEra = MinBlocksPerEra;
-    type LeaveCandidatesDelay = LeaveCandidatesDelay;
-    type CandidateBondLessDelay = CandidateBondLessDelay;
-    type LeaveNominatorsDelay = LeaveNominatorsDelay;
-    type RevokeNominationDelay = RevokeNominationDelay;
-    type NominationBondLessDelay = NominationBondLessDelay;
->>>>>>> 8cdebd9e
     type RewardPaymentDelay = RewardPaymentDelay;
     type MinBlocksPerEra = MinBlocksPerEra;
     type MinSelectedCandidates = MinSelectedCandidates;
@@ -345,11 +328,7 @@
 
 // This matches the genesis era length
 pub fn get_default_block_per_era() -> u64 {
-<<<<<<< HEAD
-    return MinBlocksPerEra::get() as u64 + 2;
-=======
     return MinBlocksPerEra::get() as u64 + 2
->>>>>>> 8cdebd9e
 }
 
 /// Rolls block-by-block to the beginning of the specified era.
