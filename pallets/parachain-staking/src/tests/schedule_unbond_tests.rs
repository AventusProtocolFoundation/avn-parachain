--- conflicted
+++ resolved
@@ -8,13 +8,8 @@
     encode_signed_schedule_candidate_unbond_params, encode_signed_schedule_nominator_unbond_params,
     mock::{
         build_proof, inner_call_failed_event_emitted, roll_to, roll_to_era_begin, sign, AccountId,
-<<<<<<< HEAD
-        AvnProxy, RuntimeCall as MockCall, RuntimeEvent as MetaEvent, ExtBuilder, MinNominationPerCollator,
-        RuntimeOrigin, ParachainStaking, Signature, Staker, System, Test, TestAccount,
-=======
         AvnProxy, ExtBuilder, MinNominationPerCollator, ParachainStaking, RuntimeCall as MockCall,
         RuntimeEvent as MetaEvent, RuntimeOrigin, Signature, Staker, System, Test, TestAccount,
->>>>>>> b2c4e47a
     },
     Bond, Config, Error, Event, NominationAction, Proof, ScheduledRequest,
 };
@@ -194,15 +189,11 @@
                     nonce,
                     AMOUNT_TO_UNBOND.with(|v| *v.borrow()),
                 );
-<<<<<<< HEAD
-                assert_ok!(AvnProxy::proxy(RuntimeOrigin::signed(staker.relayer), unbond_call, None));
-=======
                 assert_ok!(AvnProxy::proxy(
                     RuntimeOrigin::signed(staker.relayer),
                     unbond_call,
                     None
                 ));
->>>>>>> b2c4e47a
 
                 assert!(unbond_event_emitted(Staker::default().account_id));
 
@@ -286,15 +277,11 @@
                         amount_to_withdraw,
                     );
 
-<<<<<<< HEAD
-                    assert_ok!(AvnProxy::proxy(RuntimeOrigin::signed(staker.relayer), unbond_call, None));
-=======
                     assert_ok!(AvnProxy::proxy(
                         RuntimeOrigin::signed(staker.relayer),
                         unbond_call,
                         None
                     ));
->>>>>>> b2c4e47a
                     assert_eq!(
                         true,
                         inner_call_failed_event_emitted(
@@ -337,15 +324,11 @@
                         proof,
                         bad_amount_to_withdraw,
                     );
-<<<<<<< HEAD
-                    assert_ok!(AvnProxy::proxy(RuntimeOrigin::signed(staker.relayer), unbond_call, None));
-=======
                     assert_ok!(AvnProxy::proxy(
                         RuntimeOrigin::signed(staker.relayer),
                         unbond_call,
                         None
                     ));
->>>>>>> b2c4e47a
                     assert_eq!(
                         true,
                         inner_call_failed_event_emitted(
@@ -388,15 +371,11 @@
                         bad_amount_to_unbond,
                     );
 
-<<<<<<< HEAD
-                    assert_ok!(AvnProxy::proxy(RuntimeOrigin::signed(staker.relayer), unbond_call, None));
-=======
                     assert_ok!(AvnProxy::proxy(
                         RuntimeOrigin::signed(staker.relayer),
                         unbond_call,
                         None
                     ));
->>>>>>> b2c4e47a
                     assert_eq!(
                         true,
                         inner_call_failed_event_emitted(
@@ -437,16 +416,11 @@
                         nonce,
                         bad_amount_to_unbond,
                     );
-<<<<<<< HEAD
-
-                    assert_ok!(AvnProxy::proxy(RuntimeOrigin::signed(staker.relayer), unbond_call, None));
-=======
                     assert_ok!(AvnProxy::proxy(
                         RuntimeOrigin::signed(staker.relayer),
                         unbond_call,
                         None
                     ));
->>>>>>> b2c4e47a
                     assert_eq!(
                         true,
                         inner_call_failed_event_emitted(
@@ -977,15 +951,11 @@
         let candidate_unbond_call =
             create_call_for_signed_schedule_candidate_unbond(candidate, nonce, *amount);
 
-<<<<<<< HEAD
-        assert_ok!(AvnProxy::proxy(RuntimeOrigin::signed(candidate.relayer), candidate_unbond_call, None));
-=======
         assert_ok!(AvnProxy::proxy(
             RuntimeOrigin::signed(candidate.relayer),
             candidate_unbond_call,
             None
         ));
->>>>>>> b2c4e47a
 
         // return updated nonce
         return ParachainStaking::proxy_nonce(candidate.account_id)
@@ -1241,13 +1211,9 @@
         .with_nominations(vec![(account_id_2, account_id, 10)])
         .build()
         .execute_with(|| {
-<<<<<<< HEAD
-            assert_ok!(ParachainStaking::schedule_leave_nominators(RuntimeOrigin::signed(account_id_2)));
-=======
             assert_ok!(ParachainStaking::schedule_leave_nominators(RuntimeOrigin::signed(
                 account_id_2
             )));
->>>>>>> b2c4e47a
             assert_noop!(
                 ParachainStaking::schedule_nominator_unbond(
                     RuntimeOrigin::signed(account_id_2),
@@ -1418,14 +1384,10 @@
         .with_candidates(vec![(account_id, 30)])
         .build()
         .execute_with(|| {
-<<<<<<< HEAD
-            assert_ok!(ParachainStaking::schedule_candidate_unbond(RuntimeOrigin::signed(account_id), 10));
-=======
             assert_ok!(ParachainStaking::schedule_candidate_unbond(
                 RuntimeOrigin::signed(account_id),
                 10
             ));
->>>>>>> b2c4e47a
             assert_last_event!(MetaEvent::ParachainStaking(Event::CandidateBondLessRequested {
                 candidate: account_id,
                 amount_to_decrease: 10,
@@ -1442,14 +1404,10 @@
         .with_candidates(vec![(account_id, 30)])
         .build()
         .execute_with(|| {
-<<<<<<< HEAD
-            assert_ok!(ParachainStaking::schedule_candidate_unbond(RuntimeOrigin::signed(account_id), 5));
-=======
             assert_ok!(ParachainStaking::schedule_candidate_unbond(
                 RuntimeOrigin::signed(account_id),
                 5
             ));
->>>>>>> b2c4e47a
             assert_noop!(
                 ParachainStaking::schedule_candidate_unbond(RuntimeOrigin::signed(account_id), 5),
                 Error::<Test>::PendingCandidateRequestAlreadyExists
@@ -1490,10 +1448,6 @@
         .with_candidates(vec![(account_id, 30)])
         .build()
         .execute_with(|| {
-<<<<<<< HEAD
-            assert_ok!(ParachainStaking::schedule_leave_candidates(RuntimeOrigin::signed(account_id), 1));
-            assert_ok!(ParachainStaking::schedule_candidate_unbond(RuntimeOrigin::signed(account_id), 10));
-=======
             assert_ok!(ParachainStaking::schedule_leave_candidates(
                 RuntimeOrigin::signed(account_id),
                 1
@@ -1502,7 +1456,6 @@
                 RuntimeOrigin::signed(account_id),
                 10
             ));
->>>>>>> b2c4e47a
         });
 }
 
@@ -1514,14 +1467,10 @@
         .with_candidates(vec![(account_id, 30)])
         .build()
         .execute_with(|| {
-<<<<<<< HEAD
-            assert_ok!(ParachainStaking::schedule_leave_candidates(RuntimeOrigin::signed(account_id), 1));
-=======
             assert_ok!(ParachainStaking::schedule_leave_candidates(
                 RuntimeOrigin::signed(account_id),
                 1
             ));
->>>>>>> b2c4e47a
             roll_to(10);
             assert_ok!(ParachainStaking::execute_leave_candidates(
                 RuntimeOrigin::signed(account_id),
@@ -1544,14 +1493,10 @@
         .with_candidates(vec![(account_id, 50)])
         .build()
         .execute_with(|| {
-<<<<<<< HEAD
-            assert_ok!(ParachainStaking::schedule_candidate_unbond(RuntimeOrigin::signed(account_id), 30));
-=======
             assert_ok!(ParachainStaking::schedule_candidate_unbond(
                 RuntimeOrigin::signed(account_id),
                 30
             ));
->>>>>>> b2c4e47a
             roll_to(10);
             assert_ok!(ParachainStaking::execute_candidate_unbond(
                 RuntimeOrigin::signed(account_id),
@@ -1574,14 +1519,10 @@
         .build()
         .execute_with(|| {
             assert_eq!(ParachainStaking::get_collator_stakable_free_balance(&account_id), 0);
-<<<<<<< HEAD
-            assert_ok!(ParachainStaking::schedule_candidate_unbond(RuntimeOrigin::signed(account_id), 10));
-=======
             assert_ok!(ParachainStaking::schedule_candidate_unbond(
                 RuntimeOrigin::signed(account_id),
                 10
             ));
->>>>>>> b2c4e47a
             roll_to(10);
             assert_ok!(ParachainStaking::execute_candidate_unbond(
                 RuntimeOrigin::signed(account_id),
@@ -1600,14 +1541,10 @@
         .build()
         .execute_with(|| {
             let mut total = ParachainStaking::total();
-<<<<<<< HEAD
-            assert_ok!(ParachainStaking::schedule_candidate_unbond(RuntimeOrigin::signed(account_id), 10));
-=======
             assert_ok!(ParachainStaking::schedule_candidate_unbond(
                 RuntimeOrigin::signed(account_id),
                 10
             ));
->>>>>>> b2c4e47a
             roll_to(10);
             assert_ok!(ParachainStaking::execute_candidate_unbond(
                 RuntimeOrigin::signed(account_id),
@@ -1629,14 +1566,10 @@
             let candidate_state =
                 ParachainStaking::candidate_info(account_id).expect("updated => exists");
             assert_eq!(candidate_state.bond, 30);
-<<<<<<< HEAD
-            assert_ok!(ParachainStaking::schedule_candidate_unbond(RuntimeOrigin::signed(account_id), 10));
-=======
             assert_ok!(ParachainStaking::schedule_candidate_unbond(
                 RuntimeOrigin::signed(account_id),
                 10
             ));
->>>>>>> b2c4e47a
             roll_to(10);
             assert_ok!(ParachainStaking::execute_candidate_unbond(
                 RuntimeOrigin::signed(account_id),
@@ -1658,14 +1591,10 @@
         .execute_with(|| {
             assert_eq!(ParachainStaking::candidate_pool().0[0].owner, account_id);
             assert_eq!(ParachainStaking::candidate_pool().0[0].amount, 30);
-<<<<<<< HEAD
-            assert_ok!(ParachainStaking::schedule_candidate_unbond(RuntimeOrigin::signed(account_id), 10));
-=======
             assert_ok!(ParachainStaking::schedule_candidate_unbond(
                 RuntimeOrigin::signed(account_id),
                 10
             ));
->>>>>>> b2c4e47a
             roll_to(10);
             assert_ok!(ParachainStaking::execute_candidate_unbond(
                 RuntimeOrigin::signed(account_id),
@@ -1972,14 +1901,10 @@
         .with_nominations(vec![(account_id_2, account_id, 15)])
         .build()
         .execute_with(|| {
-<<<<<<< HEAD
-            assert_ok!(ParachainStaking::schedule_leave_candidates(RuntimeOrigin::signed(account_id), 1));
-=======
             assert_ok!(ParachainStaking::schedule_leave_candidates(
                 RuntimeOrigin::signed(account_id),
                 1
             ));
->>>>>>> b2c4e47a
             assert_ok!(ParachainStaking::schedule_nominator_unbond(
                 RuntimeOrigin::signed(account_id_2),
                 account_id,
