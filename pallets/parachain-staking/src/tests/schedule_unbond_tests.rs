--- conflicted
+++ resolved
@@ -9,13 +9,9 @@
         MinNominationPerCollator, Origin, ParachainStaking, Signature, Staker, System, Test,
         TestAccount,
     },
-<<<<<<< HEAD
-    Config, Proof, Error, Event, EraIndex
-=======
-    Config, EraIndex, Event, Proof,
->>>>>>> 750af04c
+    Config, EraIndex, Error, Event, Proof,
 };
-use frame_support::{assert_ok, assert_noop, error::BadOrigin};
+use frame_support::{assert_noop, assert_ok, error::BadOrigin};
 use frame_system::{self as system, RawOrigin};
 use std::cell::RefCell;
 
@@ -216,12 +212,20 @@
                     );
 
                     assert_noop!(
-                        ParachainStaking::signed_schedule_nominator_unbond(RawOrigin::None.into(), proof.clone(), amount_to_withdraw),
+                        ParachainStaking::signed_schedule_nominator_unbond(
+                            RawOrigin::None.into(),
+                            proof.clone(),
+                            amount_to_withdraw
+                        ),
                         BadOrigin
                     );
 
                     // Show that we can send a successful transaction if its signed.
-                    assert_ok!(ParachainStaking::signed_schedule_nominator_unbond(Origin::signed(staker.account_id), proof, amount_to_withdraw));
+                    assert_ok!(ParachainStaking::signed_schedule_nominator_unbond(
+                        Origin::signed(staker.account_id),
+                        proof,
+                        amount_to_withdraw
+                    ));
                 });
         }
 
@@ -280,9 +284,10 @@
                 ])
                 .build()
                 .execute_with(|| {
-                    let total_stake = staker_balance * 2 ;
+                    let total_stake = staker_balance * 2;
                     // amount falls below min total stake
-                    let bad_amount_to_unbond = total_stake - ParachainStaking::min_total_nominator_stake() - 1;
+                    let bad_amount_to_unbond =
+                        total_stake - ParachainStaking::min_total_nominator_stake() - 1;
 
                     let nonce = ParachainStaking::proxy_nonce(staker.account_id);
                     let unbond_call = create_call_for_signed_schedule_nominator_unbond(
@@ -320,7 +325,8 @@
                 .build()
                 .execute_with(|| {
                     let total_stake = 20;
-                    let bad_amount_to_unbond = (total_stake - (2 * MinNominationPerCollator::get())) + 1;
+                    let bad_amount_to_unbond =
+                        (total_stake - (2 * MinNominationPerCollator::get())) + 1;
 
                     let nonce = ParachainStaking::proxy_nonce(staker.account_id);
                     let unbond_call = create_call_for_signed_schedule_nominator_unbond(
