--- conflicted
+++ resolved
@@ -1,12 +1,7 @@
 #[cfg(test)]
 use crate::mock::{
-<<<<<<< HEAD
-    RuntimeEvent as MetaEvent, ExtBuilder, MinNominationPerCollator, RuntimeOrigin as Origin, ParachainStaking, Test,
-    TestAccount,
-=======
     ExtBuilder, MinNominationPerCollator, ParachainStaking, RuntimeEvent as MetaEvent,
     RuntimeOrigin as Origin, Test, TestAccount,
->>>>>>> b2c4e47a
 };
 use crate::{
     assert_last_event, AdminSettings, BalanceOf, Delay, Error, Event, MinCollatorStake,
