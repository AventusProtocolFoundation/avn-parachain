// Copyright 2019-2022 PureStake Inc.
// This file is part of Moonbeam.

// Moonbeam is free software: you can redistribute it and/or modify
// it under the terms of the GNU General Public License as published by
// the Free Software Foundation, either version 3 of the License, or
// (at your option) any later version.

// Moonbeam is distributed in the hope that it will be useful,
// but WITHOUT ANY WARRANTY; without even the implied warranty of
// MERCHANTABILITY or FITNESS FOR A PARTICULAR PURPOSE.  See the
// GNU General Public License for more details.

// You should have received a copy of the GNU General Public License
// along with Moonbeam.  If not, see <http://www.gnu.org/licenses/>.

//! Test utilities
use crate as pallet_parachain_staking;
use crate::{
    pallet, AwardedPts, BoundedVec, Config, DispatchResult, Error, Points, Proof, TransactionId,
    TypeInfo, COLLATOR_LOCK_ID, NOMINATOR_LOCK_ID, *,
};
use codec::{Decode, Encode};
use frame_support::{
    assert_ok, construct_runtime,
    dispatch::{DispatchClass, DispatchInfo, PostDispatchInfo},
    parameter_types,
    traits::{
        ConstU8, Currency, Everything, FindAuthor, GenesisBuild, Imbalance, LockIdentifier,
        OnFinalize, OnInitialize, OnUnbalanced, ValidatorRegistration,
    },
    weights::{Weight, WeightToFee as WeightToFeeT},
    BasicExternalities, PalletId,
};
use frame_system::{self as system, limits};
use pallet_avn::{CollatorPayoutDustHandler, EthereumPublicKeyChecker, FinalisedBlockChecker};
use pallet_avn_proxy::{self as avn_proxy, ProvableProxy};
use pallet_ethereum_transactions::{
    ethereum_transaction::{EthTransactionType, TriggerGrowthData},
    CandidateTransactionSubmitter,
};
use pallet_session as session;
use pallet_transaction_payment::{ChargeTransactionPayment, CurrencyAdapter};
use parking_lot::RwLock;
use sp_avn_common::{bounds::MaximumValidatorsBound, InnerCallValidator};
use sp_core::{
    ecdsa,
    offchain::{
        testing::{OffchainState, PoolState, TestOffchainExt, TestTransactionPoolExt},
        OffchainDbExt, OffchainWorkerExt, TransactionPoolExt,
    },
    sr25519, Pair, H256,
};
use sp_io;
use sp_runtime::{
    testing::{Header, TestXt, UintAuthorityId},
    traits::{BlakeTwo256, ConvertInto, IdentityLookup, SignedExtension, Verify},
    DispatchError, Perbill, SaturatedConversion,
};
use sp_staking::{
    offence::{OffenceError, ReportOffence},
    SessionIndex,
};
use std::{cell::RefCell, sync::Arc};

pub type AccountId = <Signature as Verify>::Signer;
pub type Signature = sr25519::Signature;
pub type Balance = u128;
pub type BlockNumber = u64;

pub type Extrinsic = TestXt<RuntimeCall, ()>;
type UncheckedExtrinsic = frame_system::mocking::MockUncheckedExtrinsic<Test>;
type Block = frame_system::mocking::MockBlock<Test>;

pub type ValidatorId = AccountId;
pub type FullIdentification = AccountId;
pub type IdentificationTuple = (ValidatorId, FullIdentification);
pub type Offence = crate::GrowthOffence<IdentificationTuple>;

// Configure a mock runtime to test the pallet.
construct_runtime!(
    pub enum Test where
        Block = Block,
        NodeBlock = Block,
        UncheckedExtrinsic = UncheckedExtrinsic,
    {
        System: frame_system::{Pallet, Call, Config, Storage, Event<T>},
        Balances: pallet_balances::{Pallet, Call, Storage, Config<T>, Event<T>},
        ParachainStaking: pallet_parachain_staking::{Pallet, Call, Storage, Config<T>, Event<T>},
        Authorship: pallet_authorship::{Pallet, Call, Storage, Inherent},
        TransactionPayment: pallet_transaction_payment::{Pallet, Storage, Event<T>, Config},
        AVN: pallet_avn::{Pallet, Storage},
        Session: pallet_session::{Pallet, Call, Storage, Event, Config<T>},
        AvnProxy: avn_proxy::{Pallet, Call, Storage, Event<T>},
        Historical: pallet_session::historical::{Pallet, Storage},
    }
);

const NORMAL_DISPATCH_RATIO: Perbill = Perbill::from_percent(75);
const MAX_BLOCK_WEIGHT: Weight = Weight::from_ref_time(1024).set_proof_size(u64::MAX);
pub static TX_LEN: usize = 1;
pub const BASE_FEE: u64 = 12;

pub struct TestAccount {
    pub seed: [u8; 32],
}

impl TestAccount {
    pub fn new(id: u64) -> Self {
        TestAccount { seed: Self::into_32_bytes(&id) }
    }

    pub fn account_id(&self) -> AccountId {
        return AccountId::decode(&mut self.key_pair().public().to_vec().as_slice()).unwrap()
    }

    pub fn key_pair(&self) -> sr25519::Pair {
        return sr25519::Pair::from_seed(&self.seed)
    }

    fn into_32_bytes(account: &u64) -> [u8; 32] {
        let mut bytes = account.encode();
        let mut bytes32: Vec<u8> = vec![0; 32 - bytes.len()];
        bytes32.append(&mut bytes);
        let mut data: [u8; 32] = Default::default();
        data.copy_from_slice(&bytes32[0..32]);
        data
    }
}

pub fn sign(signer: &sr25519::Pair, message_to_sign: &[u8]) -> Signature {
    return Signature::from(signer.sign(message_to_sign))
}

parameter_types! {
    pub const BlockHashCount: u64 = 250;
    pub const MaximumBlockWeight: Weight = Weight::from_ref_time(1024);
    pub const MaximumBlockLength: u32 = 2 * 1024;
    pub const AvailableBlockRatio: Perbill = Perbill::one();
    pub const SS58Prefix: u8 = 42;

    pub BlockLength: limits::BlockLength = limits::BlockLength::max_with_normal_ratio(1024, NORMAL_DISPATCH_RATIO);
    pub RuntimeBlockWeights: limits::BlockWeights = limits::BlockWeights::builder()
        .base_block(Weight::from_ref_time(10))
        .for_class(DispatchClass::all(), |weights| {
            weights.base_extrinsic = Weight::from_ref_time(BASE_FEE);
        })
        .for_class(DispatchClass::Normal, |weights| {
            weights.max_total = Some(NORMAL_DISPATCH_RATIO * MAX_BLOCK_WEIGHT);
        })
        .for_class(DispatchClass::Operational, |weights| {
            weights.max_total = Some(MAX_BLOCK_WEIGHT);
            weights.reserved = Some(
                MAX_BLOCK_WEIGHT - NORMAL_DISPATCH_RATIO * MAX_BLOCK_WEIGHT
            );
    })
    .avg_block_initialization(Perbill::from_percent(0))
    .build_or_panic();
}
impl frame_system::Config for Test {
    type BaseCallFilter = Everything;
    type DbWeight = ();
    type RuntimeOrigin = RuntimeOrigin;
    type Index = u64;
    type BlockNumber = BlockNumber;
    type RuntimeCall = RuntimeCall;
    type Hash = H256;
    type Hashing = BlakeTwo256;
    type AccountId = AccountId;
    type Lookup = IdentityLookup<Self::AccountId>;
    type Header = Header;
    type RuntimeEvent = RuntimeEvent;
    type BlockHashCount = BlockHashCount;
    type Version = ();
    type PalletInfo = PalletInfo;
    type AccountData = pallet_balances::AccountData<Balance>;
    type OnNewAccount = ();
    type OnKilledAccount = ();
    type SystemWeightInfo = ();
    type BlockWeights = RuntimeBlockWeights;
    type BlockLength = BlockLength;
    type SS58Prefix = SS58Prefix;
    type OnSetCode = ();
    type MaxConsumers = frame_support::traits::ConstU32<16>;
}
parameter_types! {
    pub const ExistentialDeposit: u128 = 0;
}
impl pallet_balances::Config for Test {
    type MaxReserves = ();
    type ReserveIdentifier = [u8; 4];
    type MaxLocks = ();
    type Balance = Balance;
    type RuntimeEvent = RuntimeEvent;
    type DustRemoval = ();
    type ExistentialDeposit = ExistentialDeposit;
    type AccountStore = System;
    type WeightInfo = ();
}

pub struct Author4;
impl FindAuthor<AccountId> for Author4 {
    fn find_author<'a, I>(_digests: I) -> Option<AccountId>
    where
        I: 'a + IntoIterator<Item = (frame_support::ConsensusEngineId, &'a [u8])>,
    {
        Some(TestAccount::new(4u64).account_id())
    }
}

impl pallet_authorship::Config for Test {
    type FindAuthor = Author4;
    type UncleGenerations = ();
    type FilterUncle = ();
    type EventHandler = ParachainStaking;
}

parameter_types! {
    pub const MinBlocksPerEra: u32 = 3;
    pub const RewardPaymentDelay: u32 = 2;
    pub const MinSelectedCandidates: u32 = 5;
    pub const MaxTopNominationsPerCandidate: u32 = 4;
    pub const MaxBottomNominationsPerCandidate: u32 = 4;
    pub const MaxNominationsPerNominator: u32 = 10;
    pub const MinNominationPerCollator: u128 = 1;
    pub const ErasPerGrowthPeriod: u32 = 2;
    pub const RewardPotId: PalletId = PalletId(*b"av/vamgr");
    pub const MaxCandidates:u32 = 100;
}

pub struct IsRegistered;
impl ValidatorRegistration<AccountId> for IsRegistered {
    fn is_registered(_id: &AccountId) -> bool {
        true
    }
}

impl<LocalCall> system::offchain::SendTransactionTypes<LocalCall> for Test
where
    RuntimeCall: From<LocalCall>,
{
    type OverarchingCall = RuntimeCall;
    type Extrinsic = Extrinsic;
}

impl Config for Test {
    type RuntimeCall = RuntimeCall;
    type RuntimeEvent = RuntimeEvent;
    type Currency = Balances;
    type RewardPaymentDelay = RewardPaymentDelay;
    type MinBlocksPerEra = MinBlocksPerEra;
    type MinSelectedCandidates = MinSelectedCandidates;
    type MaxTopNominationsPerCandidate = MaxTopNominationsPerCandidate;
    type MaxBottomNominationsPerCandidate = MaxBottomNominationsPerCandidate;
    type MaxNominationsPerNominator = MaxNominationsPerNominator;
    type MinNominationPerCollator = MinNominationPerCollator;
    type RewardPotId = RewardPotId;
    type ErasPerGrowthPeriod = ErasPerGrowthPeriod;
    type ProcessedEventsChecker = ();
    type Public = AccountId;
    type Signature = Signature;
    type CollatorSessionRegistration = IsRegistered;
    type CollatorPayoutDustHandler = TestCollatorPayoutDustHandler;
    type WeightInfo = ();
    type MaxCandidates = MaxCandidates;
    type AccountToBytesConvert = AVN;
    type CandidateTransactionSubmitter = Self;
    type ReportGrowthOffence = TestOffenceHandler;
}

pub const GROWTH_PERIOD_THAT_CAUSES_SUBMISSION_TO_T1_ERROR: u32 = 0u32;
pub const TOTAL_REWARD_IN_PERIOD_THAT_CAUSES_SUBMISSION_TO_T1_ERROR: u128 = 3u128;
pub const AVERAGE_STAKE_THAT_CAUSES_SUBMISSION_TO_T1_ERROR: u128 = 10u128;

pub const FIRST_VALIDATOR_INDEX: u64 = 1;
pub const SECOND_VALIDATOR_INDEX: u64 = 2;
pub const THIRD_VALIDATOR_INDEX: u64 = 3;
pub const FOURTH_VALIDATOR_INDEX: u64 = 4;

impl CandidateTransactionSubmitter<AccountId> for Test {
    fn submit_candidate_transaction_to_tier1(
        candidate_type: EthTransactionType,
        _tx_id: TransactionId,
        _submitter: AccountId,
        _signatures: BoundedVec<ecdsa::Signature, MaximumValidatorsBound>,
    ) -> DispatchResult {
        if candidate_type !=
            EthTransactionType::TriggerGrowth(TriggerGrowthData::new(
                TOTAL_REWARD_IN_PERIOD_THAT_CAUSES_SUBMISSION_TO_T1_ERROR,
                AVERAGE_STAKE_THAT_CAUSES_SUBMISSION_TO_T1_ERROR,
                GROWTH_PERIOD_THAT_CAUSES_SUBMISSION_TO_T1_ERROR,
            ))
        {
            return Ok(())
        }
        Err(Error::<Test>::ErrorSubmitCandidateTxnToTier1.into())
    }

    fn reserve_transaction_id(
        _candidate_type: &EthTransactionType,
    ) -> Result<TransactionId, DispatchError> {
        return Ok(0)
    }

    #[cfg(feature = "runtime-benchmarks")]
    fn set_transaction_id(_candidate_type: &EthTransactionType, _id: TransactionId) {}
}

// Deal with any positive imbalance by sending it to the fake treasury
pub struct TestCollatorPayoutDustHandler;
impl CollatorPayoutDustHandler<Balance> for TestCollatorPayoutDustHandler {
    fn handle_dust(dust_amount: Balance) {
        // Transfer the amount and drop the imbalance to increase the total issuance
        let imbalance = Balances::deposit_creating(&fake_treasury(), dust_amount);
        drop(imbalance);
    }
}

impl pallet_session::historical::Config for Test {
    type FullIdentification = AccountId;
    type FullIdentificationOf = ConvertInto;
}

thread_local! {
    pub static OFFENCES: RefCell<Vec<(Vec<AccountId>, Offence)>> = RefCell::new(vec![]);
    static ETH_PUBLIC_KEY_VALID: RefCell<bool> = RefCell::new(true);
    static MOCK_RECOVERED_ACCOUNT_ID: RefCell<AccountId>  = RefCell::new(TestAccount::new(FIRST_VALIDATOR_INDEX).account_id());
    pub static VALIDATORS: RefCell<Option<Vec<ValidatorId>>> = RefCell::new(Some(vec![
        TestAccount::new(FIRST_VALIDATOR_INDEX).account_id(),
        TestAccount::new(SECOND_VALIDATOR_INDEX).account_id(),
        TestAccount::new(THIRD_VALIDATOR_INDEX).account_id(),
        TestAccount::new(FOURTH_VALIDATOR_INDEX).account_id()
    ]));
}

/// A mock offence report handler.
pub struct TestOffenceHandler;
impl ReportOffence<AccountId, IdentificationTuple, Offence> for TestOffenceHandler {
    fn report_offence(reporters: Vec<AccountId>, offence: Offence) -> Result<(), OffenceError> {
        OFFENCES.with(|l| l.borrow_mut().push((reporters, offence)));
        Ok(())
    }

    fn is_known_offence(_offenders: &[IdentificationTuple], _time_slot: &SessionIndex) -> bool {
        false
    }
}

parameter_types! {
    pub static WeightToFee: u128 = 1u128;
    pub static TransactionByteFee: u128 = 0u128;
}

pub struct DealWithFees;
impl OnUnbalanced<pallet_balances::NegativeImbalance<Test>> for DealWithFees {
    fn on_unbalanceds<B>(
        mut fees_then_tips: impl Iterator<Item = pallet_balances::NegativeImbalance<Test>>,
    ) {
        if let Some(mut fees) = fees_then_tips.next() {
            if let Some(tips) = fees_then_tips.next() {
                tips.merge_into(&mut fees);
            }
            let staking_pot = ParachainStaking::compute_reward_pot_account_id();
            Balances::resolve_creating(&staking_pot, fees);
        }
    }
}

impl pallet_transaction_payment::Config for Test {
    type RuntimeEvent = RuntimeEvent;
    type OnChargeTransaction = CurrencyAdapter<Balances, DealWithFees>;
    type LengthToFee = TransactionByteFee;
    type WeightToFee = WeightToFee;
    type FeeMultiplierUpdate = ();
    type OperationalFeeMultiplier = ConstU8<5>;
}

impl WeightToFeeT for WeightToFee {
    type Balance = u128;

    fn weight_to_fee(weight: &Weight) -> Self::Balance {
        Self::Balance::saturated_from(weight.ref_time())
            .saturating_mul(WEIGHT_TO_FEE.with(|v| *v.borrow()))
    }
}

impl WeightToFeeT for TransactionByteFee {
    type Balance = u128;

    fn weight_to_fee(weight: &Weight) -> Self::Balance {
        Self::Balance::saturated_from(weight.ref_time())
            .saturating_mul(TRANSACTION_BYTE_FEE.with(|v| *v.borrow()))
    }
}

impl pallet_avn::Config for Test {
    type AuthorityId = UintAuthorityId;
    type EthereumPublicKeyChecker = Self;
    type NewSessionHandler = ();
    type DisabledValidatorChecker = ();
<<<<<<< HEAD
    type FinalisedBlockChecker = Self;
=======
    type FinalisedBlockChecker = ();
    type WeightInfo = ();
>>>>>>> f595034b
}

impl session::Config for Test {
    type SessionManager = ParachainStaking;
    type Keys = UintAuthorityId;
    type ShouldEndSession = ParachainStaking;
    type SessionHandler = (AVN,);
    type RuntimeEvent = RuntimeEvent;
    type ValidatorId = AccountId;
    type ValidatorIdOf = ConvertInto;
    type NextSessionRotation = ParachainStaking;
    type WeightInfo = ();
}

impl avn_proxy::Config for Test {
    type RuntimeEvent = RuntimeEvent;
    type RuntimeCall = RuntimeCall;
    type Currency = Balances;
    type Public = AccountId;
    type Signature = Signature;
    type ProxyConfig = TestAvnProxyConfig;
    type WeightInfo = ();
}

// Test Avn proxy configuration logic
// We only allow System::Remark and signed_mint_single_nft calls to be proxied
#[derive(Copy, Clone, Eq, PartialEq, Ord, PartialOrd, Encode, Decode, Debug, TypeInfo)]
pub struct TestAvnProxyConfig {}
impl Default for TestAvnProxyConfig {
    fn default() -> Self {
        TestAvnProxyConfig {}
    }
}

impl ProvableProxy<RuntimeCall, Signature, AccountId> for TestAvnProxyConfig {
    fn get_proof(call: &RuntimeCall) -> Option<Proof<Signature, AccountId>> {
        match call {
            RuntimeCall::System(frame_system::Call::remark { remark: _msg }) => {
                let signer_account = TestAccount::new(985);
                return Some(Proof {
                    signer: signer_account.account_id(),
                    relayer: TestAccount::new(6547).account_id(),
                    signature: sign(&signer_account.key_pair(), &("").encode()),
                })
            },

            RuntimeCall::ParachainStaking(pallet_parachain_staking::Call::signed_nominate {
                proof,
                targets: _,
                amount: _,
            }) => return Some(proof.clone()),
            RuntimeCall::ParachainStaking(pallet_parachain_staking::Call::signed_bond_extra {
                proof,
                extra_amount: _,
            }) => return Some(proof.clone()),
            RuntimeCall::ParachainStaking(
                pallet_parachain_staking::Call::signed_candidate_bond_extra {
                    proof,
                    extra_amount: _,
                },
            ) => return Some(proof.clone()),
            RuntimeCall::ParachainStaking(
                pallet_parachain_staking::Call::signed_schedule_candidate_unbond { proof, less: _ },
            ) => return Some(proof.clone()),
            RuntimeCall::ParachainStaking(
                pallet_parachain_staking::Call::signed_schedule_nominator_unbond { proof, less: _ },
            ) => return Some(proof.clone()),
            RuntimeCall::ParachainStaking(
                pallet_parachain_staking::Call::signed_schedule_revoke_nomination {
                    proof,
                    collator: _,
                },
            ) => return Some(proof.clone()),
            RuntimeCall::ParachainStaking(
                pallet_parachain_staking::Call::signed_schedule_leave_nominators { proof },
            ) => return Some(proof.clone()),
            RuntimeCall::ParachainStaking(
                pallet_parachain_staking::Call::signed_execute_leave_nominators {
                    proof,
                    nominator: _,
                },
            ) => return Some(proof.clone()),
            RuntimeCall::ParachainStaking(
                pallet_parachain_staking::Call::signed_execute_nomination_request {
                    proof,
                    nominator: _,
                },
            ) => return Some(proof.clone()),
            RuntimeCall::ParachainStaking(
                pallet_parachain_staking::Call::signed_execute_candidate_unbond {
                    proof,
                    candidate: _,
                },
            ) => return Some(proof.clone()),

            _ => None,
        }
    }
}

impl InnerCallValidator for TestAvnProxyConfig {
    type Call = RuntimeCall;

    fn signature_is_valid(call: &Box<Self::Call>) -> bool {
        match **call {
            RuntimeCall::System(..) => return true,
            RuntimeCall::ParachainStaking(..) => return ParachainStaking::signature_is_valid(call),
            _ => false,
        }
    }
}

pub fn inner_call_failed_event_emitted(call_dispatch_error: DispatchError) -> bool {
    return System::events().iter().any(|a| match a.event {
        RuntimeEvent::AvnProxy(avn_proxy::Event::<Test>::InnerCallFailed {
            dispatch_error,
            ..
        }) =>
            if dispatch_error == call_dispatch_error {
                return true
            } else {
                return false
            },
        _ => false,
    })
}

pub fn build_proof(
    signer: &AccountId,
    relayer: &AccountId,
    signature: Signature,
) -> Proof<Signature, AccountId> {
    return Proof { signer: *signer, relayer: *relayer, signature }
}

#[derive(Clone)]
pub struct Staker {
    pub relayer: AccountId,
    pub account_id: AccountId,
    pub key_pair: sr25519::Pair,
}

impl Default for Staker {
    fn default() -> Self {
        let relayer = TestAccount::new(0).account_id();
        let account = TestAccount::new(10000);

        Staker { relayer, key_pair: account.key_pair(), account_id: account.account_id() }
    }
}

impl Staker {
    pub fn new(relayer_seed: u64, nominator_seed: u64) -> Self {
        let relayer = TestAccount::new(relayer_seed).account_id();
        let account = TestAccount::new(nominator_seed);

        Staker { relayer, key_pair: account.key_pair(), account_id: account.account_id() }
    }
}

impl EthereumPublicKeyChecker<AccountId> for Test {
    fn get_validator_for_eth_public_key(_eth_public_key: &ecdsa::Public) -> Option<AccountId> {
        match ETH_PUBLIC_KEY_VALID.with(|pk| *pk.borrow()) {
            true => Some(MOCK_RECOVERED_ACCOUNT_ID.with(|pk| *pk.borrow())),
            _ => None,
        }
    }
}

impl FinalisedBlockChecker<BlockNumber> for Test {
    fn is_finalised(_block_number: BlockNumber) -> bool {
        true
    }
}

pub fn set_mock_recovered_account_id(account_id_bytes: [u8; 32]) {
    let account_id = AccountId::decode(&mut account_id_bytes.to_vec().as_slice()).unwrap();
    MOCK_RECOVERED_ACCOUNT_ID.with(|acc_id| {
        *acc_id.borrow_mut() = account_id;
    });
}

pub(crate) struct ExtBuilder {
    pub storage: sp_runtime::Storage,
    // endowed accounts with balances
    balances: Vec<(AccountId, Balance)>,
    // [collator, amount]
    collators: Vec<(AccountId, Balance)>,
    // [nominator, collator, nomination_amount]
    nominations: Vec<(AccountId, AccountId, Balance)>,
    min_collator_stake: Balance,
    min_total_nominator_stake: Balance,
    offchain_state: Option<Arc<RwLock<OffchainState>>>,
    pool_state: Option<Arc<RwLock<PoolState>>>,
    txpool_extension: Option<TestTransactionPoolExt>,
    offchain_extension: Option<TestOffchainExt>,
    offchain_registered: bool,
}

impl Default for ExtBuilder {
    fn default() -> ExtBuilder {
        let storage = frame_system::GenesisConfig::default().build_storage::<Test>().unwrap();

        ExtBuilder {
            storage,
            balances: vec![],
            nominations: vec![],
            collators: vec![],
            min_collator_stake: 10,
            min_total_nominator_stake: 5,
            pool_state: None,
            offchain_state: None,
            txpool_extension: None,
            offchain_extension: None,
            offchain_registered: false,
        }
    }
}

impl ExtBuilder {
    pub(crate) fn with_balances(mut self, balances: Vec<(AccountId, Balance)>) -> Self {
        self.balances = balances;
        self
    }

    pub(crate) fn with_candidates(mut self, collators: Vec<(AccountId, Balance)>) -> Self {
        self.collators = collators;
        self
    }

    pub(crate) fn with_nominations(
        mut self,
        nominations: Vec<(AccountId, AccountId, Balance)>,
    ) -> Self {
        self.nominations = nominations;
        self
    }

    pub(crate) fn with_staking_config(
        mut self,
        min_collator_stake: Balance,
        min_total_nominator_stake: Balance,
    ) -> Self {
        self.min_collator_stake = min_collator_stake;
        self.min_total_nominator_stake = min_total_nominator_stake;
        self
    }

    pub(crate) fn as_externality_with_state(
        self,
    ) -> (sp_io::TestExternalities, Arc<RwLock<PoolState>>, Arc<RwLock<OffchainState>>) {
        assert!(self.offchain_registered);
        self.build_default();

        let mut ext = sp_io::TestExternalities::from(self.storage);
        ext.register_extension(OffchainDbExt::new(self.offchain_extension.clone().unwrap()));
        ext.register_extension(OffchainWorkerExt::new(self.offchain_extension.unwrap()));
        ext.register_extension(TransactionPoolExt::new(self.txpool_extension.unwrap()));
        assert!(self.pool_state.is_some());
        assert!(self.offchain_state.is_some());

        ext.execute_with(|| frame_system::Pallet::<Test>::set_block_number(1u32.into()));
        (ext, self.pool_state.unwrap(), self.offchain_state.unwrap())
    }

    pub fn build_default(&self) -> &Self {
        let mut t = frame_system::GenesisConfig::default()
            .build_storage::<Test>()
            .expect("Frame system builds valid default genesis config");

        pallet_balances::GenesisConfig::<Test> { balances: self.balances.clone() }
            .assimilate_storage(&mut t)
            .expect("Pallet balances storage can be assimilated");
        pallet_parachain_staking::GenesisConfig::<Test> {
            candidates: self.collators.clone(),
            nominations: self.nominations.clone(),
            delay: 2,
            min_collator_stake: self.min_collator_stake.clone(),
            min_total_nominator_stake: self.min_total_nominator_stake.clone(),
            voting_period: 100,
        }
        .assimilate_storage(&mut t)
        .expect("Parachain Staking's storage can be assimilated");

        self
    }

    pub(crate) fn build(self) -> sp_io::TestExternalities {
        let mut t = frame_system::GenesisConfig::default()
            .build_storage::<Test>()
            .expect("Frame system builds valid default genesis config");

        pallet_balances::GenesisConfig::<Test> { balances: self.balances }
            .assimilate_storage(&mut t)
            .expect("Pallet balances storage can be assimilated");
        pallet_parachain_staking::GenesisConfig::<Test> {
            candidates: self.collators,
            nominations: self.nominations,
            delay: 2,
            min_collator_stake: self.min_collator_stake,
            min_total_nominator_stake: self.min_total_nominator_stake,
            voting_period: 100,
        }
        .assimilate_storage(&mut t)
        .expect("Parachain Staking's storage can be assimilated");

        let mut ext = sp_io::TestExternalities::new(t);
        ext.execute_with(|| System::set_block_number(1));
        ext
    }

    pub fn with_validators(mut self) -> Self {
        let validators: Vec<ValidatorId> = VALIDATORS.with(|l| l.borrow_mut().take().unwrap());
        BasicExternalities::execute_with_storage(&mut self.storage, || {
            for ref k in &validators {
                frame_system::Pallet::<Test>::inc_providers(k);
            }
        });
        let _ = session::GenesisConfig::<Test> {
            keys: validators
                .into_iter()
                .enumerate()
                .map(|(i, v)| (v, v, UintAuthorityId(i as u64)))
                .collect(),
        }
        .assimilate_storage(&mut self.storage);
        self
    }

    pub fn with_validator_count(self, count: u64) -> Self {
        let validators_range: Vec<ValidatorId> =
            (1..=count).into_iter().map(|i| TestAccount::new(i).account_id()).collect();
        VALIDATORS.with(|l| *l.borrow_mut() = Some(validators_range));

        return self.with_validators()
    }

    pub fn for_offchain_worker(mut self) -> Self {
        assert!(!self.offchain_registered);
        let (offchain, offchain_state) = TestOffchainExt::new();
        let (pool, pool_state) = TestTransactionPoolExt::new();
        self.txpool_extension = Some(pool);
        self.offchain_extension = Some(offchain);
        self.pool_state = Some(pool_state);
        self.offchain_state = Some(offchain_state);
        self.offchain_registered = true;
        self
    }
}

/// Rolls forward one block. Returns the new block number.
pub(crate) fn roll_one_block() -> u64 {
    <pallet_balances::Pallet<mock::Test> as OnFinalize<BlockNumber>>::on_finalize(
        System::block_number(),
    );
    <frame_system::Pallet<mock::Test> as OnFinalize<BlockNumber>>::on_finalize(
        System::block_number(),
    );
    System::set_block_number(System::block_number() + 1);
    <frame_system::Pallet<mock::Test> as OnInitialize<BlockNumber>>::on_initialize(
        System::block_number(),
    );
    <pallet_balances::Pallet<mock::Test> as OnInitialize<BlockNumber>>::on_initialize(
        System::block_number(),
    );
    <pallet::Pallet<mock::Test> as OnInitialize<BlockNumber>>::on_initialize(System::block_number());
    System::block_number()
}

/// Rolls to the desired block. Returns the number of blocks played.
pub(crate) fn roll_to(n: u64) -> u64 {
    let mut num_blocks = 0;
    let mut block = System::block_number();
    while block < n {
        block = roll_one_block();
        num_blocks += 1;
    }
    num_blocks
}

// This matches the genesis era length
pub fn get_default_block_per_era() -> u64 {
    return MinBlocksPerEra::get() as u64 + 2
}

/// Rolls block-by-block to the beginning of the specified era.
/// This will complete the block in which the era change occurs.
/// Returns the number of blocks played.
pub(crate) fn roll_to_era_begin(era: u64) -> u64 {
    let block = (era - 1) * get_default_block_per_era();
    roll_to(block)
}

/// Rolls block-by-block to the end of the specified era.
/// The block following will be the one in which the specified era change occurs.
pub(crate) fn roll_to_era_end(era: u64) -> u64 {
    let block = era * get_default_block_per_era() - 1;
    roll_to(block)
}

pub(crate) fn last_event() -> RuntimeEvent {
    System::events().pop().expect("Event expected").event
}

pub(crate) fn set_reward_pot(amount: Balance) {
    Balances::make_free_balance_be(&ParachainStaking::compute_reward_pot_account_id(), amount);
    crate::LockedEraPayout::<Test>::put(0);
}

pub(crate) fn events() -> Vec<pallet::Event<Test>> {
    System::events()
        .into_iter()
        .map(|r| r.event)
        .filter_map(
            |e| if let RuntimeEvent::ParachainStaking(inner) = e { Some(inner) } else { None },
        )
        .collect::<Vec<_>>()
}

impl ParachainStaking {
    pub fn get_offence_record() -> Vec<(Vec<ValidatorId>, Offence)> {
        return OFFENCES.with(|o| o.borrow().to_vec())
    }

    pub fn set_total_ingresses(ingress_counter: u64) {
        <TotalIngresses<Test>>::put(ingress_counter);
    }

    pub fn set_voting_periods(voting_period: BlockNumber) {
        <VotingPeriod<Test>>::put(voting_period);
    }

    pub fn set_root_as_triggered(growth_id: &GrowthId) {
        <Growth<Test>>::mutate(growth_id.period, |growth| growth.triggered = Some(true));
    }

    pub fn insert_pending_approval(growth_id: &GrowthId) {
        <PendingApproval<Test>>::insert(growth_id.period, growth_id.ingress_counter);
    }

    pub fn remove_pending_approval(period: &u32) {
        <PendingApproval<Test>>::remove(period);
    }

    pub fn register_growth_for_voting(growth_id: &GrowthId, quorum: u32, voting_period_end: u64) {
        <VotesRepository<Test>>::insert(
            growth_id,
            VotingSessionData::new(growth_id.session_id(), quorum, voting_period_end, 0),
        );
    }

    pub fn deregister_growth_for_voting(growth_id: &GrowthId) {
        <VotesRepository<Test>>::remove(growth_id);
    }

    pub fn insert_growth_data(period: u32, growth_info: GrowthInfo<AccountId, Balance>) {
        <Growth<Test>>::insert(period, growth_info);
        <GrowthPeriod<Test>>::mutate(|info| {
            info.index = info.index.saturating_add(1);
        });
    }

    pub fn record_approve_vote(growth_id: &GrowthId, voter: AccountId) {
        <VotesRepository<Test>>::mutate(growth_id, |vote| {
            vote.ayes.try_push(voter).expect("Failed to record aye vote");
        });
    }

    pub fn record_reject_vote(growth_id: &GrowthId, voter: AccountId) {
        <VotesRepository<Test>>::mutate(growth_id, |vote| {
            vote.nays.try_push(voter).expect("Failed to record nay vote");
        });
    }
}

/// Assert input equal to the last event emitted
#[macro_export]
macro_rules! assert_last_event {
    ($event:expr) => {
        match &$event {
            e => assert_eq!(*e, crate::mock::last_event()),
        }
    };
}

/// Compares the system events with passed in events
/// Prints highlighted diff iff assert_eq fails
#[macro_export]
macro_rules! assert_eq_events {
    ($events:expr) => {
        match &$events {
            e => similar_asserts::assert_eq!(*e, crate::mock::events()),
        }
    };
}

/// Compares the last N system events with passed in events, where N is the length of events passed
/// in.
///
/// Prints highlighted diff iff assert_eq fails.
/// The last events from frame_system will be taken in order to match the number passed to this
/// macro. If there are insufficient events from frame_system, they will still be compared; the
/// output may or may not be helpful.
///
/// Examples:
/// If frame_system has events [A, B, C, D, E] and events [C, D, E] are passed in, the result would
/// be a successful match ([C, D, E] == [C, D, E]).
///
/// If frame_system has events [A, B, C, D] and events [B, C] are passed in, the result would be an
/// error and a hopefully-useful diff will be printed between [C, D] and [B, C].
///
/// Note that events are filtered to only match parachain-staking (see events()).
#[macro_export]
macro_rules! assert_eq_last_events {
	($events:expr $(,)?) => {
		assert_tail_eq!($events, crate::mock::events());
	};
	($events:expr, $($arg:tt)*) => {
		assert_tail_eq!($events, crate::mock::events(), $($arg)*);
	};
}

/// Assert that one array is equal to the tail of the other. A more generic and testable version of
/// assert_eq_last_events.
#[macro_export]
macro_rules! assert_tail_eq {
	($tail:expr, $arr:expr $(,)?) => {
		if $tail.len() != 0 {
			// 0-length always passes

			if $tail.len() > $arr.len() {
				similar_asserts::assert_eq!($tail, $arr); // will fail
			}

			let len_diff = $arr.len() - $tail.len();
			similar_asserts::assert_eq!($tail, $arr[len_diff..]);
		}
	};
	($tail:expr, $arr:expr, $($arg:tt)*) => {
		if $tail.len() != 0 {
			// 0-length always passes

			if $tail.len() > $arr.len() {
				similar_asserts::assert_eq!($tail, $arr, $($arg)*); // will fail
			}

			let len_diff = $arr.len() - $tail.len();
			similar_asserts::assert_eq!($tail, $arr[len_diff..], $($arg)*);
		}
	};
}

/// Panics if an event is not found in the system log of events
#[macro_export]
macro_rules! assert_event_emitted {
    ($event:expr) => {
        match &$event {
            e => {
                assert!(
                    crate::mock::events().iter().find(|x| *x == e).is_some(),
                    "Event {:?} was not found in events: \n {:?}",
                    e,
                    crate::mock::events()
                );
            },
        }
    };
}

/// Panics if an event is found in the system log of events
#[macro_export]
macro_rules! assert_event_not_emitted {
    ($event:expr) => {
        match &$event {
            e => {
                assert!(
                    crate::mock::events().iter().find(|x| *x == e).is_none(),
                    "Event {:?} was found in events: \n {:?}",
                    e,
                    crate::mock::events()
                );
            },
        }
    };
}

// Same storage changes as ParachainStaking::on_finalize
pub(crate) fn set_author(era: u32, acc: AccountId, pts: u32) {
    <Points<Test>>::mutate(era, |p| *p += pts);
    <AwardedPts<Test>>::mutate(era, acc, |p| *p += pts);
}

/// fn to query the lock amount
pub(crate) fn query_lock_amount(account_id: AccountId, id: LockIdentifier) -> Option<Balance> {
    for lock in Balances::locks(&account_id) {
        if lock.id == id {
            return Some(lock.amount)
        }
    }
    None
}

pub(crate) fn pay_gas_for_transaction(sender: &AccountId, tip: u128) {
    let pre = ChargeTransactionPayment::<Test>::from(tip)
        .pre_dispatch(
            sender,
            &RuntimeCall::System(frame_system::Call::remark { remark: vec![] }),
            &DispatchInfo { weight: Weight::from_ref_time(1), ..Default::default() },
            TX_LEN,
        )
        .unwrap();

    assert_ok!(ChargeTransactionPayment::<Test>::post_dispatch(
        Some(pre),
        &DispatchInfo { weight: Weight::from_ref_time(1), ..Default::default() },
        &PostDispatchInfo { actual_weight: None, pays_fee: Default::default() },
        TX_LEN,
        &Ok(())
    ));
}

fn fake_treasury() -> AccountId {
    return TestAccount::new(8999999998u64).account_id()
}

#[test]
fn genesis() {
    let collator_1 = TestAccount::new(1u64).account_id();
    let collator_2 = TestAccount::new(2u64).account_id();
    let nominator_3 = TestAccount::new(3u64).account_id();
    let nominator_4 = TestAccount::new(4u64).account_id();
    let nominator_5 = TestAccount::new(5u64).account_id();
    let nominator_6 = TestAccount::new(6u64).account_id();
    let user_7 = TestAccount::new(7u64).account_id();
    let user_8 = TestAccount::new(8u64).account_id();
    let user_9 = TestAccount::new(9u64).account_id();

    let acc = |id: u64| -> AccountId { TestAccount::new(id).account_id() };

    ExtBuilder::default()
        .with_balances(vec![
            (collator_1, 1000),
            (collator_2, 300),
            (nominator_3, 100),
            (nominator_4, 100),
            (nominator_5, 100),
            (nominator_6, 100),
            (user_7, 100),
            (user_8, 9),
            (user_9, 4),
        ])
        .with_candidates(vec![(collator_1, 500), (collator_2, 200)])
        .with_nominations(vec![
            (nominator_3, collator_1, 100),
            (nominator_4, collator_1, 100),
            (nominator_5, collator_2, 100),
            (nominator_6, collator_2, 100),
        ])
        .build()
        .execute_with(|| {
            assert!(System::events().is_empty());
            // collators
            assert_eq!(ParachainStaking::get_collator_stakable_free_balance(&collator_1), 500);
            assert_eq!(query_lock_amount(collator_1, COLLATOR_LOCK_ID), Some(500));
            assert!(ParachainStaking::is_candidate(&collator_1));
            assert_eq!(query_lock_amount(collator_2, COLLATOR_LOCK_ID), Some(200));
            assert_eq!(ParachainStaking::get_collator_stakable_free_balance(&collator_2), 100);
            assert!(ParachainStaking::is_candidate(&collator_2));
            // nominators
            for x in 3..7 {
                let account_id = acc(x);
                assert!(ParachainStaking::is_nominator(&account_id));
                assert_eq!(ParachainStaking::get_nominator_stakable_free_balance(&account_id), 0);
                assert_eq!(query_lock_amount(account_id, NOMINATOR_LOCK_ID), Some(100));
            }
            // uninvolved
            for x in 7..10 {
                let account_id = acc(x);
                assert!(!ParachainStaking::is_nominator(&account_id));
            }
            // no nominator staking locks
            assert_eq!(query_lock_amount(user_7, NOMINATOR_LOCK_ID), None);
            assert_eq!(ParachainStaking::get_nominator_stakable_free_balance(&user_7), 100);
            assert_eq!(query_lock_amount(user_8, NOMINATOR_LOCK_ID), None);
            assert_eq!(ParachainStaking::get_nominator_stakable_free_balance(&user_8), 9);
            assert_eq!(query_lock_amount(user_9, NOMINATOR_LOCK_ID), None);
            assert_eq!(ParachainStaking::get_nominator_stakable_free_balance(&user_9), 4);
            // no collator staking locks
            assert_eq!(ParachainStaking::get_collator_stakable_free_balance(&user_7), 100);
            assert_eq!(ParachainStaking::get_collator_stakable_free_balance(&user_8), 9);
            assert_eq!(ParachainStaking::get_collator_stakable_free_balance(&user_9), 4);
        });

    let collator_1 = TestAccount::new(1u64).account_id();
    let collator_2 = TestAccount::new(2u64).account_id();
    let collator_3 = TestAccount::new(3u64).account_id();
    let collator_4 = TestAccount::new(4u64).account_id();
    let collator_5 = TestAccount::new(5u64).account_id();
    let nominator_6 = TestAccount::new(6u64).account_id();
    let nominator_7 = TestAccount::new(7u64).account_id();
    let nominator_8 = TestAccount::new(8u64).account_id();
    let nominator_9 = TestAccount::new(9u64).account_id();
    let nominator_10 = TestAccount::new(10u64).account_id();
    ExtBuilder::default()
        .with_balances(vec![
            (collator_1, 100),
            (collator_2, 100),
            (collator_3, 100),
            (collator_4, 100),
            (collator_5, 100),
            (nominator_6, 100),
            (nominator_7, 100),
            (nominator_8, 100),
            (nominator_9, 100),
            (nominator_10, 100),
        ])
        .with_candidates(vec![
            (collator_1, 20),
            (collator_2, 20),
            (collator_3, 20),
            (collator_4, 20),
            (collator_5, 10),
        ])
        .with_nominations(vec![
            (nominator_6, collator_1, 10),
            (nominator_7, collator_1, 10),
            (nominator_8, collator_2, 10),
            (nominator_9, collator_2, 10),
            (nominator_10, collator_1, 10),
        ])
        .build()
        .execute_with(|| {
            assert!(System::events().is_empty());
            // collators
            for x in 1..5 {
                let account_id = acc(x);
                assert!(ParachainStaking::is_candidate(&account_id));
                assert_eq!(query_lock_amount(account_id, COLLATOR_LOCK_ID), Some(20));
                assert_eq!(ParachainStaking::get_collator_stakable_free_balance(&account_id), 80);
            }
            assert!(ParachainStaking::is_candidate(&collator_5));
            assert_eq!(query_lock_amount(collator_5, COLLATOR_LOCK_ID), Some(10));
            assert_eq!(ParachainStaking::get_collator_stakable_free_balance(&collator_5), 90);
            // nominators
            for x in 6..11 {
                let account_id = acc(x);
                assert!(ParachainStaking::is_nominator(&account_id));
                assert_eq!(query_lock_amount(account_id, NOMINATOR_LOCK_ID), Some(10));
                assert_eq!(ParachainStaking::get_nominator_stakable_free_balance(&account_id), 90);
            }
        });
}

#[test]
fn roll_to_era_begin_works() {
    ExtBuilder::default().build().execute_with(|| {
        // these tests assume blocks-per-era of 5, as established by get_default_block_per_era()
        assert_eq!(System::block_number(), 1); // we start on block 1

        let num_blocks = roll_to_era_begin(1);
        assert_eq!(System::block_number(), 1); // no-op, we're already on this era
        assert_eq!(num_blocks, 0);

        let num_blocks = roll_to_era_begin(2);
        assert_eq!(System::block_number(), 5);
        assert_eq!(num_blocks, 4);

        let num_blocks = roll_to_era_begin(3);
        assert_eq!(System::block_number(), 10);
        assert_eq!(num_blocks, 5);
    });
}

#[test]
fn roll_to_era_end_works() {
    ExtBuilder::default().build().execute_with(|| {
        // these tests assume blocks-per-era of 5, as established by get_default_block_per_era()
        assert_eq!(System::block_number(), 1); // we start on block 1

        let num_blocks = roll_to_era_end(1);
        assert_eq!(System::block_number(), 4);
        assert_eq!(num_blocks, 3);

        let num_blocks = roll_to_era_end(2);
        assert_eq!(System::block_number(), 9);
        assert_eq!(num_blocks, 5);

        let num_blocks = roll_to_era_end(3);
        assert_eq!(System::block_number(), 14);
        assert_eq!(num_blocks, 5);
    });
}

#[test]
fn assert_tail_eq_works() {
    assert_tail_eq!(vec![1, 2], vec![0, 1, 2]);

    assert_tail_eq!(vec![1], vec![1]);

    assert_tail_eq!(
        vec![0u32; 0], // 0 length array
        vec![0u32; 1]  // 1-length array
    );

    assert_tail_eq!(vec![0u32, 0], vec![0u32, 0]);
}

#[test]
#[should_panic]
fn assert_tail_eq_panics_on_non_equal_tail() {
    assert_tail_eq!(vec![2, 2], vec![0, 1, 2]);
}

#[test]
#[should_panic]
fn assert_tail_eq_panics_on_empty_arr() {
    assert_tail_eq!(vec![2, 2], vec![0u32; 0]);
}

#[test]
#[should_panic]
fn assert_tail_eq_panics_on_longer_tail() {
    assert_tail_eq!(vec![1, 2, 3], vec![1, 2]);
}

#[test]
#[should_panic]
fn assert_tail_eq_panics_on_unequal_elements_same_length_array() {
    assert_tail_eq!(vec![1, 2, 3], vec![0, 1, 2]);
}<|MERGE_RESOLUTION|>--- conflicted
+++ resolved
@@ -398,12 +398,8 @@
     type EthereumPublicKeyChecker = Self;
     type NewSessionHandler = ();
     type DisabledValidatorChecker = ();
-<<<<<<< HEAD
-    type FinalisedBlockChecker = Self;
-=======
     type FinalisedBlockChecker = ();
     type WeightInfo = ();
->>>>>>> f595034b
 }
 
 impl session::Config for Test {
