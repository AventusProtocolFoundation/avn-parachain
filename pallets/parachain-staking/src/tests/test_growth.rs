use crate::{
    assert_event_emitted,
    mock::{
        get_default_block_per_era, roll_one_block, roll_to_era_begin, set_author, set_reward_pot,
<<<<<<< HEAD
        AccountId, Balances, ErasPerGrowthPeriod, ExtBuilder, RuntimeOrigin, ParachainStaking,
        RewardPaymentDelay, System, Test, TestAccount,
=======
        AccountId, Balances, ErasPerGrowthPeriod, ExtBuilder, ParachainStaking, RewardPaymentDelay,
        RuntimeOrigin, System, Test, TestAccount,
>>>>>>> b2c4e47a
    },
    BalanceOf, CollatorScore, EraIndex, Error, Event, Growth, GrowthInfo, GrowthPeriod,
    GrowthPeriodInfo, ProcessedGrowthPeriods,
};
use frame_support::{assert_noop, assert_ok};
use parity_scale_codec::{Decode, Encode};
use sp_runtime::Perbill;
use std::collections::HashMap;

const DEFAULT_POINTS: u32 = 5;

pub type Reward = u128;
pub type Stake = u128;

#[derive(Clone, Encode, Decode, Debug)]
pub struct GrowthData {
    pub reward: Reward,
    pub stake: Stake,
}
impl GrowthData {
    pub fn new(reward: Reward, stake: Stake) -> Self {
        GrowthData { reward, stake }
    }
}

fn to_acc_id(id: u64) -> AccountId {
    return TestAccount::new(id).account_id()
}

fn roll_one_growth_period(current_era_index: EraIndex) -> u32 {
    roll_to_era_begin((current_era_index + ErasPerGrowthPeriod::get()).into());
    return ParachainStaking::era().current
}

fn roll_one_era_and_try_paying_collators(current_era: EraIndex) -> EraIndex {
    // This will change era and trigger first collator payout (if any due)
    roll_to_era_begin((current_era + 1).into());
    // move one more block to finish paying out the second collator (if any due)
    roll_one_block();

    return ParachainStaking::era().current
}

fn set_equal_points_for_collators(era: EraIndex, collator_1: AccountId, collator_2: AccountId) {
    set_author(era, collator_1, DEFAULT_POINTS);
    set_author(era, collator_2, DEFAULT_POINTS);
}

fn increase_collator_nomination(
    collator_1: AccountId,
    collator_2: AccountId,
    increase_amount: u128,
) {
<<<<<<< HEAD
    assert_ok!(ParachainStaking::candidate_bond_extra(RuntimeOrigin::signed(collator_1), increase_amount));
    assert_ok!(ParachainStaking::candidate_bond_extra(RuntimeOrigin::signed(collator_2), increase_amount));
=======
    assert_ok!(ParachainStaking::candidate_bond_extra(
        RuntimeOrigin::signed(collator_1),
        increase_amount
    ));
    assert_ok!(ParachainStaking::candidate_bond_extra(
        RuntimeOrigin::signed(collator_2),
        increase_amount
    ));
>>>>>>> b2c4e47a
}

fn get_expected_block_number(growth_index: u64) -> u64 {
    return get_default_block_per_era() as u64 * ErasPerGrowthPeriod::get() as u64 * growth_index
}

fn increase_reward_pot_by(amount: u128) -> u128 {
    let current_balance = ParachainStaking::reward_pot();
    let new_balance = current_balance + amount;
    set_reward_pot(new_balance);
    return new_balance
}

fn roll_foreward_and_pay_stakers(
    max_era: u32,
    collator_1: AccountId,
    collator_2: AccountId,
    collator1_stake: u128,
    collator2_stake: u128,
) -> HashMap<EraIndex, GrowthData> {
    let mut era_data: HashMap<EraIndex, GrowthData> =
        HashMap::from([(1, GrowthData::new(0u128, 30u128))]);
    let mut era_index = ParachainStaking::era().current;
    let mut total_stake = collator1_stake + collator2_stake;

    let initial_reward = 6u128;

    // SETUP: Run through era to generate realistic data. Change staked amount, reward for each era.
    for n in 1..=max_era - RewardPaymentDelay::get() {
        <frame_system::Pallet<Test>>::reset_events();

        if n == 1 {
            // No collator payouts on first era
            set_equal_points_for_collators(era_index, collator_1, collator_2);
            set_reward_pot(initial_reward);
            era_index = roll_one_era_and_try_paying_collators(era_index);

            assert_event_emitted!(Event::NewEra {
                starting_block: (get_default_block_per_era() as u64).into(),
                era: 2,
                selected_collators_number: 2,
                total_balance: total_stake,
            });

            era_data.insert(era_index, GrowthData::new(initial_reward, total_stake as u128));
        }

        // Both collators will be paid from now on because we will be in era 3
        let reward_amount = (10 * n) as u128;
        let bond_increase_amount = (10 + n) as u128;

        increase_collator_nomination(collator_1, collator_2, bond_increase_amount);
        set_equal_points_for_collators(era_index, collator_1, collator_2);
        let new_reward_pot_amount = increase_reward_pot_by(reward_amount);

        era_index = roll_one_era_and_try_paying_collators(era_index);

        total_stake += bond_increase_amount * 2;
        assert_event_emitted!(Event::NewEra {
            starting_block: (get_default_block_per_era() as u64 * (era_index as u64 - 1u64)).into(),
            era: era_index,
            selected_collators_number: 2,
            total_balance: total_stake,
        });

        let expected_reward = new_reward_pot_amount / 2;
        assert_event_emitted!(Event::Rewarded { account: collator_1, rewards: expected_reward });
        assert_event_emitted!(Event::Rewarded { account: collator_2, rewards: expected_reward });

        era_data.insert(era_index, GrowthData::new(new_reward_pot_amount, total_stake as u128));
    }

    return era_data
}

#[test]
fn initial_growth_state_is_ok() {
    ExtBuilder::default().build().execute_with(|| {
        let default_growth: GrowthInfo<AccountId, BalanceOf<Test>> = GrowthInfo::new(1u32);

        // Growth period starts from 0
        let growth_period_info = ParachainStaking::growth_period_info();
        assert_eq!(growth_period_info.start_era_index, 0u32);
        assert_eq!(growth_period_info.index, 0u32);

        // The first growth is empty
        let initial_growth = ParachainStaking::growth(0);
        assert_eq!(initial_growth.number_of_accumulations, default_growth.number_of_accumulations);
        assert_eq!(initial_growth.total_stake_accumulated, default_growth.total_stake_accumulated);
        assert_eq!(initial_growth.total_staker_reward, default_growth.total_staker_reward);
        assert_eq!(initial_growth.total_points, default_growth.total_points);
        assert_eq!(initial_growth.collator_scores, default_growth.collator_scores);
    });
}

#[test]
fn growth_period_indices_updated_correctly() {
    let collator_1 = to_acc_id(1u64);
    let collator_2 = to_acc_id(2u64);
    ExtBuilder::default()
        .with_balances(vec![(collator_1, 100), (collator_2, 100)])
        .with_candidates(vec![(collator_1, 10), (collator_2, 10)])
        .build()
        .execute_with(|| {
            let initial_growth_period_index = 0;
            let mut era_index = ParachainStaking::era().current;

            for n in 1..5 {
                set_author(era_index, collator_1, 5);
                set_author(era_index, collator_2, 5);
                era_index = roll_one_growth_period(era_index);

                let growth_period_info = ParachainStaking::growth_period_info();
                assert_eq!(
                    growth_period_info.start_era_index,
                    era_index - RewardPaymentDelay::get(),
                    "Start era index for n={} does not match expected",
                    n
                );
                assert_eq!(
                    growth_period_info.index,
                    initial_growth_period_index + n,
                    "index for n={} does not match expected",
                    n
                );
                assert_eq!(
                    System::block_number(),
                    get_expected_block_number(growth_period_info.index.into()),
                    "Block number for n={} does not match expected",
                    n
                );
            }
        });
}

mod growth_info_recorded_correctly {
    use super::*;

    #[test]
    fn for_one_single_period() {
        let collator_1 = to_acc_id(1u64);
        let collator_2 = to_acc_id(2u64);
        let collator1_stake = 20;
        let collator2_stake = 10;
        let reward_payment_delay = RewardPaymentDelay::get();
        ExtBuilder::default()
            .with_balances(vec![(collator_1, 10000), (collator_2, 10000)])
            .with_candidates(vec![(collator_1, collator1_stake), (collator_2, collator2_stake)])
            .build()
            .execute_with(|| {
                let num_era_to_roll_foreward = reward_payment_delay + 1;

                // Setup data by rolling forward and letting the system generate staking rewards.
                // This is not "faked" data.
                let raw_era_data: HashMap<EraIndex, GrowthData> = roll_foreward_and_pay_stakers(
                    num_era_to_roll_foreward,
                    collator_1,
                    collator_2,
                    collator1_stake,
                    collator2_stake,
                );

                // Verification: On era (RewardPaymentDelay + 1) we should have the first growth
                // period created, and since we only rolled that many times
                // (num_era_to_roll_foreward = reward_payment_delay + 1),
                // we only expect a single entry growth info (no accumulation)

                // Check that we have the expected number of records added
                assert_eq!(ParachainStaking::growth_period_info().index, 1);

                let growth = ParachainStaking::growth(1);
                assert_eq!(growth.number_of_accumulations, 1);
                assert_eq!(growth.total_points, DEFAULT_POINTS * 2); // 2 collators

                // Check total stake matches era 1's stake because payouts are delayed by 2 eras
                assert_eq!(growth.total_stake_accumulated, raw_era_data.get(&1).unwrap().stake);

                // This is a bit tricky because `Reward` is not backdated. We pay whatever was
                // in the reward pot at the time of payout therefore it is the
                // sum of rewards for the non backdated eras that make up this GrowthPeriod)
                let current_era_index = ParachainStaking::era().current;
                assert_eq!(
                    growth.total_staker_reward,
                    raw_era_data.get(&current_era_index).unwrap().reward
                );

                // Check that scores are recorded for both collators
                assert_eq!(growth.collator_scores.len(), 2usize);
            });
    }

    #[test]
    fn for_one_accumulated_period() {
        let collator_1 = to_acc_id(1u64);
        let collator_2 = to_acc_id(2u64);
        let collator1_stake = 20;
        let collator2_stake = 10;
        ExtBuilder::default()
            .with_balances(vec![(collator_1, 10000), (collator_2, 10000)])
            .with_candidates(vec![(collator_1, collator1_stake), (collator_2, collator2_stake)])
            .build()
            .execute_with(|| {
                let num_era_to_roll_foreward =
                    RewardPaymentDelay::get() + ErasPerGrowthPeriod::get();

                // Setup data by rolling forward and letting the system generate staking rewards.
                // This is not "faked" data.
                let raw_era_data: HashMap<EraIndex, GrowthData> = roll_foreward_and_pay_stakers(
                    num_era_to_roll_foreward,
                    collator_1,
                    collator_2,
                    collator1_stake,
                    collator2_stake,
                );

                // Verification: On era (RewardPaymentDelay + 1) we should have the first growth
                // period created, and for the next 'ErasPerGrowthPeriod' we
                // accumulate the data, thats why we rolled
                // (RewardPaymentDelay::get() + ErasPerGrowthPeriod::get()) eras.

                // Check that we have the expected number of records added
                let expected_number_of_growth_records = 1;
                assert_eq!(
                    ParachainStaking::growth_period_info().index,
                    expected_number_of_growth_records
                );

                let growth = ParachainStaking::growth(1);

                // Check that we accumulated the correct number of times
                assert_eq!(growth.number_of_accumulations, ErasPerGrowthPeriod::get());
                assert_eq!(growth.total_points, DEFAULT_POINTS * ErasPerGrowthPeriod::get() * 2); // 2 collators

                // Check that total stake matches eras 1 and 2 because payouts are delayed by 2 eras
                assert_eq!(
                    growth.total_stake_accumulated,
                    raw_era_data.get(&1).unwrap().stake + raw_era_data.get(&2).unwrap().stake
                );

                // Because `Reward` is not backdated, get the sum of reward for the current eras we
                // snapshoted this GrowthPeriod
                assert_eq!(
                    growth.total_staker_reward,
                    raw_era_data.get(&3).unwrap().reward + raw_era_data.get(&4).unwrap().reward
                );
            });
    }

    #[test]
    fn for_multiple_periods() {
        let collator_1 = to_acc_id(1u64);
        let collator_2 = to_acc_id(2u64);
        let collator1_stake = 20;
        let collator2_stake = 10;
        let reward_payment_delay = RewardPaymentDelay::get();
        ExtBuilder::default()
            .with_balances(vec![(collator_1, 10000), (collator_2, 10000)])
            .with_candidates(vec![(collator_1, collator1_stake), (collator_2, collator2_stake)])
            .build()
            .execute_with(|| {
                assert_eq!(
                    ErasPerGrowthPeriod::get(),
                    2,
                    "This test will only work if ErasPerGrowthPeriod is set to 2"
                );

                let num_era_to_roll_foreward = 16;

                // Setup data by rolling forward and letting the system generate staking rewards.
                // This is not "faked" data.
                let raw_era_data: HashMap<EraIndex, GrowthData> = roll_foreward_and_pay_stakers(
                    num_era_to_roll_foreward,
                    collator_1,
                    collator_2,
                    collator1_stake,
                    collator2_stake,
                );

                // Check that we have the expected number of records added
                let expected_number_of_growth_records =
                    (raw_era_data.len() as u32 - reward_payment_delay) / reward_payment_delay;
                assert_eq!(
                    ParachainStaking::growth_period_info().index,
                    expected_number_of_growth_records
                );

                // payout era is always 'RewardPaymentDelay' (in this case 2 eras) behind the
                // current era.
                let mut payout_era = (1, 2);

                // current era starts at the actual era this growth period has been created (3) and
                // ends at the last era accumulated by this growth period (4)
                let mut current_era = (3, 4);

                for n in 1..=expected_number_of_growth_records {
                    let growth = ParachainStaking::growth(n);

                    assert_eq!(
                        growth.number_of_accumulations,
                        ErasPerGrowthPeriod::get(),
                        "total stake for n={} does not match expected value",
                        n
                    );

                    assert_eq!(
                        growth.total_points,
                        DEFAULT_POINTS * 2 * ErasPerGrowthPeriod::get(), // 2 collators
                        "total points for n={} does not match expected value",
                        n
                    );

                    // This assumes that ErasPerGrowthPeriod = 2
                    assert_eq!(
                        growth.total_stake_accumulated,
                        raw_era_data.get(&payout_era.0).unwrap().stake +
                            raw_era_data.get(&payout_era.1).unwrap().stake,
                        "total accumulation for n={} does not match expected value",
                        n
                    );

                    // This is a bit tricky because `Reward` is not backdated. We pay whatever was
                    // in the reward pot at the time of payout therefore it is the
                    // sum of rewards for the non backdated eras that make up this GrowthPeriod)
                    assert_eq!(
                        growth.total_staker_reward,
                        raw_era_data.get(&current_era.0).unwrap().reward +
                            raw_era_data.get(&current_era.1).unwrap().reward,
                        "total reward for n={} does not match expected value",
                        n
                    );

                    // Check that scores are recorded for both collators
                    assert_eq!(growth.collator_scores.len(), 2usize);

                    payout_era = (payout_era.1 + 1, payout_era.1 + 2);
                    current_era = (current_era.1 + 1, current_era.1 + 2);
                }
            });
    }
}

mod growth_amount {
    use super::*;

    const PERIOD_INDEX: u32 = 1;
    const TOTAL_STAKE: u128 = 50;
    const TOTAL_REWARD: u128 = 100;
    const COLLATOR_BALANCE: u128 = 100;
    const COLLATOR1_POINTS: u32 = 20;
    const COLLATOR2_POINTS: u32 = 10;

    fn set_growth_data(
        total_staked: u128,
        staking_reward: u128,
        total_points: u32,
        collator_scores: Vec<CollatorScore<AccountId>>,
    ) {
        <GrowthPeriod<Test>>::put(GrowthPeriodInfo { start_era_index: 1, index: 1 });

        let mut new_payout_info = GrowthInfo::new(1);
        new_payout_info.number_of_accumulations = 2u32;
        new_payout_info.total_stake_accumulated = total_staked;
        new_payout_info.total_staker_reward = staking_reward;
        new_payout_info.total_points = total_points;
        new_payout_info.collator_scores = collator_scores;

        <Growth<Test>>::insert(1, new_payout_info);
    }

    mod is_paid_correctly {
        use super::*;

        #[test]
        fn with_good_values() {
            let collator_1 = to_acc_id(1u64);
            let collator_2 = to_acc_id(2u64);
            let previous_collator_3 = to_acc_id(3u64);
            let previous_collator3_points = 10;
            let total_points = COLLATOR1_POINTS + previous_collator3_points;
            ExtBuilder::default()
                .with_balances(vec![
                    (collator_1, COLLATOR_BALANCE),
                    (collator_2, COLLATOR_BALANCE),
                    (previous_collator_3, COLLATOR_BALANCE),
                ])
                .with_candidates(vec![(collator_1, 10), (collator_2, 10)])
                .build()
                .execute_with(|| {
                    set_growth_data(
                        TOTAL_STAKE,
                        TOTAL_REWARD,
                        total_points,
                        vec![
                            CollatorScore::new(collator_1, COLLATOR1_POINTS),
                            CollatorScore::new(previous_collator_3, previous_collator3_points),
                        ],
                    );

                    // Initial state
                    assert_eq!(Balances::free_balance(&collator_1), COLLATOR_BALANCE);
                    assert_eq!(Balances::free_balance(&collator_2), COLLATOR_BALANCE);
                    assert_eq!(Balances::free_balance(&previous_collator_3), COLLATOR_BALANCE);
                    assert_eq!(true, <Growth<Test>>::contains_key(PERIOD_INDEX));
                    assert_eq!(false, <ProcessedGrowthPeriods<Test>>::contains_key(PERIOD_INDEX));

                    let payout_amount = 1111111111111111111;
                    let current_total_issuance = pallet_balances::Pallet::<Test>::total_issuance();

                    assert_ok!(ParachainStaking::payout_collators(payout_amount, PERIOD_INDEX));

                    // Collator 1 should get 2/3 of the lifted amount because they have 20 points
                    // (2/3 of total_points)
                    let expected_collator_1_payment =
                        Perbill::from_rational::<u32>(2, 3) * payout_amount;
                    assert_eq!(
                        Balances::free_balance(&collator_1),
                        COLLATOR_BALANCE + expected_collator_1_payment
                    );

                    // Collator 2's balance did not change, even though they are a "current"
                    // collator
                    assert_eq!(Balances::free_balance(&collator_2), COLLATOR_BALANCE);

                    // Previous Collator 3 should get 1/3 of the lifted amount because they have 10
                    // points (1/3 of total_points)
                    let expected_previous_collator_3_payment =
                        Perbill::from_rational::<u32>(1, 3) * payout_amount;
                    assert_eq!(
                        Balances::free_balance(&previous_collator_3),
                        COLLATOR_BALANCE + expected_previous_collator_3_payment
                    );

                    // Check correct events emitted
                    assert_event_emitted!(Event::CollatorPaid {
                        account: collator_1,
                        amount: expected_collator_1_payment,
                        period: PERIOD_INDEX,
                    });

                    assert_event_emitted!(Event::CollatorPaid {
                        account: previous_collator_3,
                        amount: expected_previous_collator_3_payment,
                        period: PERIOD_INDEX,
                    });

                    // Check processed growth has been removed to reduce state size
                    assert_eq!(false, <Growth<Test>>::contains_key(PERIOD_INDEX));

                    // Check processed growths has been updated
                    assert_eq!(true, <ProcessedGrowthPeriods<Test>>::contains_key(PERIOD_INDEX));

                    // Check total issuance has increased by the full amount lifted - this is very
                    // important
                    assert_eq!(
                        pallet_balances::Pallet::<Test>::total_issuance(),
                        current_total_issuance + payout_amount
                    );
                });
        }

        #[test]
        fn even_if_growth_info_is_not_found() {
            let collator_1 = to_acc_id(1u64);
            let collator_2 = to_acc_id(2u64);
            let collator_3 = to_acc_id(3u64);
            let collator_4 = to_acc_id(4u64);
            ExtBuilder::default()
                .with_balances(vec![
                    (collator_1, COLLATOR_BALANCE),
                    (collator_2, COLLATOR_BALANCE),
                    (collator_3, COLLATOR_BALANCE),
                    (collator_4, COLLATOR_BALANCE),
                ])
                .with_candidates(vec![
                    (collator_1, 10),
                    (collator_2, 10),
                    (collator_3, 10),
                    (collator_4, 10),
                ])
                .build()
                .execute_with(|| {
                    // Initial state
                    assert_eq!(Balances::free_balance(&collator_1), COLLATOR_BALANCE);
                    assert_eq!(Balances::free_balance(&collator_2), COLLATOR_BALANCE);
                    assert_eq!(Balances::free_balance(&collator_3), COLLATOR_BALANCE);
                    assert_eq!(Balances::free_balance(&collator_4), COLLATOR_BALANCE);

                    //There is no growth record
                    assert_eq!(false, <Growth<Test>>::contains_key(PERIOD_INDEX));
                    assert_eq!(false, <ProcessedGrowthPeriods<Test>>::contains_key(PERIOD_INDEX));

                    let payout_amount = 33333333333333;
                    let current_total_issuance = pallet_balances::Pallet::<Test>::total_issuance();

                    assert_ok!(ParachainStaking::payout_collators(payout_amount, PERIOD_INDEX));

                    // Each collator gets the same share because we have no way of knowing how many
                    // points they earned (400 / 4)
                    let expected_collator_payment =
                        Perbill::from_rational::<u32>(1, 4) * payout_amount;
                    assert_eq!(
                        Balances::free_balance(&collator_1),
                        COLLATOR_BALANCE + expected_collator_payment
                    );
                    assert_eq!(
                        Balances::free_balance(&collator_2),
                        COLLATOR_BALANCE + expected_collator_payment
                    );
                    assert_eq!(
                        Balances::free_balance(&collator_3),
                        COLLATOR_BALANCE + expected_collator_payment
                    );
                    assert_eq!(
                        Balances::free_balance(&collator_4),
                        COLLATOR_BALANCE + expected_collator_payment
                    );

                    // Check correct events emitted
                    assert_event_emitted!(Event::CollatorPaid {
                        account: collator_1,
                        amount: expected_collator_payment,
                        period: PERIOD_INDEX,
                    });

                    assert_event_emitted!(Event::CollatorPaid {
                        account: collator_2,
                        amount: expected_collator_payment,
                        period: PERIOD_INDEX,
                    });

                    assert_event_emitted!(Event::CollatorPaid {
                        account: collator_3,
                        amount: expected_collator_payment,
                        period: PERIOD_INDEX,
                    });

                    assert_event_emitted!(Event::CollatorPaid {
                        account: collator_4,
                        amount: expected_collator_payment,
                        period: PERIOD_INDEX,
                    });

                    // Check processed growths has been updated
                    assert_eq!(true, <ProcessedGrowthPeriods<Test>>::contains_key(PERIOD_INDEX));

                    // Check total issuance has increased by the full amount lifted - this is very
                    // important
                    assert_eq!(
                        pallet_balances::Pallet::<Test>::total_issuance(),
                        current_total_issuance + payout_amount
                    );
                });
        }
    }

    mod fails_to_be_paid {
        use super::*;

        #[test]
        fn when_payment_is_replayed() {
            let collator_1 = to_acc_id(1u64);
            let collator_2 = to_acc_id(2u64);
            let total_points = COLLATOR1_POINTS + COLLATOR2_POINTS;
            ExtBuilder::default()
                .with_balances(vec![(collator_1, COLLATOR_BALANCE), (collator_2, COLLATOR_BALANCE)])
                .with_candidates(vec![(collator_1, 10), (collator_2, 10)])
                .build()
                .execute_with(|| {
                    set_growth_data(
                        TOTAL_STAKE,
                        TOTAL_REWARD,
                        total_points,
                        vec![
                            CollatorScore::new(collator_1, COLLATOR1_POINTS),
                            CollatorScore::new(collator_2, COLLATOR2_POINTS),
                        ],
                    );

                    assert_eq!(true, <Growth<Test>>::contains_key(PERIOD_INDEX));
                    assert_eq!(false, <ProcessedGrowthPeriods<Test>>::contains_key(PERIOD_INDEX));

                    let amount = 300;
                    assert_ok!(ParachainStaking::payout_collators(amount, PERIOD_INDEX));

                    // Second attempt to pay fails
                    assert_noop!(
                        ParachainStaking::payout_collators(amount, PERIOD_INDEX),
                        Error::<Test>::GrowthAlreadyProcessed
                    );
                });
        }

        #[test]
        fn when_payment_overflows() {
            let collator_1 = to_acc_id(1u64);
            let collator_2 = to_acc_id(2u64);
            let collator_balance = u128::max_value() / 2;
            let total_points = COLLATOR1_POINTS + COLLATOR2_POINTS;
            ExtBuilder::default()
                .with_balances(vec![(collator_1, collator_balance), (collator_2, collator_balance)])
                .with_candidates(vec![(collator_1, 10), (collator_2, 10)])
                .build()
                .execute_with(|| {
                    set_growth_data(
                        TOTAL_STAKE,
                        TOTAL_REWARD,
                        total_points,
                        vec![
                            CollatorScore::new(collator_1, COLLATOR1_POINTS),
                            CollatorScore::new(collator_2, COLLATOR2_POINTS),
                        ],
                    );

                    assert_eq!(true, <Growth<Test>>::contains_key(PERIOD_INDEX));
                    assert_eq!(false, <ProcessedGrowthPeriods<Test>>::contains_key(PERIOD_INDEX));

                    let amount = u128::max_value();
                    // Payout fails due to overflow
                    assert_noop!(
                        ParachainStaking::payout_collators(amount, PERIOD_INDEX),
                        Error::<Test>::ErrorPayingCollator
                    );
                });
        }
    }
}<|MERGE_RESOLUTION|>--- conflicted
+++ resolved
@@ -2,13 +2,8 @@
     assert_event_emitted,
     mock::{
         get_default_block_per_era, roll_one_block, roll_to_era_begin, set_author, set_reward_pot,
-<<<<<<< HEAD
-        AccountId, Balances, ErasPerGrowthPeriod, ExtBuilder, RuntimeOrigin, ParachainStaking,
-        RewardPaymentDelay, System, Test, TestAccount,
-=======
         AccountId, Balances, ErasPerGrowthPeriod, ExtBuilder, ParachainStaking, RewardPaymentDelay,
         RuntimeOrigin, System, Test, TestAccount,
->>>>>>> b2c4e47a
     },
     BalanceOf, CollatorScore, EraIndex, Error, Event, Growth, GrowthInfo, GrowthPeriod,
     GrowthPeriodInfo, ProcessedGrowthPeriods,
@@ -62,10 +57,6 @@
     collator_2: AccountId,
     increase_amount: u128,
 ) {
-<<<<<<< HEAD
-    assert_ok!(ParachainStaking::candidate_bond_extra(RuntimeOrigin::signed(collator_1), increase_amount));
-    assert_ok!(ParachainStaking::candidate_bond_extra(RuntimeOrigin::signed(collator_2), increase_amount));
-=======
     assert_ok!(ParachainStaking::candidate_bond_extra(
         RuntimeOrigin::signed(collator_1),
         increase_amount
@@ -74,7 +65,6 @@
         RuntimeOrigin::signed(collator_2),
         increase_amount
     ));
->>>>>>> b2c4e47a
 }
 
 fn get_expected_block_number(growth_index: u64) -> u64 {
