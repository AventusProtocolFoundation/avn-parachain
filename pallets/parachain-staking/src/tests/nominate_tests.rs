--- conflicted
+++ resolved
@@ -5,15 +5,9 @@
 use crate::{
     assert_event_emitted, assert_last_event, encode_signed_nominate_params,
     mock::{
-<<<<<<< HEAD
-        build_proof, inner_call_failed_event_emitted, sign, AccountId, AvnProxy, RuntimeCall as MockCall,
-        RuntimeEvent as MetaEvent, ExtBuilder, RuntimeOrigin as Origin, ParachainStaking, Signature, Staker, Test,
-        TestAccount,
-=======
         build_proof, inner_call_failed_event_emitted, sign, AccountId, AvnProxy, ExtBuilder,
         ParachainStaking, RuntimeCall as MockCall, RuntimeEvent as MetaEvent,
         RuntimeOrigin as Origin, Signature, Staker, Test, TestAccount,
->>>>>>> b2c4e47a
     },
     Config, Error, Event, NominatorAdded, Proof, StaticLookup,
 };
