--- conflicted
+++ resolved
@@ -141,7 +141,6 @@
                 assert_eq!(ParachainStaking::proxy_nonce(staker.account_id), nonce + 1);
             })
     }
-<<<<<<< HEAD
 }
 
 // NOMINATE
@@ -608,6 +607,4 @@
                 }
             });
     }
-=======
->>>>>>> 9179559b
 }