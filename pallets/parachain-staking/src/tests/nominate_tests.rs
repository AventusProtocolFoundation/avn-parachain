--- conflicted
+++ resolved
@@ -176,11 +176,7 @@
                         BadOrigin
                     );
 
-<<<<<<< HEAD
-                    // Show that we can send a successful transaction if its signed.
-=======
                     // Show that we can send a successful transaction if it's signed.
->>>>>>> 17775efd
                     assert_ok!(ParachainStaking::signed_nominate(
                         Origin::signed(staker.account_id),
                         proof,
