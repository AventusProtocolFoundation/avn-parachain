--- conflicted
+++ resolved
@@ -8,13 +8,8 @@
     encode_signed_schedule_revoke_nomination_params,
     mock::{
         build_proof, inner_call_failed_event_emitted, roll_to, roll_to_era_begin, sign, AccountId,
-<<<<<<< HEAD
-        AvnProxy, Balances, RuntimeCall as MockCall, RuntimeEvent as MetaEvent, ExtBuilder, RuntimeOrigin,
-        ParachainStaking, Signature, Staker, Test, TestAccount,
-=======
         AvnProxy, Balances, ExtBuilder, ParachainStaking, RuntimeCall as MockCall,
         RuntimeEvent as MetaEvent, RuntimeOrigin, Signature, Staker, Test, TestAccount,
->>>>>>> b2c4e47a
     },
     Config, Error, Event, Proof,
 };
@@ -426,15 +421,11 @@
         let leave_nominators_call =
             create_call_for_signed_schedule_leave_nominators(&staker, nonce);
 
-<<<<<<< HEAD
-        assert_ok!(AvnProxy::proxy(RuntimeOrigin::signed(staker.relayer), leave_nominators_call, None));
-=======
         assert_ok!(AvnProxy::proxy(
             RuntimeOrigin::signed(staker.relayer),
             leave_nominators_call,
             None
         ));
->>>>>>> b2c4e47a
 
         return ParachainStaking::proxy_nonce(staker.account_id)
     }
@@ -817,13 +808,9 @@
         .with_nominations(vec![(account_id_2, account_id, 10), (account_id_2, account_id_3, 10)])
         .build()
         .execute_with(|| {
-<<<<<<< HEAD
-            assert_ok!(ParachainStaking::schedule_leave_nominators(RuntimeOrigin::signed(account_id_2)));
-=======
             assert_ok!(ParachainStaking::schedule_leave_nominators(RuntimeOrigin::signed(
                 account_id_2
             )));
->>>>>>> b2c4e47a
             assert_noop!(
                 ParachainStaking::schedule_revoke_nomination(
                     RuntimeOrigin::signed(account_id_2),
@@ -840,14 +827,10 @@
     let account_id_2 = to_acc_id(2u64);
     ExtBuilder::default().build().execute_with(|| {
         assert_noop!(
-<<<<<<< HEAD
-            ParachainStaking::schedule_revoke_nomination(RuntimeOrigin::signed(account_id_2), account_id),
-=======
             ParachainStaking::schedule_revoke_nomination(
                 RuntimeOrigin::signed(account_id_2),
                 account_id
             ),
->>>>>>> b2c4e47a
             Error::<Test>::NominatorDNE
         );
     });
@@ -956,13 +939,9 @@
                 RuntimeOrigin::signed(account_id_2),
                 account_id
             ));
-<<<<<<< HEAD
-            assert_ok!(ParachainStaking::schedule_leave_nominators(RuntimeOrigin::signed(account_id_2)));
-=======
             assert_ok!(ParachainStaking::schedule_leave_nominators(RuntimeOrigin::signed(
                 account_id_2
             )));
->>>>>>> b2c4e47a
             roll_to(20);
             assert_ok!(ParachainStaking::execute_leave_nominators(
                 RuntimeOrigin::signed(account_id_2),
@@ -1231,14 +1210,10 @@
         .with_nominations(vec![(account_id_2, account_id, 10)])
         .build()
         .execute_with(|| {
-<<<<<<< HEAD
-            assert_ok!(ParachainStaking::schedule_leave_candidates(RuntimeOrigin::signed(account_id), 1));
-=======
             assert_ok!(ParachainStaking::schedule_leave_candidates(
                 RuntimeOrigin::signed(account_id),
                 1
             ));
->>>>>>> b2c4e47a
             assert_ok!(ParachainStaking::schedule_revoke_nomination(
                 RuntimeOrigin::signed(account_id_2),
                 account_id
@@ -1263,14 +1238,10 @@
         .with_nominations(vec![(account_id_2, account_id, 10)])
         .build()
         .execute_with(|| {
-<<<<<<< HEAD
-            assert_ok!(ParachainStaking::schedule_leave_candidates(RuntimeOrigin::signed(account_id), 1));
-=======
             assert_ok!(ParachainStaking::schedule_leave_candidates(
                 RuntimeOrigin::signed(account_id),
                 1
             ));
->>>>>>> b2c4e47a
             assert_ok!(ParachainStaking::schedule_revoke_nomination(
                 RuntimeOrigin::signed(account_id_2),
                 account_id
