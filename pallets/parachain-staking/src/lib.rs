// Copyright 2019-2022 PureStake Inc.
// This file is part of Moonbeam.

// Moonbeam is free software: you can redistribute it and/or modify
// it under the terms of the GNU General Public License as published by
// the Free Software Foundation, either version 3 of the License, or
// (at your option) any later version.

// Moonbeam is distributed in the hope that it will be useful,
// but WITHOUT ANY WARRANTY; without even the implied warranty of
// MERCHANTABILITY or FITNESS FOR A PARTICULAR PURPOSE.  See the
// GNU General Public License for more details.

// You should have received a copy of the GNU General Public License
// along with Moonbeam.  If not, see <http://www.gnu.org/licenses/>.

//! # Parachain Staking
//! Minimal staking pallet that implements collator selection by total backed stake.
//! The main difference between this pallet and `frame/pallet-staking` is that this pallet
//! uses direct nomination. Nominators choose exactly who they nominate and with what stake.
//! This is different from `frame/pallet-staking` where nominators approval vote and run Phragmen.
//!
//! ### Rules
//! There is a new era every `<Era<T>>::get().length` blocks.
//!
//! At the start of every era,
//! * issuance is calculated for collators (and their nominators) for block authoring
//! `T::RewardPaymentDelay` eras ago
//! * a new set of collators is chosen from the candidates
//!
//! Immediately following a era change, payments are made once-per-block until all payments have
//! been made. In each such block, one collator is chosen for a rewards payment and is paid along
//! with each of its top `T::MaxTopNominationsPerCandidate` nominators.
//!
//! To join the set of candidates, call `join_candidates` with `bond >= MinCandidateStk`.
//! To leave the set of candidates, call `schedule_leave_candidates`. If the call succeeds,
//! the collator is removed from the pool of candidates so they cannot be selected for future
//! collator sets, but they are not unbonded until their exit request is executed. Any signed
//! account may trigger the exit `T::LeaveCandidatesDelay` eras after the era in which the
//! original request was made.
//!
//! To join the set of nominators, call `nominate` and pass in an account that is
//! already a collator candidate and `bond >= MinNominatorStk`. Each nominator can nominate up to
//! `T::MaxNominationsPerNominator` collator candidates by calling `nominate`.
//!
//! To revoke a nomination, call `revoke_nomination` with the collator candidate's account.
//! To leave the set of nominators and revoke all nominations, call `leave_nominators`.

#![cfg_attr(not(feature = "std"), no_std)]

mod nomination_requests;
pub mod session_handler;
pub mod types;
pub mod weights;

#[cfg(any(test, feature = "runtime-benchmarks"))]
mod benchmarks;
#[cfg(test)]
mod mock;
mod set;
#[cfg(test)]
mod test_reward_payout;
#[cfg(test)]
mod test_staking_pot;
#[cfg(test)]
mod tests;

use frame_support::pallet;
use pallet_avn::OnGrowthLiftedHandler;
use sp_runtime::DispatchResult;
use weights::WeightInfo;

pub use nomination_requests::{CancelledScheduledRequest, NominationAction, ScheduledRequest};
pub use pallet::*;
pub use types::*;
pub use EraIndex;

#[pallet]
pub mod pallet {
    use crate::{
        nomination_requests::{CancelledScheduledRequest, NominationAction, ScheduledRequest},
        set::OrderedSet,
        types::*,
        WeightInfo,
    };
    use frame_support::{
        pallet_prelude::*,
        traits::{
            tokens::WithdrawReasons, Currency, ExistenceRequirement, Get, Imbalance,
            LockIdentifier, LockableCurrency, ReservableCurrency,
        },
        PalletId,
    };
    use frame_system::pallet_prelude::*;
    use pallet_avn::ProcessedEventsChecker;
    use sp_runtime::{
        traits::{AccountIdConversion, Bounded, CheckedAdd, CheckedSub, Saturating, Zero},
        Perbill,
    };
    use sp_std::{collections::btree_map::BTreeMap, prelude::*};

    /// Pallet for parachain staking
    #[pallet::pallet]
    #[pallet::without_storage_info]
    pub struct Pallet<T>(PhantomData<T>);

    pub type EraIndex = u32;
    pub type GrowthPeriodIndex = u32;
    pub type RewardPoint = u32;
    pub type BalanceOf<T> =
        <<T as Config>::Currency as Currency<<T as frame_system::Config>::AccountId>>::Balance;

    pub const COLLATOR_LOCK_ID: LockIdentifier = *b"stkngcol";
    pub const NOMINATOR_LOCK_ID: LockIdentifier = *b"stkngdel";

    /// Configuration trait of this pallet.
    #[pallet::config]
    pub trait Config: frame_system::Config + pallet_session::Config {
        /// Overarching event type
        type Event: From<Event<Self>> + IsType<<Self as frame_system::Config>::Event>;
        /// The currency type
        type Currency: Currency<Self::AccountId>
            + ReservableCurrency<Self::AccountId>
            + LockableCurrency<Self::AccountId>;
        /// The origin for monetary governance
        type MonetaryGovernanceOrigin: EnsureOrigin<Self::Origin>;
        /// Minimum number of blocks per era
        #[pallet::constant]
        type MinBlocksPerEra: Get<u32>;
        /// Number of eras that candidates remain bonded before exit request is executable
        #[pallet::constant]
        type LeaveCandidatesDelay: Get<EraIndex>;
        /// Number of eras candidate requests to decrease self-bond must wait to be executable
        #[pallet::constant]
        type CandidateBondLessDelay: Get<EraIndex>;
        /// Number of eras that nominators remain bonded before exit request is executable
        #[pallet::constant]
        type LeaveNominatorsDelay: Get<EraIndex>;
        /// Number of eras that nominations remain bonded before revocation request is executable
        #[pallet::constant]
        type RevokeNominationDelay: Get<EraIndex>;
        /// Number of eras that nomination less requests must wait before executable
        #[pallet::constant]
        type NominationBondLessDelay: Get<EraIndex>;
        /// Number of eras after which block authors are rewarded
        #[pallet::constant]
        type RewardPaymentDelay: Get<EraIndex>;
        /// Minimum number of selected candidates every era
        #[pallet::constant]
        type MinSelectedCandidates: Get<u32>;
        /// Maximum top nominations counted per candidate
        #[pallet::constant]
        type MaxTopNominationsPerCandidate: Get<u32>;
        /// Maximum bottom nominations (not counted) per candidate
        #[pallet::constant]
        type MaxBottomNominationsPerCandidate: Get<u32>;
        /// Maximum nominations per nominator
        #[pallet::constant]
        type MaxNominationsPerNominator: Get<u32>;
        /// Minimum stake required for any candidate to be in `SelectedCandidates` for the era
        #[pallet::constant]
        type MinCollatorStk: Get<BalanceOf<Self>>;
        /// Minimum stake required for any account to be a collator candidate
        #[pallet::constant]
        type MinCandidateStk: Get<BalanceOf<Self>>;
        /// Minimum stake for any registered on-chain account to nominate
        #[pallet::constant]
        type MinNomination: Get<BalanceOf<Self>>;
        /// Minimum stake for any registered on-chain account to be a nominator
        #[pallet::constant]
        type MinNominatorStk: Get<BalanceOf<Self>>;
        /// Number of eras to wait before we process a new growth period
        type ErasPerGrowthPeriod: Get<GrowthPeriodIndex>;
        /// Id of the account that will hold funds to be paid as staking reward
        type RewardPotId: Get<PalletId>;
        /// A way to check if an event has been processed by Ethereum events
        type ProcessedEventsChecker: ProcessedEventsChecker;
        /// Weight information for extrinsics in this pallet.
        type WeightInfo: WeightInfo;
    }

    #[pallet::error]
    pub enum Error<T> {
        NominatorDNE,
        NominatorDNEinTopNorBottom,
        NominatorDNEInNominatorSet,
        CandidateDNE,
        NominationDNE,
        NominatorExists,
        CandidateExists,
        CandidateBondBelowMin,
        InsufficientBalance,
        NominatorBondBelowMin,
        NominationBelowMin,
        AlreadyOffline,
        AlreadyActive,
        NominatorAlreadyLeaving,
        NominatorNotLeaving,
        NominatorCannotLeaveYet,
        CannotNominateIfLeaving,
        CandidateAlreadyLeaving,
        CandidateNotLeaving,
        CandidateCannotLeaveYet,
        CannotGoOnlineIfLeaving,
        ExceedMaxNominationsPerNominator,
        AlreadyNominatedCandidate,
        InvalidSchedule,
        CannotSetBelowMin,
        EraLengthMustBeAtLeastTotalSelectedCollators,
        NoWritingSameValue,
        TooLowCandidateCountWeightHintJoinCandidates,
        TooLowCandidateCountWeightHintCancelLeaveCandidates,
        TooLowCandidateCountToLeaveCandidates,
        TooLowNominationCountToNominate,
        TooLowCandidateNominationCountToNominate,
        TooLowCandidateNominationCountToLeaveCandidates,
        TooLowNominationCountToLeaveNominators,
        PendingCandidateRequestsDNE,
        PendingCandidateRequestAlreadyExists,
        PendingCandidateRequestNotDueYet,
        PendingNominationRequestDNE,
        PendingNominationRequestAlreadyExists,
        PendingNominationRequestNotDueYet,
        CannotNominateLessThanOrEqualToLowestBottomWhenFull,
        PendingNominationRevoke,
        ErrorPayingCollator,
        GrowthAlreadyProcessed,
    }

    #[pallet::event]
    #[pallet::generate_deposit(pub(crate) fn deposit_event)]
    pub enum Event<T: Config> {
        /// Started new era.
        NewEra {
            starting_block: T::BlockNumber,
            era: EraIndex,
            selected_collators_number: u32,
            total_balance: BalanceOf<T>,
        },
        /// Account joined the set of collator candidates.
        JoinedCollatorCandidates {
            account: T::AccountId,
            amount_locked: BalanceOf<T>,
            new_total_amt_locked: BalanceOf<T>,
        },
        /// Candidate selected for collators. Total Exposed Amount includes all nominations.
        CollatorChosen {
            era: EraIndex,
            collator_account: T::AccountId,
            total_exposed_amount: BalanceOf<T>,
        },
        /// Candidate requested to decrease a self bond.
        CandidateBondLessRequested {
            candidate: T::AccountId,
            amount_to_decrease: BalanceOf<T>,
            execute_era: EraIndex,
        },
        /// Candidate has increased a self bond.
        CandidateBondedMore {
            candidate: T::AccountId,
            amount: BalanceOf<T>,
            new_total_bond: BalanceOf<T>,
        },
        /// Candidate has decreased a self bond.
        CandidateBondedLess {
            candidate: T::AccountId,
            amount: BalanceOf<T>,
            new_bond: BalanceOf<T>,
        },
        /// Candidate temporarily leave the set of collator candidates without unbonding.
        CandidateWentOffline { candidate: T::AccountId },
        /// Candidate rejoins the set of collator candidates.
        CandidateBackOnline { candidate: T::AccountId },
        /// Candidate has requested to leave the set of candidates.
        CandidateScheduledExit {
            exit_allowed_era: EraIndex,
            candidate: T::AccountId,
            scheduled_exit: EraIndex,
        },
        /// Cancelled request to leave the set of candidates.
        CancelledCandidateExit { candidate: T::AccountId },
        /// Cancelled request to decrease candidate's bond.
        CancelledCandidateBondLess {
            candidate: T::AccountId,
            amount: BalanceOf<T>,
            execute_era: EraIndex,
        },
        /// Candidate has left the set of candidates.
        CandidateLeft {
            ex_candidate: T::AccountId,
            unlocked_amount: BalanceOf<T>,
            new_total_amt_locked: BalanceOf<T>,
        },
        /// Nominator requested to decrease a bond for the collator candidate.
        NominationDecreaseScheduled {
            nominator: T::AccountId,
            candidate: T::AccountId,
            amount_to_decrease: BalanceOf<T>,
            execute_era: EraIndex,
        },
        // Nomination increased.
        NominationIncreased {
            nominator: T::AccountId,
            candidate: T::AccountId,
            amount: BalanceOf<T>,
            in_top: bool,
        },
        // Nomination decreased.
        NominationDecreased {
            nominator: T::AccountId,
            candidate: T::AccountId,
            amount: BalanceOf<T>,
            in_top: bool,
        },
        /// Nominator requested to leave the set of nominators.
        NominatorExitScheduled { era: EraIndex, nominator: T::AccountId, scheduled_exit: EraIndex },
        /// Nominator requested to revoke nomination.
        NominationRevocationScheduled {
            era: EraIndex,
            nominator: T::AccountId,
            candidate: T::AccountId,
            scheduled_exit: EraIndex,
        },
        /// Nominator has left the set of nominators.
        NominatorLeft { nominator: T::AccountId, unstaked_amount: BalanceOf<T> },
        /// Nomination revoked.
        NominationRevoked {
            nominator: T::AccountId,
            candidate: T::AccountId,
            unstaked_amount: BalanceOf<T>,
        },
        /// Nomination kicked.
        NominationKicked {
            nominator: T::AccountId,
            candidate: T::AccountId,
            unstaked_amount: BalanceOf<T>,
        },
        /// Cancelled a pending request to exit the set of nominators.
        NominatorExitCancelled { nominator: T::AccountId },
        /// Cancelled request to change an existing nomination.
        CancelledNominationRequest {
            nominator: T::AccountId,
            cancelled_request: CancelledScheduledRequest<BalanceOf<T>>,
            collator: T::AccountId,
        },
        /// New nomination (increase of the existing one).
        Nomination {
            nominator: T::AccountId,
            locked_amount: BalanceOf<T>,
            candidate: T::AccountId,
            nominator_position: NominatorAdded<BalanceOf<T>>,
        },
        /// Nomination from candidate state has been remove.
        NominatorLeftCandidate {
            nominator: T::AccountId,
            candidate: T::AccountId,
            unstaked_amount: BalanceOf<T>,
            total_candidate_staked: BalanceOf<T>,
        },
        /// Paid the account (nominator or collator) the balance as liquid rewards.
        Rewarded { account: T::AccountId, rewards: BalanceOf<T> },
        /// There was an error attempting to pay the nominator their staking reward.
        ErrorPayingStakingReward { payee: T::AccountId, rewards: BalanceOf<T> },
        /// Set total selected candidates to this value.
        TotalSelectedSet { old: u32, new: u32 },
        /// Set blocks per era
        BlocksPerEraSet { current_era: EraIndex, first_block: T::BlockNumber, old: u32, new: u32 },
        /// Not enough fund to cover the staking reward payment.
        NotEnoughFundsForEraPayment { reward_pot_balance: BalanceOf<T> },
        /// A collator has been paid for producing blocks
        CollatorPaid { account: T::AccountId, amount: BalanceOf<T>, period: GrowthPeriodIndex },
    }

    #[pallet::hooks]
    impl<T: Config> Hooks<BlockNumberFor<T>> for Pallet<T> {
        fn on_initialize(n: T::BlockNumber) -> Weight {
            let mut weight = <T as Config>::WeightInfo::base_on_initialize();
            let mut era = <Era<T>>::get();
            if era.should_update(n) {
<<<<<<< HEAD
                (era, weight) = Self::start_new_era(n, era);
=======
                let start_new_era_weight;
                (era, start_new_era_weight) = Self::start_new_era(n, era);
                weight = weight.saturating_add(start_new_era_weight);
>>>>>>> e10a6b22
            }

            weight = weight.saturating_add(Self::handle_delayed_payouts(era.current));

            // add on_finalize weight
            weight = weight.saturating_add(
                // read Author, Points, AwardedPts
                // write Points, AwardedPts
                T::DbWeight::get().reads(3).saturating_add(T::DbWeight::get().writes(2)),
            );
            weight
        }
    }

    #[pallet::storage]
    #[pallet::getter(fn total_selected)]
    /// The total candidates selected every era
    type TotalSelected<T: Config> = StorageValue<_, u32, ValueQuery>;

    #[pallet::storage]
    #[pallet::getter(fn era)]
    /// Current era index and next era scheduled transition
    pub(crate) type Era<T: Config> = StorageValue<_, EraInfo<T::BlockNumber>, ValueQuery>;

    #[pallet::storage]
    #[pallet::getter(fn nominator_state)]
    /// Get nominator state associated with an account if account is nominating else None
    pub(crate) type NominatorState<T: Config> = StorageMap<
        _,
        Twox64Concat,
        T::AccountId,
        Nominator<T::AccountId, BalanceOf<T>>,
        OptionQuery,
    >;

    #[pallet::storage]
    #[pallet::getter(fn candidate_info)]
    /// Get collator candidate info associated with an account if account is candidate else None
    pub(crate) type CandidateInfo<T: Config> =
        StorageMap<_, Twox64Concat, T::AccountId, CandidateMetadata<BalanceOf<T>>, OptionQuery>;

    /// Stores outstanding nomination requests per collator.
    #[pallet::storage]
    #[pallet::getter(fn nomination_scheduled_requests)]
    pub(crate) type NominationScheduledRequests<T: Config> = StorageMap<
        _,
        Blake2_128Concat,
        T::AccountId,
        Vec<ScheduledRequest<T::AccountId, BalanceOf<T>>>,
        ValueQuery,
    >;

    #[pallet::storage]
    #[pallet::getter(fn top_nominations)]
    /// Top nominations for collator candidate
    pub(crate) type TopNominations<T: Config> = StorageMap<
        _,
        Twox64Concat,
        T::AccountId,
        Nominations<T::AccountId, BalanceOf<T>>,
        OptionQuery,
    >;

    #[pallet::storage]
    #[pallet::getter(fn bottom_nominations)]
    /// Bottom nominations for collator candidate
    pub(crate) type BottomNominations<T: Config> = StorageMap<
        _,
        Twox64Concat,
        T::AccountId,
        Nominations<T::AccountId, BalanceOf<T>>,
        OptionQuery,
    >;

    #[pallet::storage]
    #[pallet::getter(fn selected_candidates)]
    /// The collator candidates selected for the current era
    type SelectedCandidates<T: Config> = StorageValue<_, Vec<T::AccountId>, ValueQuery>;

    #[pallet::storage]
    #[pallet::getter(fn total)]
    /// Total capital locked by this staking pallet
    pub(crate) type Total<T: Config> = StorageValue<_, BalanceOf<T>, ValueQuery>;

    #[pallet::storage]
    #[pallet::getter(fn candidate_pool)]
    /// The pool of collator candidates, each with their total backing stake
    pub(crate) type CandidatePool<T: Config> =
        StorageValue<_, OrderedSet<Bond<T::AccountId, BalanceOf<T>>>, ValueQuery>;

    #[pallet::storage]
    #[pallet::getter(fn at_stake)]
    /// Snapshot of collator nomination stake at the start of the era
    pub type AtStake<T: Config> = StorageDoubleMap<
        _,
        Twox64Concat,
        EraIndex,
        Twox64Concat,
        T::AccountId,
        CollatorSnapshot<T::AccountId, BalanceOf<T>>,
        ValueQuery,
    >;

    #[pallet::storage]
    #[pallet::getter(fn delayed_payouts)]
    /// Delayed payouts
    pub type DelayedPayouts<T: Config> =
        StorageMap<_, Twox64Concat, EraIndex, DelayedPayout<BalanceOf<T>>, OptionQuery>;

    #[pallet::storage]
    #[pallet::getter(fn staked)]
    /// Total counted stake for selected candidates in the era
    pub type Staked<T: Config> = StorageMap<_, Twox64Concat, EraIndex, BalanceOf<T>, ValueQuery>;

    #[pallet::storage]
    #[pallet::getter(fn points)]
    /// Total points awarded to collators for block production in the era
    pub type Points<T: Config> = StorageMap<_, Twox64Concat, EraIndex, RewardPoint, ValueQuery>;

    #[pallet::storage]
    #[pallet::getter(fn awarded_pts)]
    /// Points for each collator per era
    pub type AwardedPts<T: Config> = StorageDoubleMap<
        _,
        Twox64Concat,
        EraIndex,
        Twox64Concat,
        T::AccountId,
        RewardPoint,
        ValueQuery,
    >;

    #[pallet::storage]
    #[pallet::getter(fn locked_era_payout)]
    /// Total amount of payouts we are waiting to take out of this pallet's pot.
    pub type LockedEraPayout<T: Config> = StorageValue<_, BalanceOf<T>, ValueQuery>;

    #[pallet::storage]
    #[pallet::getter(fn growth_period_info)]
    /// Tracks the current growth period where collator will get paid for producing blocks
    pub(crate) type GrowthPeriod<T: Config> = StorageValue<_, GrowthPeriodInfo, ValueQuery>;

    #[pallet::storage]
    #[pallet::getter(fn growth)]
    /// Data to calculate growth and collator payouts.
    pub type Growth<T: Config> = StorageMap<
        _,
        Twox64Concat,
        GrowthPeriodIndex,
        GrowthInfo<T::AccountId, BalanceOf<T>>,
        ValueQuery,
    >;

    #[pallet::storage]
    #[pallet::getter(fn processed_growth_periods)]
    pub type ProcessedGrowthPeriods<T: Config> =
        StorageMap<_, Twox64Concat, GrowthPeriodIndex, (), ValueQuery>;

    #[pallet::storage]
    #[pallet::getter(fn new_era_forced)]
    pub(crate) type ForceNewEra<T: Config> = StorageValue<_, bool, ValueQuery>;

    #[pallet::genesis_config]
    pub struct GenesisConfig<T: Config> {
        pub candidates: Vec<(T::AccountId, BalanceOf<T>)>,
        /// Vec of tuples of the format (nominator AccountId, collator AccountId, nomination
        /// Amount)
        pub nominations: Vec<(T::AccountId, T::AccountId, BalanceOf<T>)>,
    }

    #[cfg(feature = "std")]
    impl<T: Config> Default for GenesisConfig<T> {
        fn default() -> Self {
            Self { candidates: vec![], nominations: vec![] }
        }
    }

    #[pallet::genesis_build]
    impl<T: Config> GenesisBuild<T> for GenesisConfig<T> {
        fn build(&self) {
            let mut candidate_count = 0u32;
            // Initialize the candidates
            for &(ref candidate, balance) in &self.candidates {
                assert!(
                    <Pallet<T>>::get_collator_stakable_free_balance(candidate) >= balance,
                    "Account does not have enough balance to bond as a candidate."
                );
                candidate_count = candidate_count.saturating_add(1u32);
                if let Err(error) = <Pallet<T>>::join_candidates(
                    T::Origin::from(Some(candidate.clone()).into()),
                    balance,
                    candidate_count,
                ) {
                    log::warn!("Join candidates failed in genesis with error {:?}", error);
                } else {
                    candidate_count = candidate_count.saturating_add(1u32);
                }
            }
            let mut col_nominator_count: BTreeMap<T::AccountId, u32> = BTreeMap::new();
            let mut del_nomination_count: BTreeMap<T::AccountId, u32> = BTreeMap::new();
            // Initialize the nominations
            for &(ref nominator, ref target, balance) in &self.nominations {
                assert!(
                    <Pallet<T>>::get_nominator_stakable_free_balance(nominator) >= balance,
                    "Account does not have enough balance to place nomination."
                );
                let cd_count =
                    if let Some(x) = col_nominator_count.get(target) { *x } else { 0u32 };
                let dd_count =
                    if let Some(x) = del_nomination_count.get(nominator) { *x } else { 0u32 };
                if let Err(error) = <Pallet<T>>::nominate(
                    T::Origin::from(Some(nominator.clone()).into()),
                    target.clone(),
                    balance,
                    cd_count,
                    dd_count,
                ) {
                    log::warn!("Nominate failed in genesis with error {:?}", error);
                } else {
                    if let Some(x) = col_nominator_count.get_mut(target) {
                        *x = x.saturating_add(1u32);
                    } else {
                        col_nominator_count.insert(target.clone(), 1u32);
                    };
                    if let Some(x) = del_nomination_count.get_mut(nominator) {
                        *x = x.saturating_add(1u32);
                    } else {
                        del_nomination_count.insert(nominator.clone(), 1u32);
                    };
                }
            }
            // Set total selected candidates to minimum config
            <TotalSelected<T>>::put(T::MinSelectedCandidates::get());
            // Choose top TotalSelected collator candidates
            let (v_count, _, total_staked) = <Pallet<T>>::select_top_candidates(1u32);
            // Start Era 1 at Block 0. Set the genesis era length too.
            let era: EraInfo<T::BlockNumber> =
                EraInfo::new(1u32, 0u32.into(), T::MinBlocksPerEra::get() + 2);
            <Era<T>>::put(era);
            // Snapshot total stake
            <Staked<T>>::insert(1u32, <Total<T>>::get());

            // Set the first GrowthInfo
            <Growth<T>>::insert(0u32, GrowthInfo::new(1u32));

            <Pallet<T>>::deposit_event(Event::NewEra {
                starting_block: T::BlockNumber::zero(),
                era: 1u32,
                selected_collators_number: v_count,
                total_balance: total_staked,
            });
        }
    }

    #[pallet::call]
    impl<T: Config> Pallet<T> {
        #[pallet::weight(<T as Config>::WeightInfo::set_total_selected())]
        /// Set the total number of collator candidates selected per era
        /// - changes are not applied until the start of the next era
        pub fn set_total_selected(origin: OriginFor<T>, new: u32) -> DispatchResultWithPostInfo {
            frame_system::ensure_root(origin)?;
            ensure!(new >= T::MinSelectedCandidates::get(), Error::<T>::CannotSetBelowMin);
            let old = <TotalSelected<T>>::get();
            ensure!(old != new, Error::<T>::NoWritingSameValue);
            ensure!(
                new <= <Era<T>>::get().length,
                Error::<T>::EraLengthMustBeAtLeastTotalSelectedCollators,
            );
            <TotalSelected<T>>::put(new);
            Self::deposit_event(Event::TotalSelectedSet { old, new });
            Ok(().into())
        }

        #[pallet::weight(<T as Config>::WeightInfo::set_blocks_per_era())]
        /// Set blocks per era
        /// - if called with `new` less than length of current era, will transition immediately
        /// in the next block
        /// - also updates per-era inflation config
        pub fn set_blocks_per_era(origin: OriginFor<T>, new: u32) -> DispatchResultWithPostInfo {
            frame_system::ensure_root(origin)?;
            ensure!(new >= T::MinBlocksPerEra::get(), Error::<T>::CannotSetBelowMin);
            let mut era = <Era<T>>::get();
            let (now, first, old) = (era.current, era.first, era.length);
            ensure!(old != new, Error::<T>::NoWritingSameValue);
            ensure!(
                new >= <TotalSelected<T>>::get(),
                Error::<T>::EraLengthMustBeAtLeastTotalSelectedCollators,
            );
            era.length = new;
            <Era<T>>::put(era);
            Self::deposit_event(Event::BlocksPerEraSet {
                current_era: now,
                first_block: first,
                old,
                new,
            });

            Ok(().into())
        }
        #[pallet::weight(<T as Config>::WeightInfo::join_candidates(*candidate_count))]
        /// Join the set of collator candidates
        pub fn join_candidates(
            origin: OriginFor<T>,
            bond: BalanceOf<T>,
            candidate_count: u32,
        ) -> DispatchResultWithPostInfo {
            let acc = ensure_signed(origin)?;
            ensure!(!Self::is_candidate(&acc), Error::<T>::CandidateExists);
            ensure!(!Self::is_nominator(&acc), Error::<T>::NominatorExists);
            ensure!(bond >= T::MinCandidateStk::get(), Error::<T>::CandidateBondBelowMin);
            let mut candidates = <CandidatePool<T>>::get();
            let old_count = candidates.0.len() as u32;
            ensure!(
                candidate_count >= old_count,
                Error::<T>::TooLowCandidateCountWeightHintJoinCandidates
            );
            ensure!(
                candidates.insert(Bond { owner: acc.clone(), amount: bond }),
                Error::<T>::CandidateExists
            );
            ensure!(
                Self::get_collator_stakable_free_balance(&acc) >= bond,
                Error::<T>::InsufficientBalance,
            );
            T::Currency::set_lock(COLLATOR_LOCK_ID, &acc, bond, WithdrawReasons::all());
            let candidate = CandidateMetadata::new(bond);
            <CandidateInfo<T>>::insert(&acc, candidate);
            let empty_nominations: Nominations<T::AccountId, BalanceOf<T>> = Default::default();
            // insert empty top nominations
            <TopNominations<T>>::insert(&acc, empty_nominations.clone());
            // insert empty bottom nominations
            <BottomNominations<T>>::insert(&acc, empty_nominations);
            <CandidatePool<T>>::put(candidates);
            let new_total = <Total<T>>::get().saturating_add(bond);
            <Total<T>>::put(new_total);
            Self::deposit_event(Event::JoinedCollatorCandidates {
                account: acc,
                amount_locked: bond,
                new_total_amt_locked: new_total,
            });
            Ok(().into())
        }
        #[pallet::weight(<T as Config>::WeightInfo::schedule_leave_candidates(*candidate_count))]
        /// Request to leave the set of candidates. If successful, the account is immediately
        /// removed from the candidate pool to prevent selection as a collator.
        pub fn schedule_leave_candidates(
            origin: OriginFor<T>,
            candidate_count: u32,
        ) -> DispatchResultWithPostInfo {
            let collator = ensure_signed(origin)?;
            let mut state = <CandidateInfo<T>>::get(&collator).ok_or(Error::<T>::CandidateDNE)?;
            let (now, when) = state.schedule_leave::<T>()?;
            let mut candidates = <CandidatePool<T>>::get();
            ensure!(
                candidate_count >= candidates.0.len() as u32,
                Error::<T>::TooLowCandidateCountToLeaveCandidates
            );
            if candidates.remove(&Bond::from_owner(collator.clone())) {
                <CandidatePool<T>>::put(candidates);
            }
            <CandidateInfo<T>>::insert(&collator, state);
            Self::deposit_event(Event::CandidateScheduledExit {
                exit_allowed_era: now,
                candidate: collator,
                scheduled_exit: when,
            });
            Ok(().into())
        }

        #[pallet::weight(
			<T as Config>::WeightInfo::execute_leave_candidates(*candidate_nomination_count)
		)]
        /// Execute leave candidates request
        pub fn execute_leave_candidates(
            origin: OriginFor<T>,
            candidate: T::AccountId,
            candidate_nomination_count: u32,
        ) -> DispatchResultWithPostInfo {
            ensure_signed(origin)?;
            let state = <CandidateInfo<T>>::get(&candidate).ok_or(Error::<T>::CandidateDNE)?;
            ensure!(
                state.nomination_count <= candidate_nomination_count,
                Error::<T>::TooLowCandidateNominationCountToLeaveCandidates
            );
            state.can_leave::<T>()?;
            let return_stake = |bond: Bond<T::AccountId, BalanceOf<T>>| -> DispatchResult {
                // remove nomination from nominator state
                let mut nominator = NominatorState::<T>::get(&bond.owner).expect(
                    "Collator state and nominator state are consistent.
						Collator state has a record of this nomination. Therefore,
						Nominator state also has a record. qed.",
                );

                if let Some(remaining) = nominator.rm_nomination::<T>(&candidate) {
                    Self::nomination_remove_request_with_state(
                        &candidate,
                        &bond.owner,
                        &mut nominator,
                    );

                    if remaining.is_zero() {
                        // we do not remove the scheduled nomination requests from other collators
                        // since it is assumed that they were removed incrementally before only the
                        // last nomination was left.
                        <NominatorState<T>>::remove(&bond.owner);
                        T::Currency::remove_lock(NOMINATOR_LOCK_ID, &bond.owner);
                    } else {
                        <NominatorState<T>>::insert(&bond.owner, nominator);
                    }
                } else {
                    // TODO: review. we assume here that this nominator has no remaining staked
                    // balance, so we ensure the lock is cleared
                    T::Currency::remove_lock(NOMINATOR_LOCK_ID, &bond.owner);
                }
                Ok(())
            };
            // total backing stake is at least the candidate self bond
            let mut total_backing = state.bond;
            // return all top nominations
            let top_nominations =
                <TopNominations<T>>::take(&candidate).expect("CandidateInfo existence checked");
            for bond in top_nominations.nominations {
                return_stake(bond)?;
            }
            total_backing = total_backing.saturating_add(top_nominations.total);
            // return all bottom nominations
            let bottom_nominations =
                <BottomNominations<T>>::take(&candidate).expect("CandidateInfo existence checked");
            for bond in bottom_nominations.nominations {
                return_stake(bond)?;
            }
            total_backing = total_backing.saturating_add(bottom_nominations.total);
            // return stake to collator
            T::Currency::remove_lock(COLLATOR_LOCK_ID, &candidate);
            <CandidateInfo<T>>::remove(&candidate);
            <NominationScheduledRequests<T>>::remove(&candidate);
            <TopNominations<T>>::remove(&candidate);
            <BottomNominations<T>>::remove(&candidate);
            let new_total_staked = <Total<T>>::get().saturating_sub(total_backing);
            <Total<T>>::put(new_total_staked);
            Self::deposit_event(Event::CandidateLeft {
                ex_candidate: candidate,
                unlocked_amount: total_backing,
                new_total_amt_locked: new_total_staked,
            });
            Ok(().into())
        }
        #[pallet::weight(<T as Config>::WeightInfo::cancel_leave_candidates(*candidate_count))]
        /// Cancel open request to leave candidates
        /// - only callable by collator account
        /// - result upon successful call is the candidate is active in the candidate pool
        pub fn cancel_leave_candidates(
            origin: OriginFor<T>,
            candidate_count: u32,
        ) -> DispatchResultWithPostInfo {
            let collator = ensure_signed(origin)?;
            let mut state = <CandidateInfo<T>>::get(&collator).ok_or(Error::<T>::CandidateDNE)?;
            ensure!(state.is_leaving(), Error::<T>::CandidateNotLeaving);
            state.go_online();
            let mut candidates = <CandidatePool<T>>::get();
            ensure!(
                candidates.0.len() as u32 <= candidate_count,
                Error::<T>::TooLowCandidateCountWeightHintCancelLeaveCandidates
            );
            ensure!(
                candidates.insert(Bond { owner: collator.clone(), amount: state.total_counted }),
                Error::<T>::AlreadyActive
            );
            <CandidatePool<T>>::put(candidates);
            <CandidateInfo<T>>::insert(&collator, state);
            Self::deposit_event(Event::CancelledCandidateExit { candidate: collator });
            Ok(().into())
        }
        #[pallet::weight(<T as Config>::WeightInfo::go_offline())]
        /// Temporarily leave the set of collator candidates without unbonding
        pub fn go_offline(origin: OriginFor<T>) -> DispatchResultWithPostInfo {
            let collator = ensure_signed(origin)?;
            let mut state = <CandidateInfo<T>>::get(&collator).ok_or(Error::<T>::CandidateDNE)?;
            ensure!(state.is_active(), Error::<T>::AlreadyOffline);
            state.go_offline();
            let mut candidates = <CandidatePool<T>>::get();
            if candidates.remove(&Bond::from_owner(collator.clone())) {
                <CandidatePool<T>>::put(candidates);
            }
            <CandidateInfo<T>>::insert(&collator, state);
            Self::deposit_event(Event::CandidateWentOffline { candidate: collator });
            Ok(().into())
        }
        #[pallet::weight(<T as Config>::WeightInfo::go_online())]
        /// Rejoin the set of collator candidates if previously had called `go_offline`
        pub fn go_online(origin: OriginFor<T>) -> DispatchResultWithPostInfo {
            let collator = ensure_signed(origin)?;
            let mut state = <CandidateInfo<T>>::get(&collator).ok_or(Error::<T>::CandidateDNE)?;
            ensure!(!state.is_active(), Error::<T>::AlreadyActive);
            ensure!(!state.is_leaving(), Error::<T>::CannotGoOnlineIfLeaving);
            state.go_online();
            let mut candidates = <CandidatePool<T>>::get();
            ensure!(
                candidates.insert(Bond { owner: collator.clone(), amount: state.total_counted }),
                Error::<T>::AlreadyActive
            );
            <CandidatePool<T>>::put(candidates);
            <CandidateInfo<T>>::insert(&collator, state);
            Self::deposit_event(Event::CandidateBackOnline { candidate: collator });
            Ok(().into())
        }
        #[pallet::weight(<T as Config>::WeightInfo::candidate_bond_more())]
        /// Increase collator candidate self bond by `more`
        pub fn candidate_bond_more(
            origin: OriginFor<T>,
            more: BalanceOf<T>,
        ) -> DispatchResultWithPostInfo {
            let collator = ensure_signed(origin)?;
            let mut state = <CandidateInfo<T>>::get(&collator).ok_or(Error::<T>::CandidateDNE)?;
            state.bond_more::<T>(collator.clone(), more)?;
            let (is_active, total_counted) = (state.is_active(), state.total_counted);
            <CandidateInfo<T>>::insert(&collator, state);
            if is_active {
                Self::update_active(collator, total_counted);
            }
            Ok(().into())
        }
        #[pallet::weight(<T as Config>::WeightInfo::schedule_candidate_bond_less())]
        /// Request by collator candidate to decrease self bond by `less`
        pub fn schedule_candidate_bond_less(
            origin: OriginFor<T>,
            less: BalanceOf<T>,
        ) -> DispatchResultWithPostInfo {
            let collator = ensure_signed(origin)?;
            let mut state = <CandidateInfo<T>>::get(&collator).ok_or(Error::<T>::CandidateDNE)?;
            let when = state.schedule_bond_less::<T>(less)?;
            <CandidateInfo<T>>::insert(&collator, state);
            Self::deposit_event(Event::CandidateBondLessRequested {
                candidate: collator,
                amount_to_decrease: less,
                execute_era: when,
            });
            Ok(().into())
        }
        #[pallet::weight(<T as Config>::WeightInfo::execute_candidate_bond_less())]
        /// Execute pending request to adjust the collator candidate self bond
        pub fn execute_candidate_bond_less(
            origin: OriginFor<T>,
            candidate: T::AccountId,
        ) -> DispatchResultWithPostInfo {
            ensure_signed(origin)?; // we may want to reward this if caller != candidate
            let mut state = <CandidateInfo<T>>::get(&candidate).ok_or(Error::<T>::CandidateDNE)?;
            state.execute_bond_less::<T>(candidate.clone())?;
            <CandidateInfo<T>>::insert(&candidate, state);
            Ok(().into())
        }
        #[pallet::weight(<T as Config>::WeightInfo::cancel_candidate_bond_less())]
        /// Cancel pending request to adjust the collator candidate self bond
        pub fn cancel_candidate_bond_less(origin: OriginFor<T>) -> DispatchResultWithPostInfo {
            let collator = ensure_signed(origin)?;
            let mut state = <CandidateInfo<T>>::get(&collator).ok_or(Error::<T>::CandidateDNE)?;
            state.cancel_bond_less::<T>(collator.clone())?;
            <CandidateInfo<T>>::insert(&collator, state);
            Ok(().into())
        }
        #[pallet::weight(
			<T as Config>::WeightInfo::nominate(
				*candidate_nomination_count,
				*nomination_count
			)
		)]
        /// If caller is not a nominator and not a collator, then join the set of nominators
        /// If caller is a nominator, then makes nomination to change their nomination state
        pub fn nominate(
            origin: OriginFor<T>,
            candidate: T::AccountId,
            amount: BalanceOf<T>,
            candidate_nomination_count: u32,
            nomination_count: u32,
        ) -> DispatchResultWithPostInfo {
            let nominator = ensure_signed(origin)?;
            // check that caller can reserve the amount before any changes to storage
            ensure!(
                Self::get_nominator_stakable_free_balance(&nominator) >= amount,
                Error::<T>::InsufficientBalance
            );
            let mut nominator_state = if let Some(mut state) = <NominatorState<T>>::get(&nominator)
            {
                // nomination after first
                ensure!(amount >= T::MinNomination::get(), Error::<T>::NominationBelowMin);
                ensure!(
                    nomination_count >= state.nominations.0.len() as u32,
                    Error::<T>::TooLowNominationCountToNominate
                );
                ensure!(
                    (state.nominations.0.len() as u32) < T::MaxNominationsPerNominator::get(),
                    Error::<T>::ExceedMaxNominationsPerNominator
                );
                ensure!(
                    state.add_nomination(Bond { owner: candidate.clone(), amount }),
                    Error::<T>::AlreadyNominatedCandidate
                );
                state
            } else {
                // first nomination
                ensure!(amount >= T::MinNominatorStk::get(), Error::<T>::NominatorBondBelowMin);
                ensure!(!Self::is_candidate(&nominator), Error::<T>::CandidateExists);
                Nominator::new(nominator.clone(), candidate.clone(), amount)
            };
            let mut state = <CandidateInfo<T>>::get(&candidate).ok_or(Error::<T>::CandidateDNE)?;
            ensure!(
                candidate_nomination_count >= state.nomination_count,
                Error::<T>::TooLowCandidateNominationCountToNominate
            );
            let (nominator_position, less_total_staked) =
                state.add_nomination::<T>(&candidate, Bond { owner: nominator.clone(), amount })?;
            // TODO: causes redundant free_balance check
            nominator_state.adjust_bond_lock::<T>(BondAdjust::Increase(amount))?;
            // only is_some if kicked the lowest bottom as a consequence of this new nomination
            let net_total_increase = if let Some(less) = less_total_staked {
                amount.saturating_sub(less)
            } else {
                amount
            };
            let new_total_locked = <Total<T>>::get().saturating_add(net_total_increase);
            <Total<T>>::put(new_total_locked);
            <CandidateInfo<T>>::insert(&candidate, state);
            <NominatorState<T>>::insert(&nominator, nominator_state);
            Self::deposit_event(Event::Nomination {
                nominator,
                locked_amount: amount,
                candidate,
                nominator_position,
            });
            Ok(().into())
        }

        /// DEPRECATED use batch util with schedule_revoke_nomination for all nominations
        /// Request to leave the set of nominators. If successful, the caller is scheduled to be
        /// allowed to exit via a [NominationAction::Revoke] towards all existing nominations.
        /// Success forbids future nomination requests until the request is invoked or cancelled.
        #[pallet::weight(<T as Config>::WeightInfo::schedule_leave_nominators())]
        pub fn schedule_leave_nominators(origin: OriginFor<T>) -> DispatchResultWithPostInfo {
            let nominator = ensure_signed(origin)?;
            Self::nominator_schedule_revoke_all(nominator)
        }

        /// DEPRECATED use batch util with execute_nomination_request for all nominations
        /// Execute the right to exit the set of nominators and revoke all ongoing nominations.
        #[pallet::weight(<T as Config>::WeightInfo::execute_leave_nominators(*nomination_count))]
        pub fn execute_leave_nominators(
            origin: OriginFor<T>,
            nominator: T::AccountId,
            nomination_count: u32,
        ) -> DispatchResultWithPostInfo {
            ensure_signed(origin)?;
            Self::nominator_execute_scheduled_revoke_all(nominator, nomination_count)
        }

        /// DEPRECATED use batch util with cancel_nomination_request for all nominations
        /// Cancel a pending request to exit the set of nominators. Success clears the pending exit
        /// request (thereby resetting the delay upon another `leave_nominators` call).
        #[pallet::weight(<T as Config>::WeightInfo::cancel_leave_nominators())]
        pub fn cancel_leave_nominators(origin: OriginFor<T>) -> DispatchResultWithPostInfo {
            let nominator = ensure_signed(origin)?;
            Self::nominator_cancel_scheduled_revoke_all(nominator)
        }

        #[pallet::weight(<T as Config>::WeightInfo::schedule_revoke_nomination())]
        /// Request to revoke an existing nomination. If successful, the nomination is scheduled
        /// to be allowed to be revoked via the `execute_nomination_request` extrinsic.
        pub fn schedule_revoke_nomination(
            origin: OriginFor<T>,
            collator: T::AccountId,
        ) -> DispatchResultWithPostInfo {
            let nominator = ensure_signed(origin)?;
            Self::nomination_schedule_revoke(collator, nominator)
        }

        #[pallet::weight(<T as Config>::WeightInfo::nominator_bond_more())]
        /// Bond more for nominators wrt a specific collator candidate.
        pub fn nominator_bond_more(
            origin: OriginFor<T>,
            candidate: T::AccountId,
            more: BalanceOf<T>,
        ) -> DispatchResultWithPostInfo {
            let nominator = ensure_signed(origin)?;
            ensure!(
                !Self::nomination_request_revoke_exists(&candidate, &nominator),
                Error::<T>::PendingNominationRevoke
            );
            let mut state = <NominatorState<T>>::get(&nominator).ok_or(Error::<T>::NominatorDNE)?;
            state.increase_nomination::<T>(candidate.clone(), more)?;
            Ok(().into())
        }

        #[pallet::weight(<T as Config>::WeightInfo::schedule_nominator_bond_less())]
        /// Request bond less for nominators wrt a specific collator candidate.
        pub fn schedule_nominator_bond_less(
            origin: OriginFor<T>,
            candidate: T::AccountId,
            less: BalanceOf<T>,
        ) -> DispatchResultWithPostInfo {
            let nominator = ensure_signed(origin)?;
            Self::nomination_schedule_bond_decrease(candidate, nominator, less)
        }

        #[pallet::weight(<T as Config>::WeightInfo::execute_nominator_bond_less())]
        /// Execute pending request to change an existing nomination
        pub fn execute_nomination_request(
            origin: OriginFor<T>,
            nominator: T::AccountId,
            candidate: T::AccountId,
        ) -> DispatchResultWithPostInfo {
            ensure_signed(origin)?; // we may want to reward caller if caller != nominator
            Self::nomination_execute_scheduled_request(candidate, nominator)
        }

        #[pallet::weight(<T as Config>::WeightInfo::cancel_nominator_bond_less())]
        /// Cancel request to change an existing nomination.
        pub fn cancel_nomination_request(
            origin: OriginFor<T>,
            candidate: T::AccountId,
        ) -> DispatchResultWithPostInfo {
            let nominator = ensure_signed(origin)?;
            Self::nomination_cancel_request(candidate, nominator)
        }

        /// Hotfix to remove existing empty entries for candidates that have left.
        #[pallet::weight(
			T::DbWeight::get().reads_writes(2 * candidates.len() as u64, candidates.len() as u64)
		)]
        pub fn hotfix_remove_nomination_requests_exited_candidates(
            origin: OriginFor<T>,
            candidates: Vec<T::AccountId>,
        ) -> DispatchResult {
            ensure_signed(origin)?;
            ensure!(candidates.len() < 100, <Error<T>>::InsufficientBalance);
            for candidate in &candidates {
                ensure!(
                    <CandidateInfo<T>>::get(&candidate).is_none(),
                    <Error<T>>::CandidateNotLeaving
                );
                ensure!(
                    <NominationScheduledRequests<T>>::get(&candidate).is_empty(),
                    <Error<T>>::CandidateNotLeaving
                );
            }

            for candidate in candidates {
                <NominationScheduledRequests<T>>::remove(candidate);
            }

            Ok(().into())
        }
    }

    impl<T: Config> Pallet<T> {
        pub fn start_new_era(
            block_number: T::BlockNumber,
            mut era: EraInfo<T::BlockNumber>,
        ) -> (EraInfo<T::BlockNumber>, Weight) {
            // mutate era
            era.update(block_number);

            // pay all stakers for T::RewardPaymentDelay eras ago
            Self::prepare_staking_payouts(era.current);

            // select top collator candidates for next era
            let (collator_count, nomination_count, total_staked) =
                Self::select_top_candidates(era.current);

            // start next era
            <Era<T>>::put(era);
            // snapshot total stake
            <Staked<T>>::insert(era.current, <Total<T>>::get());

            Self::deposit_event(Event::NewEra {
                starting_block: era.first,
                era: era.current,
                selected_collators_number: collator_count,
                total_balance: total_staked,
            });

<<<<<<< HEAD
            let weight = <T as Config>::WeightInfo::era_transition_on_initialize(collator_count, nomination_count);
=======
            let weight = <T as Config>::WeightInfo::era_transition_on_initialize(
                collator_count,
                nomination_count,
            );
>>>>>>> e10a6b22
            return (era, weight)
        }

        pub fn is_nominator(acc: &T::AccountId) -> bool {
            <NominatorState<T>>::get(acc).is_some()
        }
        pub fn is_candidate(acc: &T::AccountId) -> bool {
            <CandidateInfo<T>>::get(acc).is_some()
        }
        pub fn is_selected_candidate(acc: &T::AccountId) -> bool {
            <SelectedCandidates<T>>::get().binary_search(acc).is_ok()
        }
        /// Returns an account's free balance which is not locked in nomination staking
        pub fn get_nominator_stakable_free_balance(acc: &T::AccountId) -> BalanceOf<T> {
            let mut balance = T::Currency::free_balance(acc);
            if let Some(state) = <NominatorState<T>>::get(acc) {
                balance = balance.saturating_sub(state.total());
            }
            balance
        }
        /// Returns an account's free balance which is not locked in collator staking
        pub fn get_collator_stakable_free_balance(acc: &T::AccountId) -> BalanceOf<T> {
            let mut balance = T::Currency::free_balance(acc);
            if let Some(info) = <CandidateInfo<T>>::get(acc) {
                balance = balance.saturating_sub(info.bond);
            }
            balance
        }
        /// Caller must ensure candidate is active before calling
        pub(crate) fn update_active(candidate: T::AccountId, total: BalanceOf<T>) {
            let mut candidates = <CandidatePool<T>>::get();
            candidates.remove(&Bond::from_owner(candidate.clone()));
            candidates.insert(Bond { owner: candidate, amount: total });
            <CandidatePool<T>>::put(candidates);
        }

        /// Compute total reward for era based on the amount in the reward pot
        pub fn compute_total_reward_to_pay() -> BalanceOf<T> {
            let total_unpaid_reward_amount = Self::reward_pot();
            let mut payout = total_unpaid_reward_amount.checked_sub(&Self::locked_era_payout()).or_else(|| {
				log::error!("💔 Error calculating era payout. Not enough funds in total_unpaid_reward_amount.");

				//This is a bit strange but since we are dealing with money, log it.
				Self::deposit_event(Event::NotEnoughFundsForEraPayment {reward_pot_balance: total_unpaid_reward_amount});
				Some(BalanceOf::<T>::zero())
			}).expect("We have a default value");

            <LockedEraPayout<T>>::mutate(|lp| {
                *lp = lp
                    .checked_add(&payout)
                    .or_else(|| {
                        log::error!("💔 Error - locked_era_payout overflow. Reducing era payout");
                        // In the unlikely event where the value will overflow the LockedEraPayout,
                        // return the difference to avoid errors
                        payout =
                            BalanceOf::<T>::max_value().saturating_sub(Self::locked_era_payout());
                        Some(BalanceOf::<T>::max_value())
                    })
                    .expect("We have a default value");
            });

            return payout
        }

        /// Remove nomination from candidate state
        /// Amount input should be retrieved from nominator and it informs the storage lookups
        pub(crate) fn nominator_leaves_candidate(
            candidate: T::AccountId,
            nominator: T::AccountId,
            amount: BalanceOf<T>,
        ) -> DispatchResult {
            let mut state = <CandidateInfo<T>>::get(&candidate).ok_or(Error::<T>::CandidateDNE)?;
            state.rm_nomination_if_exists::<T>(&candidate, nominator.clone(), amount)?;
            let new_total_locked = <Total<T>>::get().saturating_sub(amount);
            <Total<T>>::put(new_total_locked);
            let new_total = state.total_counted;
            <CandidateInfo<T>>::insert(&candidate, state);
            Self::deposit_event(Event::NominatorLeftCandidate {
                nominator,
                candidate,
                unstaked_amount: amount,
                total_candidate_staked: new_total,
            });
            Ok(())
        }

        fn prepare_staking_payouts(now: EraIndex) {
            // payout is now - delay eras ago => now - delay > 0 else return early
            let delay = T::RewardPaymentDelay::get();
            if now <= delay {
                return
            }
            let era_to_payout = now.saturating_sub(delay);
            let total_points = <Points<T>>::get(era_to_payout);
            if total_points.is_zero() {
                return
            }
            // Remove stake because it has been processed.
            let total_staked = <Staked<T>>::take(era_to_payout);

            let total_reward_to_pay = Self::compute_total_reward_to_pay();

            let payout = DelayedPayout {
                era_issuance: total_reward_to_pay,
                total_staking_reward: total_reward_to_pay, /* TODO: Remove one of the duplicated
                                                            * fields */
            };

            <DelayedPayouts<T>>::insert(era_to_payout, &payout);

            let collator_scores: Vec<CollatorScore<T::AccountId>> =
                <AwardedPts<T>>::iter_prefix(era_to_payout)
                    .map(|(collator, points)| CollatorScore::new(collator, points))
                    .collect::<Vec<CollatorScore<T::AccountId>>>();

            Self::update_collator_payout(
                era_to_payout,
                total_staked,
                payout,
                total_points,
                collator_scores,
            );
        }

        /// Wrapper around pay_one_collator_reward which handles the following logic:
        /// * whether or not a payout needs to be made
        /// * cleaning up when payouts are done
        /// * returns the weight consumed by pay_one_collator_reward if applicable
        fn handle_delayed_payouts(now: EraIndex) -> Weight {
            let delay = T::RewardPaymentDelay::get();

            // don't underflow uint
            if now < delay {
                return 0u64.into()
            }

            let paid_for_era = now.saturating_sub(delay);

            if let Some(payout_info) = <DelayedPayouts<T>>::get(paid_for_era) {
                let result = Self::pay_one_collator_reward(paid_for_era, payout_info);
                if result.0.is_none() {
                    // result.0 indicates whether or not a payout was made
                    // clean up storage items that we no longer need
                    <DelayedPayouts<T>>::remove(paid_for_era);
                    <Points<T>>::remove(paid_for_era);
                }
                result.1 // weight consumed by pay_one_collator_reward
            } else {
                0u64.into()
            }
        }

        /// Payout a single collator from the given era.
        ///
        /// Returns an optional tuple of (Collator's AccountId, total paid)
        /// or None if there were no more payouts to be made for the era.
        pub(crate) fn pay_one_collator_reward(
            paid_for_era: EraIndex,
            payout_info: DelayedPayout<BalanceOf<T>>,
        ) -> (Option<(T::AccountId, BalanceOf<T>)>, Weight) {
            // TODO: it would probably be optimal to roll Points into the DelayedPayouts storage
            // item so that we do fewer reads each block
            let total_points = <Points<T>>::get(paid_for_era);
            if total_points.is_zero() {
                // TODO: this case is obnoxious... it's a value query, so it could mean one of two
                // different logic errors:
                // 1. we removed it before we should have
                // 2. we called pay_one_collator_reward when we were actually done with deferred
                //    payouts
                log::warn!("pay_one_collator_reward called with no <Points<T>> for the era!");
                return (None, 0u64.into())
            }

            let reward_pot_account_id = Self::compute_reward_pot_account_id();
            let pay_reward = |amount: BalanceOf<T>, to: T::AccountId| {
                let result = T::Currency::transfer(
                    &reward_pot_account_id,
                    &to,
                    amount,
                    ExistenceRequirement::KeepAlive,
                );
                if let Ok(_) = result {
                    Self::deposit_event(Event::Rewarded { account: to.clone(), rewards: amount });

                    // Update storage with the amount we paid
                    <LockedEraPayout<T>>::mutate(|p| {
                        *p = p.saturating_sub(amount.into());
                    });
                } else {
                    log::error!("💔 Error paying staking reward: {:?}", result);
                    Self::deposit_event(Event::ErrorPayingStakingReward {
                        payee: to.clone(),
                        rewards: amount,
                    });
                }
            };

            if let Some((collator, pts)) = <AwardedPts<T>>::iter_prefix(paid_for_era).drain().next()
            {
                let pct_due = Perbill::from_rational(pts, total_points);
                let total_reward_for_collator = pct_due * payout_info.total_staking_reward;

                // Take the snapshot of block author and nominations
                let state = <AtStake<T>>::take(paid_for_era, &collator);
                let num_nominators = state.nominations.len();

                // pay collator's due portion first
                let collator_pct = Perbill::from_rational(state.bond, state.total);
                let collator_reward = collator_pct * total_reward_for_collator;
                pay_reward(collator_reward, collator.clone());

                // pay nominators due portion, if there are any
                for Bond { owner, amount } in state.nominations {
                    let percent = Perbill::from_rational(amount, state.total);
                    let nominator_reward = percent * total_reward_for_collator;
                    if !nominator_reward.is_zero() {
                        pay_reward(nominator_reward, owner.clone());
                    }
                }

                (
                    Some((collator, total_reward_for_collator)),
                    <T as Config>::WeightInfo::pay_one_collator_reward(num_nominators as u32),
                )
            } else {
                // Note that we don't clean up storage here; it is cleaned up in
                // handle_delayed_payouts()
                (None, 0u64.into())
            }
        }

        /// Compute the top `TotalSelected` candidates in the CandidatePool and return
        /// a vec of their AccountIds (in the order of selection)
        pub fn compute_top_candidates() -> Vec<T::AccountId> {
            let mut candidates = <CandidatePool<T>>::get().0;
            // order candidates by stake (least to greatest so requires `rev()`)
            candidates.sort_by(|a, b| a.amount.cmp(&b.amount));
            let top_n = <TotalSelected<T>>::get() as usize;
            // choose the top TotalSelected qualified candidates, ordered by stake
            let mut collators = candidates
                .into_iter()
                .rev()
                .take(top_n)
                .filter(|x| x.amount >= T::MinCollatorStk::get())
                .map(|x| x.owner)
                .collect::<Vec<T::AccountId>>();
            collators.sort();
            collators
        }

        /// Best as in most cumulatively supported in terms of stake
        /// Returns [collator_count, nomination_count, total staked]
        fn select_top_candidates(now: EraIndex) -> (u32, u32, BalanceOf<T>) {
            let (mut collator_count, mut nomination_count, mut total) =
                (0u32, 0u32, BalanceOf::<T>::zero());
            // choose the top TotalSelected qualified candidates, ordered by stake
            let collators = Self::compute_top_candidates();
            if collators.is_empty() {
                // SELECTION FAILED TO SELECT >=1 COLLATOR => select collators from previous era
                let last_era = now.saturating_sub(1u32);
                let mut total_per_candidate: BTreeMap<T::AccountId, BalanceOf<T>> = BTreeMap::new();
                // set this era AtStake to last era AtStake
                for (account, snapshot) in <AtStake<T>>::iter_prefix(last_era) {
                    collator_count = collator_count.saturating_add(1u32);
                    nomination_count =
                        nomination_count.saturating_add(snapshot.nominations.len() as u32);
                    total = total.saturating_add(snapshot.total);
                    total_per_candidate.insert(account.clone(), snapshot.total);
                    <AtStake<T>>::insert(now, account, snapshot);
                }
                // `SelectedCandidates` remains unchanged from last era
                // emit CollatorChosen event for tools that use this event
                for candidate in <SelectedCandidates<T>>::get() {
                    let snapshot_total = total_per_candidate
                        .get(&candidate)
                        .expect("all selected candidates have snapshots");
                    Self::deposit_event(Event::CollatorChosen {
                        era: now,
                        collator_account: candidate,
                        total_exposed_amount: *snapshot_total,
                    })
                }
                return (collator_count, nomination_count, total)
            }

            // snapshot exposure for era for weighting reward distribution
            for account in collators.iter() {
                let state = <CandidateInfo<T>>::get(account)
                    .expect("all members of CandidateQ must be candidates");

                collator_count = collator_count.saturating_add(1u32);
                nomination_count = nomination_count.saturating_add(state.nomination_count);
                total = total.saturating_add(state.total_counted);
                let CountedNominations { uncounted_stake, rewardable_nominations } =
                    Self::get_rewardable_nominators(&account);
                let total_counted = state.total_counted.saturating_sub(uncounted_stake);

                let snapshot = CollatorSnapshot {
                    bond: state.bond,
                    nominations: rewardable_nominations,
                    total: total_counted,
                };
                <AtStake<T>>::insert(now, account, snapshot);
                Self::deposit_event(Event::CollatorChosen {
                    era: now,
                    collator_account: account.clone(),
                    total_exposed_amount: state.total_counted,
                });
            }
            // insert canonical collator set
            <SelectedCandidates<T>>::put(collators);
            (collator_count, nomination_count, total)
        }

        /// Apply the nominator intent for revoke and decrease in order to build the
        /// effective list of nominators with their intended bond amount.
        ///
        /// This will:
        /// - if [NominationChange::Revoke] is outstanding, set the bond amount to 0.
        /// - if [NominationChange::Decrease] is outstanding, subtract the bond by specified amount.
        /// - else, do nothing
        ///
        /// The intended bond amounts will be used while calculating rewards.
        fn get_rewardable_nominators(collator: &T::AccountId) -> CountedNominations<T> {
            let requests = <NominationScheduledRequests<T>>::get(collator)
                .into_iter()
                .map(|x| (x.nominator, x.action))
                .collect::<BTreeMap<_, _>>();
            let mut uncounted_stake = BalanceOf::<T>::zero();
            let rewardable_nominations = <TopNominations<T>>::get(collator)
                .expect("all members of CandidateQ must be candidates")
                .nominations
                .into_iter()
                .map(|mut bond| {
                    bond.amount = match requests.get(&bond.owner) {
                        None => bond.amount,
                        Some(NominationAction::Revoke(_)) => {
                            log::warn!(
                                "reward for nominator '{:?}' set to zero due to pending \
								revoke request",
                                bond.owner
                            );
                            uncounted_stake = uncounted_stake.saturating_add(bond.amount);
                            BalanceOf::<T>::zero()
                        },
                        Some(NominationAction::Decrease(amount)) => {
                            log::warn!(
                                "reward for nominator '{:?}' reduced by set amount due to pending \
								decrease request",
                                bond.owner
                            );
                            uncounted_stake = uncounted_stake.saturating_add(*amount);
                            bond.amount.saturating_sub(*amount)
                        },
                    };

                    bond
                })
                .collect();
            CountedNominations { uncounted_stake, rewardable_nominations }
        }

        /// The account ID of the staking reward_pot.
        /// This actually does computation. If you need to keep using it, then make sure you cache
        /// the value and only call this once.
        pub fn compute_reward_pot_account_id() -> T::AccountId {
            T::RewardPotId::get().into_account_truncating()
        }

        /// The total amount of funds stored in this pallet
        pub fn reward_pot() -> BalanceOf<T> {
            // Must never be less than 0 but better be safe.
            T::Currency::free_balance(&Self::compute_reward_pot_account_id())
                .saturating_sub(T::Currency::minimum_balance())
        }

        pub fn update_collator_payout(
            payout_era: EraIndex,
            total_staked: BalanceOf<T>,
            payout: DelayedPayout<BalanceOf<T>>,
            total_points: RewardPoint,
            current_collator_scores: Vec<CollatorScore<T::AccountId>>,
        ) {
            let collator_payout_period = Self::growth_period_info();
            let staking_reward_paid_in_era = payout.total_staking_reward;

            if Self::is_new_growth_period(&payout_era, &collator_payout_period) {
                <GrowthPeriod<T>>::mutate(|info| {
                    info.start_era_index = payout_era;
                    info.index = info.index.saturating_add(1);
                });

                let mut new_payout_info = GrowthInfo::new(payout_era);
                new_payout_info.number_of_accumulations = 1u32;
                new_payout_info.total_stake_accumulated = total_staked;
                new_payout_info.total_staker_reward = staking_reward_paid_in_era;
                new_payout_info.total_points = total_points;
                new_payout_info.collator_scores = current_collator_scores;

                <Growth<T>>::insert(Self::growth_period_info().index, new_payout_info);
            } else {
                Self::accumulate_payout_for_period(
                    collator_payout_period.index,
                    total_staked,
                    staking_reward_paid_in_era,
                    total_points,
                    current_collator_scores,
                );
            };
        }

        fn is_new_growth_period(
            era_index: &EraIndex,
            collator_payout_period: &GrowthPeriodInfo,
        ) -> bool {
            return collator_payout_period.index == 0 ||
                era_index - collator_payout_period.start_era_index >=
                    T::ErasPerGrowthPeriod::get()
        }

        fn accumulate_payout_for_period(
            growth_index: GrowthPeriodIndex,
            total_staked: BalanceOf<T>,
            staking_reward_paid_in_era: BalanceOf<T>,
            total_points: RewardPoint,
            current_collator_scores: Vec<CollatorScore<T::AccountId>>,
        ) {
            <Growth<T>>::mutate(growth_index, |info| {
                info.number_of_accumulations = info.number_of_accumulations.saturating_add(1);
                info.total_stake_accumulated =
                    info.total_stake_accumulated.saturating_add(total_staked);
                info.total_staker_reward =
                    info.total_staker_reward.saturating_add(staking_reward_paid_in_era);
                info.total_points = info.total_points.saturating_add(total_points);
                info.collator_scores =
                    Self::update_collator_scores(&info.collator_scores, current_collator_scores);
            });
        }

        fn update_collator_scores(
            existing_collator_scores: &Vec<CollatorScore<T::AccountId>>,
            current_collator_scores: Vec<CollatorScore<T::AccountId>>,
        ) -> Vec<CollatorScore<T::AccountId>> {
            let mut current_scores = existing_collator_scores
                .into_iter()
                .map(|current_score| (current_score.collator.clone(), current_score.points.clone()))
                .collect::<BTreeMap<_, _>>();

            current_collator_scores.into_iter().for_each(|new_score| {
                current_scores
                    .entry(new_score.collator)
                    .and_modify(|points| {
                        *points = points.saturating_add(new_score.points);
                    })
                    .or_insert(new_score.points);
            });

            return current_scores
                .into_iter()
                .map(|(acc, pts)| CollatorScore::new(acc, pts))
                .collect()
        }

        pub fn payout_collators(amount: BalanceOf<T>, growth_period: u32) -> DispatchResult {
            // The only validation we do is checking for replays, for everything else we trust T1.
            ensure!(
                <ProcessedGrowthPeriods<T>>::contains_key(growth_period) == false,
                Error::<T>::GrowthAlreadyProcessed
            );

            let pay = |collator_address: T::AccountId, amount: BalanceOf<T>| -> DispatchResult {
                match T::Currency::deposit_into_existing(&collator_address, amount) {
                    Ok(amount_paid) => {
                        Self::deposit_event(Event::CollatorPaid {
                            account: collator_address,
                            amount: amount_paid.peek(),
                            period: growth_period,
                        });

                        return Ok(())
                    },
                    Err(e) => {
                        log::error!(
                            "💔💔 Error paying {:?} AVT to collator {:?}: {:?}",
                            amount,
                            collator_address,
                            e
                        );
                        return Err(Error::<T>::ErrorPayingCollator.into())
                    },
                }
            };

            if <Growth<T>>::contains_key(growth_period) {
                // get the list of candidates that earned points from `growth_period`
                let growth_data = <Growth<T>>::get(growth_period);
                for collator_data in growth_data.collator_scores {
                    let percent =
                        Perbill::from_rational(collator_data.points, growth_data.total_points);
                    pay(collator_data.collator, percent * amount)?;
                }

                // Tidy up state
                <Growth<T>>::remove(growth_period);
                <ProcessedGrowthPeriods<T>>::insert(growth_period, ());
            } else {
                // use current candidates because there is no way of knowing who they were
                let collators = <SelectedCandidates<T>>::get();
                let number_of_collators = collators.len() as u32;
                for collator in collators.into_iter() {
                    let percent = Perbill::from_rational(1u32, number_of_collators);
                    pay(collator, percent * amount)?;
                }

                <ProcessedGrowthPeriods<T>>::insert(growth_period, ());
            }

            Ok(())
        }
    }

    /// Keep track of number of authored blocks per authority, uncles are counted as well since
    /// they're a valid proof of being online.
    impl<T: Config + pallet_authorship::Config>
        pallet_authorship::EventHandler<T::AccountId, T::BlockNumber> for Pallet<T>
    {
        /// Add reward points to block authors:
        /// * 20 points to the block producer for producing a block in the chain
        fn note_author(author: T::AccountId) {
            let now = <Era<T>>::get().current;
            let score_plus_20 = <AwardedPts<T>>::get(now, &author).saturating_add(20);
            <AwardedPts<T>>::insert(now, author, score_plus_20);
            <Points<T>>::mutate(now, |x| *x = x.saturating_add(20));

            frame_system::Pallet::<T>::register_extra_weight_unchecked(
                <T as Config>::WeightInfo::note_author(),
                DispatchClass::Mandatory,
            );
        }

        fn note_uncle(_author: T::AccountId, _age: T::BlockNumber) {
            //TODO: can we ignore this?
        }
    }
}

impl<T: Config> OnGrowthLiftedHandler<BalanceOf<T>> for Pallet<T> {
    fn on_growth_lifted(amount: BalanceOf<T>, growth_period: u32) -> DispatchResult {
        return Self::payout_collators(amount, growth_period)
    }
}<|MERGE_RESOLUTION|>--- conflicted
+++ resolved
@@ -377,13 +377,9 @@
             let mut weight = <T as Config>::WeightInfo::base_on_initialize();
             let mut era = <Era<T>>::get();
             if era.should_update(n) {
-<<<<<<< HEAD
-                (era, weight) = Self::start_new_era(n, era);
-=======
                 let start_new_era_weight;
                 (era, start_new_era_weight) = Self::start_new_era(n, era);
                 weight = weight.saturating_add(start_new_era_weight);
->>>>>>> e10a6b22
             }
 
             weight = weight.saturating_add(Self::handle_delayed_payouts(era.current));
@@ -1163,14 +1159,10 @@
                 total_balance: total_staked,
             });
 
-<<<<<<< HEAD
-            let weight = <T as Config>::WeightInfo::era_transition_on_initialize(collator_count, nomination_count);
-=======
             let weight = <T as Config>::WeightInfo::era_transition_on_initialize(
                 collator_count,
                 nomination_count,
             );
->>>>>>> e10a6b22
             return (era, weight)
         }
 
