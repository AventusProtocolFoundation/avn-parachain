// Copyright 2019-2022 PureStake Inc.
// This file is part of Moonbeam.

// Moonbeam is free software: you can redistribute it and/or modify
// it under the terms of the GNU General Public License as published by
// the Free Software Foundation, either version 3 of the License, or
// (at your option) any later version.

// Moonbeam is distributed in the hope that it will be useful,
// but WITHOUT ANY WARRANTY; without even the implied warranty of
// MERCHANTABILITY or FITNESS FOR A PARTICULAR PURPOSE.  See the
// GNU General Public License for more details.

// You should have received a copy of the GNU General Public License
// along with Moonbeam.  If not, see <http://www.gnu.org/licenses/>.

//! # Parachain Staking
//! Minimal staking pallet that implements collator selection by total backed stake.
//! The main difference between this pallet and `frame/pallet-staking` is that this pallet
//! uses direct nomination. Nominators choose exactly who they nominate and with what stake.
//! This is different from `frame/pallet-staking` where nominators approval vote and run Phragmen.
//!
//! ### Rules
//! There is a new era every `<Era<T>>::get().length` blocks.
//!
//! At the start of every era,
//! * issuance is calculated for collators (and their nominators) for block authoring
//! `T::RewardPaymentDelay::get()` eras ago
//! * a new set of collators is chosen from the candidates
//!
//! Immediately following a era change, payments are made once-per-block until all payments have
//! been made. In each such block, one collator is chosen for a rewards payment and is paid along
//! with each of its top `T::MaxTopNominationsPerCandidate` nominators.
//!
//! To join the set of candidates, call `join_candidates` with `bond >= MinCollatorStake`.
//! To leave the set of candidates, call `schedule_leave_candidates`. If the call succeeds,
//! the collator is removed from the pool of candidates so they cannot be selected for future
//! collator sets, but they are not unbonded until their exit request is executed. Any signed
//! account may trigger the exit `<Delay<T>>::get()` eras after the era in which the
//! original request was made.
//!
//! To join the set of nominators, call `nominate` and pass in an account that is
//! already a collator candidate and `bond >= MinTotalNominatorStake`. Each nominator can nominate
//! up to `T::MaxNominationsPerNominator` collator candidates by calling `nominate`.
//!
//! To revoke a nomination, call `revoke_nomination` with the collator candidate's account.
//! To leave the set of nominators and revoke all nominations, call `leave_nominators`.

#![recursion_limit = "256"]
#![cfg_attr(not(feature = "std"), no_std)]

pub mod calls;
pub mod migration;
mod nomination_requests;
pub mod proxy_methods;
pub mod session_handler;
mod set;
pub mod types;
pub mod weights;

#[cfg(any(test, feature = "runtime-benchmarks"))]
mod benchmarks;
#[cfg(test)]
#[path = "tests/bond_extra_tests.rs"]
mod bond_extra_tests;
#[cfg(test)]
#[path = "tests/mock.rs"]
mod mock;
#[cfg(test)]
#[path = "tests/nominate_tests.rs"]
mod nominate_tests;
#[cfg(test)]
#[path = "tests/schedule_revoke_nomination_tests.rs"]
mod schedule_revoke_nomination_tests;
#[cfg(test)]
#[path = "tests/schedule_unbond_tests.rs"]
mod schedule_unbond_tests;
#[cfg(test)]
#[path = "tests/test_admin_settings.rs"]
mod test_admin_settings;
#[cfg(test)]
#[path = "tests/test_growth.rs"]
mod test_growth;
#[cfg(test)]
#[path = "tests/test_reward_payout.rs"]
mod test_reward_payout;
#[cfg(test)]
#[path = "tests/test_staking_pot.rs"]
mod test_staking_pot;
#[cfg(test)]
#[path = "tests/tests.rs"]
mod tests;

#[cfg(test)]
#[path = "tests/test_bounded_ordered_set.rs"]
mod test_bounded_ordered_set;

use frame_support::pallet;
pub use weights::WeightInfo;

pub use nomination_requests::{CancelledScheduledRequest, NominationAction, ScheduledRequest};
pub use pallet::*;
pub use types::*;

pub mod vote;
use crate::vote::*;

pub type AVN<T> = pallet_avn::Pallet<T>;
<<<<<<< HEAD

=======
>>>>>>> 288e2d42
#[pallet]
pub mod pallet {
    use crate::set::BoundedOrderedSet;
    pub use crate::{
        calls::*,
        nomination_requests::{CancelledScheduledRequest, NominationAction, ScheduledRequest},
        proxy_methods::*,
        set::OrderedSet,
        types::*,
        WeightInfo,
    };
    use crate::GrowthVotingSession;
    pub use frame_support::{
        dispatch::{GetDispatchInfo, PostDispatchInfo},
        pallet_prelude::*,
        traits::{
            tokens::WithdrawReasons, Currency, ExistenceRequirement, Get, Imbalance, IsSubType,
            LockIdentifier, LockableCurrency, ReservableCurrency, ValidatorRegistration,
        },
        transactional, PalletId,
    };
    pub use frame_system::pallet_prelude::*;
    pub use pallet_avn::{
        CollatorPayoutDustHandler, OnGrowthLiftedHandler, ProcessedEventsChecker, 
        vote::{
            approve_vote_validate_unsigned, end_voting_period_validate_unsigned, process_approve_vote,
            process_reject_vote, reject_vote_validate_unsigned, VotingSessionData,
            VotingSessionManager,
        },
    };
    pub use sp_avn_common::{verify_signature, Proof, IngressCounter, bounds::VotingSessionIdBound};
    pub use sp_runtime::{
        traits::{
            AccountIdConversion, Bounded, CheckedAdd, CheckedSub, Dispatchable, IdentifyAccount,
            Member, Saturating, StaticLookup, Verify, Zero,
        },
        Perbill,
    };
    pub use sp_std::{collections::btree_map::BTreeMap, prelude::*};
    pub use crate::GrowthId;
    /// Pallet for parachain staking
    #[pallet::pallet]
    #[pallet::generate_store(pub (super) trait Store)]
    #[pallet::storage_version(crate::migration::STORAGE_VERSION)]
    pub struct Pallet<T>(PhantomData<T>);

    pub type EraIndex = u32;
    pub type GrowthPeriodIndex = u32;
    pub type RewardPoint = u32;
    pub type BalanceOf<T> =
        <<T as Config>::Currency as Currency<<T as frame_system::Config>::AccountId>>::Balance;
    pub type PositiveImbalanceOf<T> = <<T as Config>::Currency as Currency<
        <T as frame_system::Config>::AccountId,
    >>::PositiveImbalance;

    pub const COLLATOR_LOCK_ID: LockIdentifier = *b"stkngcol";
    pub const NOMINATOR_LOCK_ID: LockIdentifier = *b"stkngnom";
    pub type CollatorMaxScores = ConstU32<10000>;

    /// Configuration trait of this pallet.
    #[pallet::config]
    pub trait Config: frame_system::Config + pallet_session::Config + pallet_avn::Config {
        /// The overarching call type.
        type RuntimeCall: Parameter
            + Dispatchable<RuntimeOrigin = Self::RuntimeOrigin, PostInfo = PostDispatchInfo>
            + GetDispatchInfo
            + From<frame_system::Call<Self>>
            + IsSubType<Call<Self>>;
        /// Overarching event type
        type RuntimeEvent: From<Event<Self>> + IsType<<Self as frame_system::Config>::RuntimeEvent>;
        /// The currency type
        type Currency: Currency<Self::AccountId>
            + ReservableCurrency<Self::AccountId>
            + LockableCurrency<Self::AccountId>;
        /// Minimum number of blocks per era
        #[pallet::constant]
        type MinBlocksPerEra: Get<u32>;
        /// Number of eras after which block authors are rewarded
        #[pallet::constant]
        type RewardPaymentDelay: Get<EraIndex>;
        /// Minimum number of selected candidates every era
        #[pallet::constant]
        type MinSelectedCandidates: Get<u32>;
        /// Maximum top nominations counted per candidate
        #[pallet::constant]
        type MaxTopNominationsPerCandidate: Get<u32>;
        /// Maximum bottom nominations (not counted) per candidate
        #[pallet::constant]
        type MaxBottomNominationsPerCandidate: Get<u32>;
        /// Maximum nominations per nominator
        #[pallet::constant]
        type MaxNominationsPerNominator: Get<u32>;
        /// Minimum stake, per collator, that must be maintained by an account that is nominating
        #[pallet::constant]
        type MinNominationPerCollator: Get<BalanceOf<Self>>;
        /// Number of eras to MinNominationPerCollator before we process a new growth period
        type ErasPerGrowthPeriod: Get<GrowthPeriodIndex>;
        /// Id of the account that will hold funds to be paid as staking reward
        type RewardPotId: Get<PalletId>;
        /// A way to check if an event has been processed by Ethereum events
        type ProcessedEventsChecker: ProcessedEventsChecker;
        /// A type that can be used to verify signatures
        type Public: IdentifyAccount<AccountId = Self::AccountId>;
        /// The signature type used by accounts/transactions.
        type Signature: Verify<Signer = Self::Public>
            + Member
            + Decode
            + Encode
            + From<sp_core::sr25519::Signature>
            + TypeInfo;
        /// A hook to verify if a collator is registed as a validator (with keys) in the session
        /// pallet
        type CollatorSessionRegistration: ValidatorRegistration<Self::AccountId>;
        /// A handler to notify the runtime of any remaining amount after paying collators
        type CollatorPayoutDustHandler: CollatorPayoutDustHandler<BalanceOf<Self>>;
        /// Weight information for extrinsics in this pallet.
        type WeightInfo: WeightInfo;
        /// Maximum candidates
        #[pallet::constant]
        type MaxCandidates: Get<u32>;
    }

    #[pallet::error]
    pub enum Error<T> {
        NominatorDNE,
        CandidateDNE,
        NominationDNE,
        NominatorExists,
        CandidateExists,
        CandidateBondBelowMin,
        InsufficientBalance,
        NominatorBondBelowMin,
        NominationBelowMin,
        AlreadyOffline,
        AlreadyActive,
        NominatorAlreadyLeaving,
        NominatorNotLeaving,
        NominatorCannotLeaveYet,
        CandidateAlreadyLeaving,
        CandidateNotLeaving,
        CandidateLimitReached,
        CandidateCannotLeaveYet,
        CannotGoOnlineIfLeaving,
        ExceedMaxNominationsPerNominator,
        AlreadyNominatedCandidate,
        InvalidSchedule,
        CannotSetBelowMin,
        EraLengthMustBeAtLeastTotalSelectedCollators,
        NoWritingSameValue,
        TooLowCandidateCountWeightHintJoinCandidates,
        TooLowCandidateCountWeightHintCancelLeaveCandidates,
        TooLowCandidateCountToLeaveCandidates,
        TooLowNominationCountToNominate,
        TooLowCandidateNominationCountToNominate,
        TooLowCandidateNominationCountToLeaveCandidates,
        TooLowNominationCountToLeaveNominators,
        PendingCandidateRequestsDNE,
        PendingCandidateRequestAlreadyExists,
        PendingCandidateRequestNotDueYet,
        PendingNominationRequestDNE,
        PendingNominationRequestAlreadyExists,
        PendingNominationRequestNotDueYet,
        CannotNominateLessThanOrEqualToLowestBottomWhenFull,
        PendingNominationRevoke,
        ErrorPayingCollator,
        GrowthAlreadyProcessed,
        UnauthorizedProxyTransaction,
        SenderIsNotSigner,
        UnauthorizedSignedNominateTransaction,
        UnauthorizedSignedBondExtraTransaction,
        UnauthorizedSignedCandidateBondExtraTransaction,
        UnauthorizedSignedCandidateUnbondTransaction,
        UnauthorizedSignedUnbondTransaction,
        UnauthorizedSignedRemoveBondTransaction,
        UnauthorizedSignedScheduleLeaveNominatorsTransaction,
        UnauthorizedSignedExecuteLeaveNominatorsTransaction,
        UnauthorizedSignedExecuteNominationRequestTransaction,
        UnauthorizedSignedExecuteCandidateUnbondTransaction,
        AdminSettingsValueIsNotValid,
        CandidateSessionKeysNotFound,
        FailedToWithdrawFullAmount,
        GrowthDataNotFound
    }

    #[pallet::event]
    #[pallet::generate_deposit(pub(crate) fn deposit_event)]
    pub enum Event<T: Config> {
        /// Started new era.
        NewEra {
            starting_block: T::BlockNumber,
            era: EraIndex,
            selected_collators_number: u32,
            total_balance: BalanceOf<T>,
        },
        /// Account joined the set of collator candidates.
        JoinedCollatorCandidates {
            account: T::AccountId,
            amount_locked: BalanceOf<T>,
            new_total_amt_locked: BalanceOf<T>,
        },
        /// Candidate selected for collators. Total Exposed Amount includes all nominations.
        CollatorChosen {
            era: EraIndex,
            collator_account: T::AccountId,
            total_exposed_amount: BalanceOf<T>,
        },
        /// Candidate requested to decrease a self bond.
        CandidateBondLessRequested {
            candidate: T::AccountId,
            amount_to_decrease: BalanceOf<T>,
            execute_era: EraIndex,
        },
        /// Candidate has increased a self bond.
        CandidateBondedMore {
            candidate: T::AccountId,
            amount: BalanceOf<T>,
            new_total_bond: BalanceOf<T>,
        },
        /// Candidate has decreased a self bond.
        CandidateBondedLess {
            candidate: T::AccountId,
            amount: BalanceOf<T>,
            new_bond: BalanceOf<T>,
        },
        /// Candidate temporarily leave the set of collator candidates without unbonding.
        CandidateWentOffline { candidate: T::AccountId },
        /// Candidate rejoins the set of collator candidates.
        CandidateBackOnline { candidate: T::AccountId },
        /// Candidate has requested to leave the set of candidates.
        CandidateScheduledExit {
            exit_allowed_era: EraIndex,
            candidate: T::AccountId,
            scheduled_exit: EraIndex,
        },
        /// Cancelled request to leave the set of candidates.
        CancelledCandidateExit { candidate: T::AccountId },
        /// Cancelled request to decrease candidate's bond.
        CancelledCandidateBondLess {
            candidate: T::AccountId,
            amount: BalanceOf<T>,
            execute_era: EraIndex,
        },
        /// Candidate has left the set of candidates.
        CandidateLeft {
            ex_candidate: T::AccountId,
            unlocked_amount: BalanceOf<T>,
            new_total_amt_locked: BalanceOf<T>,
        },
        /// Nominator requested to decrease a bond for the collator candidate.
        NominationDecreaseScheduled {
            nominator: T::AccountId,
            candidate: T::AccountId,
            amount_to_decrease: BalanceOf<T>,
            execute_era: EraIndex,
        },
        // Nomination increased.
        NominationIncreased {
            nominator: T::AccountId,
            candidate: T::AccountId,
            amount: BalanceOf<T>,
            in_top: bool,
        },
        // Nomination decreased.
        NominationDecreased {
            nominator: T::AccountId,
            candidate: T::AccountId,
            amount: BalanceOf<T>,
            in_top: bool,
        },
        /// Nominator requested to leave the set of nominators.
        NominatorExitScheduled { era: EraIndex, nominator: T::AccountId, scheduled_exit: EraIndex },
        /// Nominator requested to revoke nomination.
        NominationRevocationScheduled {
            era: EraIndex,
            nominator: T::AccountId,
            candidate: T::AccountId,
            scheduled_exit: EraIndex,
        },
        /// Nominator has left the set of nominators.
        NominatorLeft { nominator: T::AccountId, unstaked_amount: BalanceOf<T> },
        /// Nomination revoked.
        NominationRevoked {
            nominator: T::AccountId,
            candidate: T::AccountId,
            unstaked_amount: BalanceOf<T>,
        },
        /// Nomination kicked.
        NominationKicked {
            nominator: T::AccountId,
            candidate: T::AccountId,
            unstaked_amount: BalanceOf<T>,
        },
        /// Cancelled a pending request to exit the set of nominators.
        NominatorExitCancelled { nominator: T::AccountId },
        /// Cancelled request to change an existing nomination.
        CancelledNominationRequest {
            nominator: T::AccountId,
            cancelled_request: CancelledScheduledRequest<BalanceOf<T>>,
            collator: T::AccountId,
        },
        /// New nomination (increase of the existing one).
        Nomination {
            nominator: T::AccountId,
            locked_amount: BalanceOf<T>,
            candidate: T::AccountId,
            nominator_position: NominatorAdded<BalanceOf<T>>,
        },
        /// Nomination from candidate state has been remove.
        NominatorLeftCandidate {
            nominator: T::AccountId,
            candidate: T::AccountId,
            unstaked_amount: BalanceOf<T>,
            total_candidate_staked: BalanceOf<T>,
        },
        /// Paid the account (nominator or collator) the balance as liquid rewards.
        Rewarded { account: T::AccountId, rewards: BalanceOf<T> },
        /// There was an error attempting to pay the nominator their staking reward.
        ErrorPayingStakingReward { payee: T::AccountId, rewards: BalanceOf<T> },
        /// Set total selected candidates to this value.
        TotalSelectedSet { old: u32, new: u32 },
        /// Set blocks per era
        BlocksPerEraSet { current_era: EraIndex, first_block: T::BlockNumber, old: u32, new: u32 },
        /// Not enough fund to cover the staking reward payment.
        NotEnoughFundsForEraPayment { reward_pot_balance: BalanceOf<T> },
        /// A collator has been paid for producing blocks
        CollatorPaid { account: T::AccountId, amount: BalanceOf<T>, period: GrowthPeriodIndex },
        /// An admin settings value has been updated
        AdminSettingsUpdated { value: AdminSettings<BalanceOf<T>> },
    }

    #[pallet::hooks]
    impl<T: Config> Hooks<BlockNumberFor<T>> for Pallet<T> {
        fn on_initialize(n: T::BlockNumber) -> Weight {
            let mut weight = <T as Config>::WeightInfo::base_on_initialize();
            let mut era = <Era<T>>::get();
            if era.should_update(n) {
                let start_new_era_weight;
                (era, start_new_era_weight) = Self::start_new_era(n, era);
                weight = weight.saturating_add(start_new_era_weight);
            }

            weight = weight.saturating_add(Self::handle_delayed_payouts(era.current));

            // add on_finalize weight
            weight = weight.saturating_add(
                // read Author, Points, AwardedPts
                // write Points, AwardedPts
                T::DbWeight::get().reads(3).saturating_add(T::DbWeight::get().writes(2)),
            );
            weight
        }
    }

    #[pallet::storage]
    #[pallet::getter(fn delay)]
    /// Number of eras to wait before executing any staking action
    pub type Delay<T: Config> = StorageValue<_, EraIndex, ValueQuery>;

    #[pallet::storage]
    #[pallet::getter(fn total_selected)]
    /// The total candidates selected every era
    pub type TotalSelected<T: Config> = StorageValue<_, u32, ValueQuery>;

    #[pallet::storage]
    #[pallet::getter(fn era)]
    /// Current era index and next era scheduled transition
    pub(crate) type Era<T: Config> = StorageValue<_, EraInfo<T::BlockNumber>, ValueQuery>;

    #[pallet::storage]
    #[pallet::getter(fn nominator_state)]
    /// Get nominator state associated with an account if account is nominating else None
    pub(crate) type NominatorState<T: Config> = StorageMap<
        _,
        Twox64Concat,
        T::AccountId,
        Nominator<T::AccountId, BalanceOf<T>>,
        OptionQuery,
    >;

    #[pallet::storage]
    #[pallet::getter(fn candidate_info)]
    /// Get collator candidate info associated with an account if account is candidate else None
    pub type CandidateInfo<T: Config> =
        StorageMap<_, Twox64Concat, T::AccountId, CandidateMetadata<BalanceOf<T>>, OptionQuery>;

    /// Stores outstanding nomination requests per collator.
    #[pallet::storage]
    #[pallet::getter(fn nomination_scheduled_requests)]
    pub(crate) type NominationScheduledRequests<T: Config> = StorageMap<
        _,
        Blake2_128Concat,
        T::AccountId,
        BoundedVec<ScheduledRequest<T::AccountId, BalanceOf<T>>, T::MaxNominationsPerNominator>,
        ValueQuery,
    >;

    #[pallet::storage]
    #[pallet::getter(fn top_nominations)]
    /// Top nominations for collator candidate
    pub(crate) type TopNominations<T: Config> = StorageMap<
        _,
        Twox64Concat,
        T::AccountId,
        Nominations<T::AccountId, BalanceOf<T>>,
        OptionQuery,
    >;

    #[pallet::storage]
    #[pallet::getter(fn bottom_nominations)]
    /// Bottom nominations for collator candidate
    pub(crate) type BottomNominations<T: Config> = StorageMap<
        _,
        Twox64Concat,
        T::AccountId,
        Nominations<T::AccountId, BalanceOf<T>>,
        OptionQuery,
    >;

    #[pallet::storage]
    #[pallet::getter(fn selected_candidates)]
    /// The collator candidates selected for the current era
    pub type SelectedCandidates<T: Config> =
        StorageValue<_, BoundedVec<T::AccountId, T::MaxCandidates>, ValueQuery>;

    #[pallet::storage]
    #[pallet::getter(fn total)]
    /// Total capital locked by this staking pallet
    pub(crate) type Total<T: Config> = StorageValue<_, BalanceOf<T>, ValueQuery>;

    #[pallet::storage]
    #[pallet::getter(fn candidate_pool)]
    /// The pool of collator candidates, each with their total backing stake
    pub(crate) type CandidatePool<T: Config> = StorageValue<
        _,
        BoundedOrderedSet<Bond<T::AccountId, BalanceOf<T>>, T::MaxCandidates>,
        ValueQuery,
    >;

    #[pallet::storage]
    #[pallet::getter(fn at_stake)]
    /// Snapshot of collator nomination stake at the start of the era
    pub type AtStake<T: Config> = StorageDoubleMap<
        _,
        Twox64Concat,
        EraIndex,
        Twox64Concat,
        T::AccountId,
        CollatorSnapshot<T::AccountId, BalanceOf<T>>,
        ValueQuery,
    >;

    #[pallet::storage]
    #[pallet::getter(fn delayed_payouts)]
    /// Delayed payouts
    pub type DelayedPayouts<T: Config> =
        StorageMap<_, Twox64Concat, EraIndex, DelayedPayout<BalanceOf<T>>, OptionQuery>;

    #[pallet::storage]
    #[pallet::getter(fn staked)]
    /// Total counted stake for selected candidates in the era
    pub type Staked<T: Config> = StorageMap<_, Twox64Concat, EraIndex, BalanceOf<T>, ValueQuery>;

    #[pallet::storage]
    #[pallet::getter(fn points)]
    /// Total points awarded to collators for block production in the era
    pub type Points<T: Config> = StorageMap<_, Twox64Concat, EraIndex, RewardPoint, ValueQuery>;

    #[pallet::storage]
    #[pallet::getter(fn awarded_pts)]
    /// Points for each collator per era
    pub type AwardedPts<T: Config> = StorageDoubleMap<
        _,
        Twox64Concat,
        EraIndex,
        Twox64Concat,
        T::AccountId,
        RewardPoint,
        ValueQuery,
    >;

    #[pallet::storage]
    #[pallet::getter(fn locked_era_payout)]
    /// Total amount of payouts we are waiting to take out of this pallet's pot.
    pub type LockedEraPayout<T: Config> = StorageValue<_, BalanceOf<T>, ValueQuery>;

    #[pallet::storage]
    #[pallet::getter(fn growth_period_info)]
    /// Tracks the current growth period where collator will get paid for producing blocks
    pub(crate) type GrowthPeriod<T: Config> = StorageValue<_, GrowthPeriodInfo, ValueQuery>;

    #[pallet::storage]
    #[pallet::getter(fn growth)]
    /// Data to calculate growth and collator payouts.
    pub type Growth<T: Config> = StorageMap<
        _,
        Twox64Concat,
        GrowthPeriodIndex,
        GrowthInfo<T::AccountId, BalanceOf<T>>,
        ValueQuery,
    >;

    #[pallet::storage]
    #[pallet::getter(fn processed_growth_periods)]
    pub type ProcessedGrowthPeriods<T: Config> =
        StorageMap<_, Twox64Concat, GrowthPeriodIndex, (), ValueQuery>;

    #[pallet::storage]
    #[pallet::getter(fn new_era_forced)]
    pub type ForceNewEra<T: Config> = StorageValue<_, bool, ValueQuery>;

    #[pallet::storage]
    #[pallet::getter(fn min_collator_stake)]
    /// Minimum stake required for any candidate to be a collator
    pub type MinCollatorStake<T: Config> = StorageValue<_, BalanceOf<T>, ValueQuery>;

    #[pallet::storage]
    #[pallet::getter(fn min_total_nominator_stake)]
    /// Minimum total stake that must be maintained for any registered on-chain account to be a
    /// nominator
    pub type MinTotalNominatorStake<T: Config> = StorageValue<_, BalanceOf<T>, ValueQuery>;

    #[pallet::storage]
    #[pallet::getter(fn proxy_nonce)]
    /// An account nonce that represents the number of proxy transactions from this account
    pub type ProxyNonces<T: Config> = StorageMap<_, Twox64Concat, T::AccountId, u64, ValueQuery>;

    #[pallet::storage]
    #[pallet::getter(fn get_vote)]
    pub type VotesRepository<T: Config> = StorageMap<
        _,
        Blake2_128Concat,
        GrowthId,
        VotingSessionData<T::AccountId, T::BlockNumber>,
        ValueQuery,
    >;

    #[pallet::storage]
    #[pallet::getter(fn get_pending_growths)]
    pub type PendingApproval<T: Config> =
        StorageMap<_, Blake2_128Concat, GrowthPeriodIndex, IngressCounter, ValueQuery>;

    #[pallet::genesis_config]
    pub struct GenesisConfig<T: Config> {
        pub candidates: Vec<(T::AccountId, BalanceOf<T>)>,
        /// Vec of tuples of the format (nominator AccountId, collator AccountId, nomination
        /// Amount)
        pub nominations: Vec<(T::AccountId, T::AccountId, BalanceOf<T>)>,
        pub delay: EraIndex,
        pub min_collator_stake: BalanceOf<T>,
        pub min_total_nominator_stake: BalanceOf<T>,
    }

    #[cfg(feature = "std")]
    impl<T: Config> Default for GenesisConfig<T> {
        fn default() -> Self {
            Self {
                candidates: vec![],
                nominations: vec![],
                delay: Default::default(),
                min_collator_stake: Default::default(),
                min_total_nominator_stake: Default::default(),
            }
        }
    }

    #[pallet::genesis_build]
    impl<T: Config> GenesisBuild<T> for GenesisConfig<T> {
        fn build(&self) {
            let mut candidate_count = 0u32;
            // Initialize the candidates
            for &(ref candidate, balance) in &self.candidates {
                assert!(
                    <Pallet<T>>::get_collator_stakable_free_balance(candidate) >= balance,
                    "Account does not have enough balance to bond as a candidate."
                );
                candidate_count = candidate_count.saturating_add(1u32);
                if let Err(error) = <Pallet<T>>::join_candidates(
                    T::RuntimeOrigin::from(Some(candidate.clone()).into()),
                    balance,
                    candidate_count,
                ) {
                    log::warn!("Join candidates failed in genesis with error {:?}", error);
                } else {
                    candidate_count = candidate_count.saturating_add(1u32);
                }
            }
            let mut col_nominator_count: BTreeMap<T::AccountId, u32> = BTreeMap::new();
            let mut del_nomination_count: BTreeMap<T::AccountId, u32> = BTreeMap::new();
            // Initialize the nominations
            for &(ref nominator, ref target, balance) in &self.nominations {
                assert!(
                    <Pallet<T>>::get_nominator_stakable_free_balance(nominator) >= balance,
                    "Account does not have enough balance to place nomination."
                );
                let cd_count =
                    if let Some(x) = col_nominator_count.get(target) { *x } else { 0u32 };
                let dd_count =
                    if let Some(x) = del_nomination_count.get(nominator) { *x } else { 0u32 };
                if let Err(error) = <Pallet<T>>::nominate(
                    T::RuntimeOrigin::from(Some(nominator.clone()).into()),
                    target.clone(),
                    balance,
                    cd_count,
                    dd_count,
                ) {
                    log::warn!("Nominate failed in genesis with error {:?}", error);
                } else {
                    if let Some(x) = col_nominator_count.get_mut(target) {
                        *x = x.saturating_add(1u32);
                    } else {
                        col_nominator_count.insert(target.clone(), 1u32);
                    };
                    if let Some(x) = del_nomination_count.get_mut(nominator) {
                        *x = x.saturating_add(1u32);
                    } else {
                        del_nomination_count.insert(nominator.clone(), 1u32);
                    };
                }
            }

            // Validate and set delay
            assert!(self.delay > 0, "Delay must be greater than 0.");
            <Delay<T>>::put(self.delay);

            // Set min staking values
            <MinCollatorStake<T>>::put(self.min_collator_stake);
            <MinTotalNominatorStake<T>>::put(self.min_total_nominator_stake);

            // Set total selected candidates to minimum config
            <TotalSelected<T>>::put(T::MinSelectedCandidates::get());

            // Choose top TotalSelected collator candidates
            let (v_count, _, total_staked) = <Pallet<T>>::select_top_candidates(1u32);

            // Start Era 1 at Block 0. Set the genesis era length too.
            let era: EraInfo<T::BlockNumber> =
                EraInfo::new(1u32, 0u32.into(), T::MinBlocksPerEra::get() + 2);
            <Era<T>>::put(era);

            // Snapshot total stake
            <Staked<T>>::insert(1u32, <Total<T>>::get());

            // Set the first GrowthInfo
            <Growth<T>>::insert(0u32, GrowthInfo::new(1u32));

            <Pallet<T>>::deposit_event(Event::NewEra {
                starting_block: T::BlockNumber::zero(),
                era: 1u32,
                selected_collators_number: v_count,
                total_balance: total_staked,
            });

            // Set storage version
            crate::migration::STORAGE_VERSION.put::<Pallet<T>>();
            log::debug!(
                "Staking storage chain/current storage version: {:?} / {:?}",
                Pallet::<T>::on_chain_storage_version(),
                Pallet::<T>::current_storage_version(),
            );
        }
    }

    #[pallet::call]
    impl<T: Config> Pallet<T> {
        #[pallet::weight(<T as Config>::WeightInfo::set_total_selected())]
        /// Set the total number of collator candidates selected per era
        /// - changes are not applied until the start of the next era
        #[pallet::call_index(0)]
        pub fn set_total_selected(origin: OriginFor<T>, new: u32) -> DispatchResultWithPostInfo {
            frame_system::ensure_root(origin)?;
            ensure!(new >= T::MinSelectedCandidates::get(), Error::<T>::CannotSetBelowMin);
            let old = <TotalSelected<T>>::get();
            ensure!(old != new, Error::<T>::NoWritingSameValue);
            ensure!(
                new <= <Era<T>>::get().length,
                Error::<T>::EraLengthMustBeAtLeastTotalSelectedCollators,
            );
            <TotalSelected<T>>::put(new);
            Self::deposit_event(Event::TotalSelectedSet { old, new });
            Ok(().into())
        }

        #[pallet::weight(<T as Config>::WeightInfo::set_blocks_per_era())]
        /// Set blocks per era
        /// - if called with `new` less than length of current era, will transition immediately
        /// in the next block
        #[pallet::call_index(1)]
        pub fn set_blocks_per_era(origin: OriginFor<T>, new: u32) -> DispatchResultWithPostInfo {
            frame_system::ensure_root(origin)?;
            ensure!(new >= T::MinBlocksPerEra::get(), Error::<T>::CannotSetBelowMin);
            let mut era = <Era<T>>::get();
            let (now, first, old) = (era.current, era.first, era.length);
            ensure!(old != new, Error::<T>::NoWritingSameValue);
            ensure!(
                new >= <TotalSelected<T>>::get(),
                Error::<T>::EraLengthMustBeAtLeastTotalSelectedCollators,
            );
            era.length = new;
            <Era<T>>::put(era);
            Self::deposit_event(Event::BlocksPerEraSet {
                current_era: now,
                first_block: first,
                old,
                new,
            });

            Ok(().into())
        }

        #[pallet::weight(<T as Config>::WeightInfo::join_candidates(*candidate_count))]
        /// Join the set of collator candidates
        #[pallet::call_index(2)]
        pub fn join_candidates(
            origin: OriginFor<T>,
            bond: BalanceOf<T>,
            candidate_count: u32,
        ) -> DispatchResultWithPostInfo {
            let acc = ensure_signed(origin)?;
            ensure!(!Self::is_candidate(&acc), Error::<T>::CandidateExists);
            ensure!(!Self::is_nominator(&acc), Error::<T>::NominatorExists);
            ensure!(bond >= <MinCollatorStake<T>>::get(), Error::<T>::CandidateBondBelowMin);
            ensure!(
                T::CollatorSessionRegistration::is_registered(&acc),
                Error::<T>::CandidateSessionKeysNotFound
            );

            let mut candidates = <CandidatePool<T>>::get();
            let old_count = candidates.0.len() as u32;
            ensure!(
                candidate_count >= old_count,
                Error::<T>::TooLowCandidateCountWeightHintJoinCandidates
            );

            match candidates.try_insert(Bond { owner: acc.clone(), amount: bond }) {
                Err(_) => Err(Error::<T>::CandidateLimitReached)?,
                Ok(false) => Err(Error::<T>::CandidateExists)?,
                Ok(true) => {},
            };
            ensure!(
                Self::get_collator_stakable_free_balance(&acc) >= bond,
                Error::<T>::InsufficientBalance,
            );
            T::Currency::set_lock(COLLATOR_LOCK_ID, &acc, bond, WithdrawReasons::all());
            let candidate = CandidateMetadata::new(bond);
            <CandidateInfo<T>>::insert(&acc, candidate);
            let empty_nominations: Nominations<T::AccountId, BalanceOf<T>> = Default::default();
            // insert empty top nominations
            <TopNominations<T>>::insert(&acc, empty_nominations.clone());
            // insert empty bottom nominations
            <BottomNominations<T>>::insert(&acc, empty_nominations);
            <CandidatePool<T>>::put(candidates);
            let new_total = <Total<T>>::get().saturating_add(bond);
            <Total<T>>::put(new_total);
            Self::deposit_event(Event::JoinedCollatorCandidates {
                account: acc,
                amount_locked: bond,
                new_total_amt_locked: new_total,
            });
            Ok(().into())
        }

        #[pallet::weight(<T as Config>::WeightInfo::schedule_leave_candidates(*candidate_count))]
        /// Request to leave the set of candidates. If successful, the account is immediately
        /// removed from the candidate pool to prevent selection as a collator.
        #[pallet::call_index(3)]
        pub fn schedule_leave_candidates(
            origin: OriginFor<T>,
            candidate_count: u32,
        ) -> DispatchResultWithPostInfo {
            let collator = ensure_signed(origin)?;
            let mut state = <CandidateInfo<T>>::get(&collator).ok_or(Error::<T>::CandidateDNE)?;
            let (now, when) = state.schedule_leave::<T>()?;
            let mut candidates = <CandidatePool<T>>::get();
            ensure!(
                candidate_count >= candidates.0.len() as u32,
                Error::<T>::TooLowCandidateCountToLeaveCandidates
            );
            if candidates.remove(&Bond::from_owner(collator.clone())) {
                <CandidatePool<T>>::put(candidates);
            }
            <CandidateInfo<T>>::insert(&collator, state);
            Self::deposit_event(Event::CandidateScheduledExit {
                exit_allowed_era: now,
                candidate: collator,
                scheduled_exit: when,
            });
            Ok(().into())
        }

        #[pallet::weight(
			<T as Config>::WeightInfo::execute_leave_candidates(*candidate_nomination_count)
		)]
        /// Execute leave candidates request
        #[pallet::call_index(4)]
        pub fn execute_leave_candidates(
            origin: OriginFor<T>,
            candidate: T::AccountId,
            candidate_nomination_count: u32,
        ) -> DispatchResultWithPostInfo {
            ensure_signed(origin)?;
            let state = <CandidateInfo<T>>::get(&candidate).ok_or(Error::<T>::CandidateDNE)?;
            ensure!(
                state.nomination_count <= candidate_nomination_count,
                Error::<T>::TooLowCandidateNominationCountToLeaveCandidates
            );
            state.can_leave::<T>()?;
            let return_stake = |bond: Bond<T::AccountId, BalanceOf<T>>| -> DispatchResult {
                // remove nomination from nominator state
                let mut nominator = NominatorState::<T>::get(&bond.owner).expect(
                    "Collator state and nominator state are consistent.
						Collator state has a record of this nomination. Therefore,
						Nominator state also has a record. qed.",
                );

                if let Some(remaining) = nominator.rm_nomination::<T>(&candidate) {
                    Self::nomination_remove_request_with_state(
                        &candidate,
                        &bond.owner,
                        &mut nominator,
                    );

                    if remaining.is_zero() {
                        // we do not remove the scheduled nomination requests from other collators
                        // since it is assumed that they were removed incrementally before only the
                        // last nomination was left.
                        <NominatorState<T>>::remove(&bond.owner);
                        T::Currency::remove_lock(NOMINATOR_LOCK_ID, &bond.owner);
                    } else {
                        <NominatorState<T>>::insert(&bond.owner, nominator);
                    }
                } else {
                    // TODO: review. we assume here that this nominator has no remaining staked
                    // balance, so we ensure the lock is cleared
                    T::Currency::remove_lock(NOMINATOR_LOCK_ID, &bond.owner);
                }
                Ok(())
            };
            // total backing stake is at least the candidate self bond
            let mut total_backing = state.bond;
            // return all top nominations
            let top_nominations =
                <TopNominations<T>>::take(&candidate).expect("CandidateInfo existence checked");
            for bond in top_nominations.nominations {
                return_stake(bond)?;
            }
            total_backing = total_backing.saturating_add(top_nominations.total);
            // return all bottom nominations
            let bottom_nominations =
                <BottomNominations<T>>::take(&candidate).expect("CandidateInfo existence checked");
            for bond in bottom_nominations.nominations {
                return_stake(bond)?;
            }
            total_backing = total_backing.saturating_add(bottom_nominations.total);
            // return stake to collator
            T::Currency::remove_lock(COLLATOR_LOCK_ID, &candidate);
            <CandidateInfo<T>>::remove(&candidate);
            <NominationScheduledRequests<T>>::remove(&candidate);
            <TopNominations<T>>::remove(&candidate);
            <BottomNominations<T>>::remove(&candidate);
            let new_total_staked = <Total<T>>::get().saturating_sub(total_backing);
            <Total<T>>::put(new_total_staked);
            Self::deposit_event(Event::CandidateLeft {
                ex_candidate: candidate,
                unlocked_amount: total_backing,
                new_total_amt_locked: new_total_staked,
            });
            Ok(().into())
        }

        #[pallet::weight(<T as Config>::WeightInfo::cancel_leave_candidates(*candidate_count))]
        /// Cancel open request to leave candidates
        /// - only callable by collator account
        /// - result upon successful call is the candidate is active in the candidate pool
        #[pallet::call_index(5)]
        pub fn cancel_leave_candidates(
            origin: OriginFor<T>,
            candidate_count: u32,
        ) -> DispatchResultWithPostInfo {
            let collator = ensure_signed(origin)?;
            let mut state = <CandidateInfo<T>>::get(&collator).ok_or(Error::<T>::CandidateDNE)?;
            ensure!(state.is_leaving(), Error::<T>::CandidateNotLeaving);
            state.go_online();
            let mut candidates = <CandidatePool<T>>::get();
            ensure!(
                candidates.0.len() as u32 <= candidate_count,
                Error::<T>::TooLowCandidateCountWeightHintCancelLeaveCandidates
            );

            match candidates
                .try_insert(Bond { owner: collator.clone(), amount: state.total_counted })
            {
                Err(_) => Err(Error::<T>::CandidateLimitReached)?,
                Ok(false) => Err(Error::<T>::AlreadyActive)?,
                Ok(true) => {},
            };
            <CandidatePool<T>>::put(candidates);
            <CandidateInfo<T>>::insert(&collator, state);
            Self::deposit_event(Event::CancelledCandidateExit { candidate: collator });
            Ok(().into())
        }

        #[pallet::weight(<T as Config>::WeightInfo::go_offline())]
        /// Temporarily leave the set of collator candidates without unbonding
        #[pallet::call_index(6)]
        pub fn go_offline(origin: OriginFor<T>) -> DispatchResultWithPostInfo {
            let collator = ensure_signed(origin)?;
            let mut state = <CandidateInfo<T>>::get(&collator).ok_or(Error::<T>::CandidateDNE)?;
            ensure!(state.is_active(), Error::<T>::AlreadyOffline);
            state.go_offline();
            let mut candidates = <CandidatePool<T>>::get();
            if candidates.remove(&Bond::from_owner(collator.clone())) {
                <CandidatePool<T>>::put(candidates);
            }
            <CandidateInfo<T>>::insert(&collator, state);
            Self::deposit_event(Event::CandidateWentOffline { candidate: collator });
            Ok(().into())
        }

        #[pallet::weight(<T as Config>::WeightInfo::go_online())]
        /// Rejoin the set of collator candidates if previously had called `go_offline`
        #[pallet::call_index(7)]
        pub fn go_online(origin: OriginFor<T>) -> DispatchResultWithPostInfo {
            let collator = ensure_signed(origin)?;
            let mut state = <CandidateInfo<T>>::get(&collator).ok_or(Error::<T>::CandidateDNE)?;
            ensure!(!state.is_active(), Error::<T>::AlreadyActive);
            ensure!(!state.is_leaving(), Error::<T>::CannotGoOnlineIfLeaving);
            state.go_online();
            let mut candidates = <CandidatePool<T>>::get();
            let maybe_inserted_candidate = candidates
                .try_insert(Bond { owner: collator.clone(), amount: state.total_counted })
                .map_err(|_| Error::<T>::CandidateLimitReached)?;
            ensure!(maybe_inserted_candidate, Error::<T>::AlreadyActive);

            <CandidatePool<T>>::put(candidates);
            <CandidateInfo<T>>::insert(&collator, state);
            Self::deposit_event(Event::CandidateBackOnline { candidate: collator });
            Ok(().into())
        }

        #[pallet::weight(<T as Config>::WeightInfo::candidate_bond_extra())]
        /// Increase collator candidate self bond by `more`
        #[pallet::call_index(8)]
        pub fn candidate_bond_extra(
            origin: OriginFor<T>,
            more: BalanceOf<T>,
        ) -> DispatchResultWithPostInfo {
            let collator = ensure_signed(origin)?;
            return Self::call_candidate_bond_extra(&collator, more)
        }

        #[pallet::weight(<T as Config>::WeightInfo::signed_candidate_bond_extra())]
        #[transactional]
        /// Increase collator candidate self bond by `more`
        #[pallet::call_index(9)]
        pub fn signed_candidate_bond_extra(
            origin: OriginFor<T>,
            proof: Proof<T::Signature, T::AccountId>,
            extra_amount: BalanceOf<T>,
        ) -> DispatchResultWithPostInfo {
            let collator = ensure_signed(origin)?;

            ensure!(collator == proof.signer, Error::<T>::SenderIsNotSigner);

            let collator_nonce = Self::proxy_nonce(&collator);
            let signed_payload = encode_signed_candidate_bond_extra_params::<T>(
                proof.relayer.clone(),
                &extra_amount,
                collator_nonce,
            );
            ensure!(
                verify_signature::<T::Signature, T::AccountId>(&proof, &signed_payload.as_slice())
                    .is_ok(),
                Error::<T>::UnauthorizedSignedCandidateBondExtraTransaction
            );

            // Defer any additional validation to the common logic
            Self::call_candidate_bond_extra(&collator, extra_amount)?;

            <ProxyNonces<T>>::mutate(&collator, |n| *n += 1);

            Ok(().into())
        }

        #[pallet::weight(<T as Config>::WeightInfo::schedule_candidate_unbond())]
        /// Request by collator candidate to decrease self bond by `less`
        #[pallet::call_index(10)]
        pub fn schedule_candidate_unbond(
            origin: OriginFor<T>,
            less: BalanceOf<T>,
        ) -> DispatchResultWithPostInfo {
            let collator = ensure_signed(origin)?;
            return Self::call_schedule_candidate_unbond(&collator, less)
        }

        #[pallet::weight(<T as Config>::WeightInfo::execute_candidate_unbond())]
        /// Execute pending request to adjust the collator candidate self bond
        #[pallet::call_index(11)]
        pub fn execute_candidate_unbond(
            origin: OriginFor<T>,
            candidate: T::AccountId,
        ) -> DispatchResultWithPostInfo {
            ensure_signed(origin)?; // we may want to reward this if caller != candidate
            return Self::call_execute_candidate_unbond(&candidate)
        }

        #[pallet::weight(<T as Config>::WeightInfo::signed_execute_candidate_unbond())]
        #[transactional]
        /// Execute pending request to adjust the collator candidate self bond
        #[pallet::call_index(12)]
        pub fn signed_execute_candidate_unbond(
            origin: OriginFor<T>,
            proof: Proof<T::Signature, T::AccountId>,
            candidate: T::AccountId,
        ) -> DispatchResultWithPostInfo {
            let sender = ensure_signed(origin)?; // we may want to reward this if caller != candidate

            ensure!(sender == proof.signer, Error::<T>::SenderIsNotSigner);

            let sender_nonce = Self::proxy_nonce(&sender);
            let signed_payload = encode_signed_execute_candidate_unbond_params::<T>(
                proof.relayer.clone(),
                &candidate,
                sender_nonce,
            );

            ensure!(
                verify_signature::<T::Signature, T::AccountId>(&proof, &signed_payload.as_slice())
                    .is_ok(),
                Error::<T>::UnauthorizedSignedExecuteCandidateUnbondTransaction
            );

            Self::call_execute_candidate_unbond(&candidate)?;

            <ProxyNonces<T>>::mutate(&sender, |n| *n += 1);

            Ok(().into())
        }

        #[pallet::weight(<T as Config>::WeightInfo::cancel_candidate_unbond())]
        /// Cancel pending request to adjust the collator candidate self bond
        #[pallet::call_index(13)]
        pub fn cancel_candidate_unbond(origin: OriginFor<T>) -> DispatchResultWithPostInfo {
            let collator = ensure_signed(origin)?;
            let mut state = <CandidateInfo<T>>::get(&collator).ok_or(Error::<T>::CandidateDNE)?;
            state.cancel_unbond::<T>(collator.clone())?;
            <CandidateInfo<T>>::insert(&collator, state);
            Ok(().into())
        }

        #[pallet::weight(<T as Config>::WeightInfo::signed_schedule_candidate_unbond())]
        #[transactional]
        /// Signed request by collator candidate to decrease self bond by `less`
        #[pallet::call_index(14)]
        pub fn signed_schedule_candidate_unbond(
            origin: OriginFor<T>,
            proof: Proof<T::Signature, T::AccountId>,
            less: BalanceOf<T>,
        ) -> DispatchResultWithPostInfo {
            let collator = ensure_signed(origin)?;

            ensure!(collator == proof.signer, Error::<T>::SenderIsNotSigner);

            let collator_nonce = Self::proxy_nonce(&collator);
            let signed_payload = encode_signed_schedule_candidate_unbond_params::<T>(
                proof.relayer.clone(),
                &less,
                collator_nonce,
            );

            ensure!(
                verify_signature::<T::Signature, T::AccountId>(&proof, &signed_payload.as_slice())
                    .is_ok(),
                Error::<T>::UnauthorizedSignedCandidateUnbondTransaction
            );

            Self::call_schedule_candidate_unbond(&collator, less)?;

            <ProxyNonces<T>>::mutate(&collator, |n| *n += 1);

            Ok(().into())
        }

        #[pallet::weight(
			<T as Config>::WeightInfo::nominate(
				*candidate_nomination_count,
				*nomination_count
			)
		)]
        /// If caller is not a nominator and not a collator, then join the set of nominators
        /// If caller is a nominator, then makes nomination to change their nomination state
        #[pallet::call_index(15)]
        pub fn nominate(
            origin: OriginFor<T>,
            candidate: T::AccountId,
            amount: BalanceOf<T>,
            candidate_nomination_count: u32,
            nomination_count: u32,
        ) -> DispatchResultWithPostInfo {
            let nominator = ensure_signed(origin)?;

            return Self::call_nominate(
                &nominator,
                candidate,
                amount,
                candidate_nomination_count,
                nomination_count,
            )
        }

        #[pallet::weight(<T as Config>::WeightInfo::signed_nominate(
            T::MaxNominationsPerNominator::get(), T::MaxTopNominationsPerCandidate::get())
        )]
        #[transactional]
        #[pallet::call_index(16)]
        pub fn signed_nominate(
            origin: OriginFor<T>,
            proof: Proof<T::Signature, T::AccountId>,
            targets: Vec<<T::Lookup as StaticLookup>::Source>,
            #[pallet::compact] amount: BalanceOf<T>,
        ) -> DispatchResultWithPostInfo {
            let nominator = ensure_signed(origin)?;
            ensure!(nominator == proof.signer, Error::<T>::SenderIsNotSigner);

            let nominator_nonce = Self::proxy_nonce(&nominator);
            let signed_payload = encode_signed_nominate_params::<T>(
                proof.relayer.clone(),
                &targets,
                &amount,
                nominator_nonce,
            );
            ensure!(
                verify_signature::<T::Signature, T::AccountId>(&proof, &signed_payload.as_slice())
                    .is_ok(),
                Error::<T>::UnauthorizedSignedNominateTransaction
            );

            Self::split_and_nominate(&nominator, targets, amount)?;

            <ProxyNonces<T>>::mutate(&nominator, |n| *n += 1);

            Ok(().into())
        }

        /// If successful, the caller is scheduled to be
        /// allowed to exit via a [NominationAction::Revoke] towards all existing nominations.
        /// Success forbids future nomination requests until the request is invoked or cancelled.
        #[pallet::weight(<T as Config>::WeightInfo::schedule_leave_nominators())]
        #[pallet::call_index(17)]
        pub fn schedule_leave_nominators(origin: OriginFor<T>) -> DispatchResultWithPostInfo {
            let nominator = ensure_signed(origin)?;
            Self::nominator_schedule_revoke_all(nominator)
        }

        #[pallet::weight(<T as Config>::WeightInfo::signed_schedule_leave_nominators())]
        #[transactional]
        #[pallet::call_index(18)]
        pub fn signed_schedule_leave_nominators(
            origin: OriginFor<T>,
            proof: Proof<T::Signature, T::AccountId>,
        ) -> DispatchResultWithPostInfo {
            let nominator = ensure_signed(origin)?;

            ensure!(nominator == proof.signer, Error::<T>::SenderIsNotSigner);

            let nominator_nonce = Self::proxy_nonce(&nominator);
            let signed_payload = encode_signed_schedule_leave_nominators_params::<T>(
                proof.relayer.clone(),
                nominator_nonce,
            );
            ensure!(
                verify_signature::<T::Signature, T::AccountId>(&proof, &signed_payload.as_slice())
                    .is_ok(),
                Error::<T>::UnauthorizedSignedScheduleLeaveNominatorsTransaction
            );

            Self::nominator_schedule_revoke_all(nominator.clone())?;

            <ProxyNonces<T>>::mutate(&nominator, |n| *n += 1);

            Ok(().into())
        }

        /// Execute the right to exit the set of nominators and revoke all ongoing nominations.
        #[pallet::weight(<T as Config>::WeightInfo::execute_leave_nominators(*nomination_count))]
        #[pallet::call_index(19)]
        pub fn execute_leave_nominators(
            origin: OriginFor<T>,
            nominator: T::AccountId,
            nomination_count: u32,
        ) -> DispatchResultWithPostInfo {
            ensure_signed(origin)?;
            Self::nominator_execute_scheduled_revoke_all(nominator, nomination_count)
        }

        /// Execute the right to exit the set of nominators and revoke all ongoing nominations.
        /// Any account can call this extrinsic
        #[pallet::weight(<T as Config>::WeightInfo::signed_execute_leave_nominators(T::MaxNominationsPerNominator::get()))]
        #[transactional]
        #[pallet::call_index(20)]
        pub fn signed_execute_leave_nominators(
            origin: OriginFor<T>,
            proof: Proof<T::Signature, T::AccountId>,
            nominator: T::AccountId,
        ) -> DispatchResultWithPostInfo {
            let sender = ensure_signed(origin)?;

            ensure!(sender == proof.signer, Error::<T>::SenderIsNotSigner);

            let sender_nonce = Self::proxy_nonce(&sender);
            let signed_payload = encode_signed_execute_leave_nominators_params::<T>(
                proof.relayer.clone(),
                &nominator,
                sender_nonce,
            );

            ensure!(
                verify_signature::<T::Signature, T::AccountId>(&proof, &signed_payload.as_slice())
                    .is_ok(),
                Error::<T>::UnauthorizedSignedExecuteLeaveNominatorsTransaction
            );

            if let Some(nominator_state) = <NominatorState<T>>::get(&nominator) {
                let nomination_count = nominator_state.nominations.0.len() as u32;

                Self::nominator_execute_scheduled_revoke_all(nominator.clone(), nomination_count)?;

                <ProxyNonces<T>>::mutate(&sender, |n| *n += 1);

                return Ok(().into())
            }

            Err(Error::<T>::NominatorDNE)?
        }

        /// Cancel a pending request to exit the set of nominators. Success clears the pending exit
        /// request (thereby resetting the delay upon another `leave_nominators` call).
        #[pallet::weight(<T as Config>::WeightInfo::cancel_leave_nominators())]
        #[pallet::call_index(21)]
        pub fn cancel_leave_nominators(origin: OriginFor<T>) -> DispatchResultWithPostInfo {
            let nominator = ensure_signed(origin)?;
            Self::nominator_cancel_scheduled_revoke_all(nominator)
        }

        #[pallet::weight(<T as Config>::WeightInfo::schedule_revoke_nomination())]
        /// Request to revoke an existing nomination. If successful, the nomination is scheduled
        /// to be allowed to be revoked via the `execute_nomination_request` extrinsic.
        #[pallet::call_index(22)]
        pub fn schedule_revoke_nomination(
            origin: OriginFor<T>,
            collator: T::AccountId,
        ) -> DispatchResultWithPostInfo {
            let nominator = ensure_signed(origin)?;
            Self::nomination_schedule_revoke(collator, nominator)
        }

        #[pallet::weight(<T as Config>::WeightInfo::signed_schedule_revoke_nomination())]
        #[transactional]
        /// Signed request to revoke an existing nomination. If successful, the nomination is
        /// scheduled to be allowed to be revoked via the `execute_nomination_request`
        /// extrinsic.
        #[pallet::call_index(23)]
        pub fn signed_schedule_revoke_nomination(
            origin: OriginFor<T>,
            proof: Proof<T::Signature, T::AccountId>,
            collator: T::AccountId,
        ) -> DispatchResultWithPostInfo {
            let nominator = ensure_signed(origin)?;
            ensure!(nominator == proof.signer, Error::<T>::SenderIsNotSigner);

            let nominator_nonce = Self::proxy_nonce(&nominator);
            let signed_payload = encode_signed_schedule_revoke_nomination_params::<T>(
                proof.relayer.clone(),
                &collator,
                nominator_nonce,
            );
            ensure!(
                verify_signature::<T::Signature, T::AccountId>(&proof, &signed_payload.as_slice())
                    .is_ok(),
                Error::<T>::UnauthorizedSignedRemoveBondTransaction
            );

            Self::nomination_schedule_revoke(collator, nominator.clone())?;

            <ProxyNonces<T>>::mutate(&nominator, |n| *n += 1);

            Ok(().into())
        }

        #[pallet::weight(<T as Config>::WeightInfo::bond_extra())]
        /// Bond more for nominators wrt a specific collator candidate.
        #[pallet::call_index(24)]
        pub fn bond_extra(
            origin: OriginFor<T>,
            candidate: T::AccountId,
            more: BalanceOf<T>,
        ) -> DispatchResultWithPostInfo {
            let nominator = ensure_signed(origin)?;
            return Self::call_bond_extra(&nominator, candidate, more)
        }

        /// Bond a maximum of 'extra_amount' amount.
        #[pallet::weight(<T as Config>::WeightInfo::signed_bond_extra())]
        #[transactional]
        #[pallet::call_index(25)]
        pub fn signed_bond_extra(
            origin: OriginFor<T>,
            proof: Proof<T::Signature, T::AccountId>,
            #[pallet::compact] extra_amount: BalanceOf<T>,
        ) -> DispatchResultWithPostInfo {
            let nominator = ensure_signed(origin)?;
            ensure!(nominator == proof.signer, Error::<T>::SenderIsNotSigner);

            let nominator_nonce = Self::proxy_nonce(&nominator);
            let signed_payload = encode_signed_bond_extra_params::<T>(
                proof.relayer.clone(),
                &extra_amount,
                nominator_nonce,
            );
            ensure!(
                verify_signature::<T::Signature, T::AccountId>(&proof, &signed_payload.as_slice())
                    .is_ok(),
                Error::<T>::UnauthorizedSignedBondExtraTransaction
            );

            ensure!(
                Self::get_nominator_stakable_free_balance(&nominator) >= extra_amount,
                Error::<T>::InsufficientBalance
            );

            // Top up existing nominations only.
            let state = <NominatorState<T>>::get(&nominator).ok_or(<Error<T>>::NominatorDNE)?;
            let nominations = state.nominations.0;
            let num_nominations = nominations.len() as u32;
            let amount_per_collator = Perbill::from_rational(1, num_nominations) * extra_amount;
            ensure!(
                amount_per_collator >= T::MinNominationPerCollator::get(),
                Error::<T>::NominationBelowMin
            );

            let dust = extra_amount.saturating_sub(amount_per_collator * num_nominations.into());
            let mut remaining_amount_to_nominate = extra_amount;
            // This is only possible because we won't have more than 20 collators. If that changes,
            // we should not use a loop here.
            for (index, nomination) in nominations.into_iter().enumerate() {
                let mut actual_amount = amount_per_collator;
                if Self::collator_should_get_dust(dust, num_nominations.into(), index as u64) {
                    actual_amount = amount_per_collator + dust;
                }

                // make sure we don't bond more than what the user asked
                actual_amount = remaining_amount_to_nominate.min(actual_amount);

                Self::call_bond_extra(&nominator, nomination.owner, actual_amount)?;

                remaining_amount_to_nominate -= actual_amount;
            }

            <ProxyNonces<T>>::mutate(&nominator, |n| *n += 1);

            Ok(().into())
        }

        #[pallet::weight(<T as Config>::WeightInfo::schedule_nominator_unbond())]
        /// Request bond less for nominators wrt a specific collator candidate.
        #[pallet::call_index(26)]
        pub fn schedule_nominator_unbond(
            origin: OriginFor<T>,
            candidate: T::AccountId,
            less: BalanceOf<T>,
        ) -> DispatchResultWithPostInfo {
            let nominator = ensure_signed(origin)?;
            Self::nomination_schedule_bond_decrease(candidate, nominator, less)
        }

        #[pallet::weight(<T as Config>::WeightInfo::signed_schedule_nominator_unbond())]
        #[transactional]
        #[pallet::call_index(27)]
        pub fn signed_schedule_nominator_unbond(
            origin: OriginFor<T>,
            proof: Proof<T::Signature, T::AccountId>,
            less: BalanceOf<T>,
        ) -> DispatchResultWithPostInfo {
            let nominator = ensure_signed(origin)?;

            ensure!(nominator == proof.signer, Error::<T>::SenderIsNotSigner);

            let nominator_nonce = Self::proxy_nonce(&nominator);
            let signed_payload = encode_signed_schedule_nominator_unbond_params::<T>(
                proof.relayer.clone(),
                &less,
                nominator_nonce,
            );
            ensure!(
                verify_signature::<T::Signature, T::AccountId>(&proof, &signed_payload.as_slice())
                    .is_ok(),
                Error::<T>::UnauthorizedSignedUnbondTransaction
            );

            let (payers, mut outstanding_withdrawal) =
                Self::identify_collators_to_withdraw_from(&nominator, less)?;

            // Deal with any outstanding amount to withdraw and schedule decrease
            for mut stake in payers.into_iter() {
                if !outstanding_withdrawal.is_zero() {
                    let max_amount_to_withdraw = stake.free_amount.min(outstanding_withdrawal);
                    stake.reserved_amount += max_amount_to_withdraw;
                    outstanding_withdrawal -= max_amount_to_withdraw;
                }

                Self::nomination_schedule_bond_decrease(
                    stake.owner,
                    nominator.clone(),
                    stake.reserved_amount,
                )?;
            }

            // Make sure we have unbonded the full amount requested by the user
            ensure!(
                outstanding_withdrawal == BalanceOf::<T>::zero(),
                Error::<T>::FailedToWithdrawFullAmount
            );

            <ProxyNonces<T>>::mutate(&nominator, |n| *n += 1);

            Ok(().into())
        }

        #[pallet::weight(<T as Config>::WeightInfo::execute_nominator_unbond())]
        /// Execute pending request to change an existing nomination
        #[pallet::call_index(28)]
        pub fn execute_nomination_request(
            origin: OriginFor<T>,
            nominator: T::AccountId,
            candidate: T::AccountId,
        ) -> DispatchResultWithPostInfo {
            ensure_signed(origin)?; // we may want to reward caller if caller != nominator
            Self::nomination_execute_scheduled_request(candidate, nominator)
        }

        #[pallet::weight(<T as Config>::WeightInfo::signed_execute_nominator_unbond())]
        #[transactional]
        /// Execute pending request to change an existing nomination
        #[pallet::call_index(29)]
        pub fn signed_execute_nomination_request(
            origin: OriginFor<T>,
            proof: Proof<T::Signature, T::AccountId>,
            nominator: T::AccountId,
        ) -> DispatchResultWithPostInfo {
            let sender = ensure_signed(origin)?;

            ensure!(sender == proof.signer, Error::<T>::SenderIsNotSigner);

            let sender_nonce = Self::proxy_nonce(&sender);
            let signed_payload = encode_signed_execute_nomination_request_params::<T>(
                proof.relayer.clone(),
                &nominator,
                sender_nonce,
            );

            ensure!(
                verify_signature::<T::Signature, T::AccountId>(&proof, &signed_payload.as_slice())
                    .is_ok(),
                Error::<T>::UnauthorizedSignedExecuteNominationRequestTransaction
            );

            let now = <Era<T>>::get().current;
            let state = <NominatorState<T>>::get(&nominator).ok_or(<Error<T>>::NominatorDNE)?;
            for bond in state.nominations.0 {
                let collator = bond.owner;
                let scheduled_requests = &<NominationScheduledRequests<T>>::get(&collator);

                let request_idx = scheduled_requests
                    .iter()
                    .position(|req| req.nominator == nominator)
                    .ok_or(<Error<T>>::PendingNominationRequestDNE)?;

                if scheduled_requests[request_idx].when_executable <= now {
                    Self::nomination_execute_scheduled_request(collator, nominator.clone())?;
                }
            }

            <ProxyNonces<T>>::mutate(&sender, |n| *n += 1);

            Ok(().into())
        }

        #[pallet::weight(<T as Config>::WeightInfo::cancel_nominator_unbond())]
        /// Cancel request to change an existing nomination.
        #[pallet::call_index(30)]
        pub fn cancel_nomination_request(
            origin: OriginFor<T>,
            candidate: T::AccountId,
        ) -> DispatchResultWithPostInfo {
            let nominator = ensure_signed(origin)?;
            Self::nomination_cancel_request(candidate, nominator)
        }

        /// Hotfix to remove existing empty entries for candidates that have left.
        #[pallet::weight(
			T::DbWeight::get().reads_writes(2 * candidates.len() as u64, candidates.len() as u64)
		)]
        #[pallet::call_index(31)]
        pub fn hotfix_remove_nomination_requests_exited_candidates(
            origin: OriginFor<T>,
            candidates: Vec<T::AccountId>,
        ) -> DispatchResult {
            ensure_signed(origin)?;
            ensure!(candidates.len() < 100, <Error<T>>::InsufficientBalance);
            for candidate in &candidates {
                ensure!(
                    <CandidateInfo<T>>::get(&candidate).is_none(),
                    <Error<T>>::CandidateNotLeaving
                );
                ensure!(
                    <NominationScheduledRequests<T>>::get(&candidate).is_empty(),
                    <Error<T>>::CandidateNotLeaving
                );
            }

            for candidate in candidates {
                <NominationScheduledRequests<T>>::remove(candidate);
            }

            Ok(().into())
        }

        // TODO: Benchmark me
        #[pallet::weight(<T as Config>::WeightInfo::set_admin_setting())]
        #[pallet::call_index(32)]
        pub fn set_admin_setting(
            origin: OriginFor<T>,
            value: AdminSettings<BalanceOf<T>>,
        ) -> DispatchResult {
            frame_system::ensure_root(origin)?;
            ensure!(value.is_valid::<T>(), Error::<T>::AdminSettingsValueIsNotValid);

            match value {
                AdminSettings::Delay(d) => <Delay<T>>::put(d),
                AdminSettings::MinCollatorStake(s) => <MinCollatorStake<T>>::put(s),
                AdminSettings::MinTotalNominatorStake(s) => <MinTotalNominatorStake<T>>::put(s),
            }

            Self::deposit_event(Event::AdminSettingsUpdated { value });

            Ok(())
        }
    }

    impl<T: Config> Pallet<T> {
        pub fn start_new_era(
            block_number: T::BlockNumber,
            mut era: EraInfo<T::BlockNumber>,
        ) -> (EraInfo<T::BlockNumber>, Weight) {
            // mutate era
            era.update(block_number);

            // pay all stakers for T::RewardPaymentDelay eras ago
            Self::prepare_staking_payouts(era.current);

            // select top collator candidates for next era
            let (collator_count, nomination_count, total_staked) =
                Self::select_top_candidates(era.current);

            // start next era
            <Era<T>>::put(era);
            // snapshot total stake
            <Staked<T>>::insert(era.current, <Total<T>>::get());

            Self::deposit_event(Event::NewEra {
                starting_block: era.first,
                era: era.current,
                selected_collators_number: collator_count,
                total_balance: total_staked,
            });

            let weight = <T as Config>::WeightInfo::era_transition_on_initialize(
                collator_count,
                nomination_count,
            );
            return (era, weight)
        }

        pub fn is_nominator(acc: &T::AccountId) -> bool {
            <NominatorState<T>>::get(acc).is_some()
        }

        pub fn is_candidate(acc: &T::AccountId) -> bool {
            <CandidateInfo<T>>::get(acc).is_some()
        }

        pub fn is_selected_candidate(acc: &T::AccountId) -> bool {
            <SelectedCandidates<T>>::get().binary_search(acc).is_ok()
        }

        /// Returns an account's free balance which is not locked in nomination staking
        pub fn get_nominator_stakable_free_balance(acc: &T::AccountId) -> BalanceOf<T> {
            let mut balance = T::Currency::free_balance(acc);
            if let Some(state) = <NominatorState<T>>::get(acc) {
                balance = balance.saturating_sub(state.total());
            }
            balance
        }
        /// Returns an account's free balance which is not locked in collator staking
        pub fn get_collator_stakable_free_balance(acc: &T::AccountId) -> BalanceOf<T> {
            let mut balance = T::Currency::free_balance(acc);
            if let Some(info) = <CandidateInfo<T>>::get(acc) {
                balance = balance.saturating_sub(info.bond);
            }
            balance
        }
        /// Caller must ensure candidate is active before calling
        pub(crate) fn update_active(candidate: T::AccountId, total: BalanceOf<T>) {
            let mut candidates = <CandidatePool<T>>::get();
            candidates.remove(&Bond::from_owner(candidate.clone()));

            if let Err(_) | Ok(false) =
                candidates.try_insert(Bond { owner: candidate, amount: total })
            {
                log::error!("💔 Error while trying to update active candidates. Since a candidate was just removed this should never fail.");
            }
            <CandidatePool<T>>::put(candidates);
        }

        /// Compute total reward for era based on the amount in the reward pot
        pub fn compute_total_reward_to_pay() -> BalanceOf<T> {
            let total_unpaid_reward_amount = Self::reward_pot();
            let mut payout = total_unpaid_reward_amount.checked_sub(&Self::locked_era_payout()).or_else(|| {
				log::error!("💔 Error calculating era payout. Not enough funds in total_unpaid_reward_amount.");

				//This is a bit strange but since we are dealing with money, log it.
				Self::deposit_event(Event::NotEnoughFundsForEraPayment {reward_pot_balance: total_unpaid_reward_amount});
				Some(BalanceOf::<T>::zero())
			}).expect("We have a default value");

            <LockedEraPayout<T>>::mutate(|lp| {
                *lp = lp
                    .checked_add(&payout)
                    .or_else(|| {
                        log::error!("💔 Error - locked_era_payout overflow. Reducing era payout");
                        // In the unlikely event where the value will overflow the LockedEraPayout,
                        // return the difference to avoid errors
                        payout =
                            BalanceOf::<T>::max_value().saturating_sub(Self::locked_era_payout());
                        Some(BalanceOf::<T>::max_value())
                    })
                    .expect("We have a default value");
            });

            return payout
        }

        /// Remove nomination from candidate state
        /// Amount input should be retrieved from nominator and it informs the storage lookups
        pub(crate) fn nominator_leaves_candidate(
            candidate: T::AccountId,
            nominator: T::AccountId,
            amount: BalanceOf<T>,
        ) -> DispatchResult {
            let mut state = <CandidateInfo<T>>::get(&candidate).ok_or(Error::<T>::CandidateDNE)?;
            state.rm_nomination_if_exists::<T>(&candidate, nominator.clone(), amount)?;
            let new_total_locked = <Total<T>>::get().saturating_sub(amount);
            <Total<T>>::put(new_total_locked);
            let new_total = state.total_counted;
            <CandidateInfo<T>>::insert(&candidate, state);
            Self::deposit_event(Event::NominatorLeftCandidate {
                nominator,
                candidate,
                unstaked_amount: amount,
                total_candidate_staked: new_total,
            });
            Ok(())
        }

        fn prepare_staking_payouts(now: EraIndex) {
            // payout is now - delay eras ago => now - delay > 0 else return early
            let delay = T::RewardPaymentDelay::get();
            if now <= delay {
                return
            }
            let era_to_payout = now.saturating_sub(delay);
            let total_points = <Points<T>>::get(era_to_payout);
            if total_points.is_zero() {
                return
            }
            // Remove stake because it has been processed.
            let total_staked = <Staked<T>>::take(era_to_payout);

            let total_reward_to_pay = Self::compute_total_reward_to_pay();

            let payout = DelayedPayout {
                total_staking_reward: total_reward_to_pay, /* TODO: Remove one of the duplicated
                                                            * fields */
            };

            <DelayedPayouts<T>>::insert(era_to_payout, &payout);

            let collator_scores_vec: Vec<CollatorScore<T::AccountId>> =
                <AwardedPts<T>>::iter_prefix(era_to_payout)
                    .map(|(collator, points)| CollatorScore::new(collator, points))
                    .collect::<Vec<CollatorScore<T::AccountId>>>();
            let collator_scores = BoundedVec::truncate_from(collator_scores_vec);
            Self::update_collator_payout(
                era_to_payout,
                total_staked,
                payout,
                total_points,
                collator_scores,
            );
        }

        /// Wrapper around pay_one_collator_reward which handles the following logic:
        /// * whether or not a payout needs to be made
        /// * cleaning up when payouts are done
        /// * returns the weight consumed by pay_one_collator_reward if applicable
        fn handle_delayed_payouts(now: EraIndex) -> Weight {
            let delay = T::RewardPaymentDelay::get();

            // don't underflow uint
            if now < delay {
                return Weight::from_ref_time(0u64).into()
            }

            let paid_for_era = now.saturating_sub(delay);

            if let Some(payout_info) = <DelayedPayouts<T>>::get(paid_for_era) {
                let result = Self::pay_one_collator_reward(paid_for_era, payout_info);
                if result.0.is_none() {
                    // result.0 indicates whether or not a payout was made
                    // clean up storage items that we no longer need
                    <DelayedPayouts<T>>::remove(paid_for_era);
                    <Points<T>>::remove(paid_for_era);
                }
                result.1 // weight consumed by pay_one_collator_reward
            } else {
                Weight::from_ref_time(0u64).into()
            }
        }

        /// Payout a single collator from the given era.
        ///
        /// Returns an optional tuple of (Collator's AccountId, total paid)
        /// or None if there were no more payouts to be made for the era.
        pub(crate) fn pay_one_collator_reward(
            paid_for_era: EraIndex,
            payout_info: DelayedPayout<BalanceOf<T>>,
        ) -> (Option<(T::AccountId, BalanceOf<T>)>, Weight) {
            // TODO: it would probably be optimal to roll Points into the DelayedPayouts storage
            // item so that we do fewer reads each block
            let total_points = <Points<T>>::get(paid_for_era);
            if total_points.is_zero() {
                // TODO: this case is obnoxious... it's a value query, so it could mean one of two
                // different logic errors:
                // 1. we removed it before we should have
                // 2. we called pay_one_collator_reward when we were actually done with deferred
                //    payouts
                log::warn!("pay_one_collator_reward called with no <Points<T>> for the era!");
                return (None, Weight::from_ref_time(0u64).into())
            }

            let reward_pot_account_id = Self::compute_reward_pot_account_id();
            let pay_reward = |amount: BalanceOf<T>, to: T::AccountId| {
                let result = T::Currency::transfer(
                    &reward_pot_account_id,
                    &to,
                    amount,
                    ExistenceRequirement::KeepAlive,
                );
                if let Ok(_) = result {
                    Self::deposit_event(Event::Rewarded { account: to.clone(), rewards: amount });

                    // Update storage with the amount we paid
                    <LockedEraPayout<T>>::mutate(|p| {
                        *p = p.saturating_sub(amount.into());
                    });
                } else {
                    log::error!("💔 Error paying staking reward: {:?}", result);
                    Self::deposit_event(Event::ErrorPayingStakingReward {
                        payee: to.clone(),
                        rewards: amount,
                    });
                }
            };

            if let Some((collator, pts)) = <AwardedPts<T>>::iter_prefix(paid_for_era).drain().next()
            {
                let pct_due = Perbill::from_rational(pts, total_points);
                let total_reward_for_collator = pct_due * payout_info.total_staking_reward;

                // Take the snapshot of block author and nominations
                let state = <AtStake<T>>::take(paid_for_era, &collator);
                let num_nominators = state.nominations.len();

                // pay collator's due portion first
                let collator_pct = Perbill::from_rational(state.bond, state.total);
                let collator_reward = collator_pct * total_reward_for_collator;
                pay_reward(collator_reward, collator.clone());

                // pay nominators due portion, if there are any
                for Bond { owner, amount } in state.nominations {
                    let percent = Perbill::from_rational(amount, state.total);
                    let nominator_reward = percent * total_reward_for_collator;
                    if !nominator_reward.is_zero() {
                        pay_reward(nominator_reward, owner.clone());
                    }
                }

                (
                    Some((collator, total_reward_for_collator)),
                    <T as Config>::WeightInfo::pay_one_collator_reward(num_nominators as u32),
                )
            } else {
                // Note that we don't clean up storage here; it is cleaned up in
                // handle_delayed_payouts()
                (None, Weight::from_ref_time(0u64).into())
            }
        }

        /// Compute the top `TotalSelected` candidates in the CandidatePool and return
        /// a vec of their AccountIds (in the order of selection)
        pub fn compute_top_candidates() -> Vec<T::AccountId> {
            let mut candidates = <CandidatePool<T>>::get().0;
            // order candidates by stake (least to greatest so requires `rev()`)
            candidates.sort_by(|a, b| a.amount.cmp(&b.amount));
            let top_n = <TotalSelected<T>>::get() as usize;
            // choose the top TotalSelected qualified candidates, ordered by stake
            let mut collators = candidates
                .into_iter()
                .rev()
                .take(top_n)
                .filter(|x| x.amount >= <MinCollatorStake<T>>::get())
                .map(|x| x.owner)
                .collect::<Vec<T::AccountId>>();
            collators.sort();
            collators
        }

        /// Best as in most cumulatively supported in terms of stake
        /// Returns [collator_count, nomination_count, total staked]
        pub fn select_top_candidates(now: EraIndex) -> (u32, u32, BalanceOf<T>) {
            let (mut collator_count, mut nomination_count, mut total) =
                (0u32, 0u32, BalanceOf::<T>::zero());
            // choose the top TotalSelected qualified candidates, ordered by stake
            let collators = Self::compute_top_candidates();
            if collators.is_empty() {
                // SELECTION FAILED TO SELECT >=1 COLLATOR => select collators from previous era
                let last_era = now.saturating_sub(1u32);
                let mut total_per_candidate: BTreeMap<T::AccountId, BalanceOf<T>> = BTreeMap::new();
                // set this era AtStake to last era AtStake
                for (account, snapshot) in <AtStake<T>>::iter_prefix(last_era) {
                    collator_count = collator_count.saturating_add(1u32);
                    nomination_count =
                        nomination_count.saturating_add(snapshot.nominations.len() as u32);
                    total = total.saturating_add(snapshot.total);
                    total_per_candidate.insert(account.clone(), snapshot.total);
                    <AtStake<T>>::insert(now, account, snapshot);
                }
                // `SelectedCandidates` remains unchanged from last era
                // emit CollatorChosen event for tools that use this event
                for candidate in <SelectedCandidates<T>>::get() {
                    let snapshot_total = total_per_candidate
                        .get(&candidate)
                        .expect("all selected candidates have snapshots");
                    Self::deposit_event(Event::CollatorChosen {
                        era: now,
                        collator_account: candidate,
                        total_exposed_amount: *snapshot_total,
                    })
                }
                return (collator_count, nomination_count, total)
            }

            // snapshot exposure for era for weighting reward distribution
            for account in collators.iter() {
                let state = <CandidateInfo<T>>::get(account)
                    .expect("all members of CandidateQ must be candidates");

                collator_count = collator_count.saturating_add(1u32);
                nomination_count = nomination_count.saturating_add(state.nomination_count);
                total = total.saturating_add(state.total_counted);
                let CountedNominations { uncounted_stake, rewardable_nominations } =
                    Self::get_rewardable_nominators(&account);
                let total_counted = state.total_counted.saturating_sub(uncounted_stake);

                let snapshot = CollatorSnapshot {
                    bond: state.bond,
                    nominations: rewardable_nominations,
                    total: total_counted,
                };
                <AtStake<T>>::insert(now, account, snapshot);
                Self::deposit_event(Event::CollatorChosen {
                    era: now,
                    collator_account: account.clone(),
                    total_exposed_amount: state.total_counted,
                });
            }
            // insert canonical collator set
            <SelectedCandidates<T>>::put(
                BoundedVec::try_from(collators)
                    .expect("subset of collators is always less than or equal to max candidates"),
            );
            (collator_count, nomination_count, total)
        }

        /// Apply the nominator intent for revoke and decrease in order to build the
        /// effective list of nominators with their intended bond amount.
        ///
        /// This will:
        /// - if [NominationChange::Revoke] is outstanding, set the bond amount to 0.
        /// - if [NominationChange::Decrease] is outstanding, subtract the bond by specified amount.
        /// - else, do nothing
        ///
        /// The intended bond amounts will be used while calculating rewards.
        fn get_rewardable_nominators(collator: &T::AccountId) -> CountedNominations<T> {
            let requests = <NominationScheduledRequests<T>>::get(collator)
                .into_iter()
                .map(|x| (x.nominator, x.action))
                .collect::<BTreeMap<_, _>>();
            let mut uncounted_stake = BalanceOf::<T>::zero();
            let rewardable_nominations_vec = <TopNominations<T>>::get(collator)
                .expect("all members of CandidateQ must be candidates")
                .nominations
                .into_iter()
                .map(|mut bond| {
                    bond.amount = match requests.get(&bond.owner) {
                        None => bond.amount,
                        Some(NominationAction::Revoke(_)) => {
                            log::warn!(
                                "reward for nominator '{:?}' set to zero due to pending \
								revoke request",
                                bond.owner
                            );
                            uncounted_stake = uncounted_stake.saturating_add(bond.amount);
                            BalanceOf::<T>::zero()
                        },
                        Some(NominationAction::Decrease(amount)) => {
                            log::warn!(
                                "reward for nominator '{:?}' reduced by set amount due to pending \
								decrease request",
                                bond.owner
                            );
                            uncounted_stake = uncounted_stake.saturating_add(*amount);
                            bond.amount.saturating_sub(*amount)
                        },
                    };

                    bond
                })
                .collect();
            let rewardable_nominations = BoundedVec::truncate_from(rewardable_nominations_vec);
            CountedNominations { uncounted_stake, rewardable_nominations }
        }

        /// The account ID of the staking reward_pot.
        /// This actually does computation. If you need to keep using it, then make sure you cache
        /// the value and only call this once.
        pub fn compute_reward_pot_account_id() -> T::AccountId {
            T::RewardPotId::get().into_account_truncating()
        }

        /// The total amount of funds stored in this pallet
        pub fn reward_pot() -> BalanceOf<T> {
            // Must never be less than 0 but better be safe.
            T::Currency::free_balance(&Self::compute_reward_pot_account_id())
                .saturating_sub(T::Currency::minimum_balance())
        }

        pub fn update_collator_payout(
            payout_era: EraIndex,
            total_staked: BalanceOf<T>,
            payout: DelayedPayout<BalanceOf<T>>,
            total_points: RewardPoint,
            current_collator_scores: BoundedVec<CollatorScore<T::AccountId>, CollatorMaxScores>,
        ) {
            let collator_payout_period = Self::growth_period_info();
            let staking_reward_paid_in_era = payout.total_staking_reward;

            if Self::is_new_growth_period(&payout_era, &collator_payout_period) {
                <GrowthPeriod<T>>::mutate(|info| {
                    info.start_era_index = payout_era;
                    info.index = info.index.saturating_add(1);
                });

                let mut new_payout_info = GrowthInfo::new(payout_era);
                new_payout_info.number_of_accumulations = 1u32;
                new_payout_info.total_stake_accumulated = total_staked;
                new_payout_info.total_staker_reward = staking_reward_paid_in_era;
                new_payout_info.total_points = total_points;
                new_payout_info.collator_scores = current_collator_scores;

                <Growth<T>>::insert(Self::growth_period_info().index, new_payout_info);
            } else {
                Self::accumulate_payout_for_period(
                    collator_payout_period.index,
                    total_staked,
                    staking_reward_paid_in_era,
                    total_points,
                    current_collator_scores,
                );
            };
        }

        fn is_new_growth_period(
            era_index: &EraIndex,
            collator_payout_period: &GrowthPeriodInfo,
        ) -> bool {
            return collator_payout_period.index == 0 ||
                era_index - collator_payout_period.start_era_index >=
                    T::ErasPerGrowthPeriod::get()
        }

        fn accumulate_payout_for_period(
            growth_index: GrowthPeriodIndex,
            total_staked: BalanceOf<T>,
            staking_reward_paid_in_era: BalanceOf<T>,
            total_points: RewardPoint,
            current_collator_scores: BoundedVec<CollatorScore<T::AccountId>, CollatorMaxScores>,
        ) {
            <Growth<T>>::mutate(growth_index, |info| {
                info.number_of_accumulations = info.number_of_accumulations.saturating_add(1);
                info.total_stake_accumulated =
                    info.total_stake_accumulated.saturating_add(total_staked);
                info.total_staker_reward =
                    info.total_staker_reward.saturating_add(staking_reward_paid_in_era);
                info.total_points = info.total_points.saturating_add(total_points);
                info.collator_scores =
                    Self::update_collator_scores(&info.collator_scores, current_collator_scores);
            });
        }

        fn update_collator_scores(
            existing_collator_scores: &BoundedVec<CollatorScore<T::AccountId>, CollatorMaxScores>,
            current_collator_scores: BoundedVec<CollatorScore<T::AccountId>, CollatorMaxScores>,
        ) -> BoundedVec<CollatorScore<T::AccountId>, CollatorMaxScores> {
            let mut current_scores = existing_collator_scores
                .into_iter()
                .map(|current_score| (current_score.collator.clone(), current_score.points.clone()))
                .collect::<BTreeMap<_, _>>();

            current_collator_scores.into_iter().for_each(|new_score| {
                current_scores
                    .entry(new_score.collator)
                    .and_modify(|points| {
                        *points = points.saturating_add(new_score.points);
                    })
                    .or_insert(new_score.points);
            });

            return BoundedVec::truncate_from(
                current_scores
                    .into_iter()
                    .map(|(acc, pts)| CollatorScore::new(acc, pts))
                    .collect(),
            )
        }

        pub fn payout_collators(amount: BalanceOf<T>, growth_period: u32) -> DispatchResult {
            // The only validation we do is checking for replays, for everything else we trust T1.
            ensure!(
                <ProcessedGrowthPeriods<T>>::contains_key(growth_period) == false,
                Error::<T>::GrowthAlreadyProcessed
            );

            let mut imbalance: PositiveImbalanceOf<T> = PositiveImbalanceOf::<T>::zero();
            let mut pay =
                |collator_address: T::AccountId, amount: BalanceOf<T>| -> DispatchResult {
                    match T::Currency::deposit_into_existing(&collator_address, amount) {
                        Ok(amount_paid) => {
                            Self::deposit_event(Event::CollatorPaid {
                                account: collator_address,
                                amount: amount_paid.peek(),
                                period: growth_period,
                            });

                            imbalance.subsume(amount_paid);
                            return Ok(())
                        },
                        Err(e) => {
                            log::error!(
                                "💔💔 Error paying {:?} AVT to collator {:?}: {:?}",
                                amount,
                                collator_address,
                                e
                            );
                            return Err(Error::<T>::ErrorPayingCollator.into())
                        },
                    }
                };

            if <Growth<T>>::contains_key(growth_period) {
                // get the list of candidates that earned points from `growth_period`
                let growth_data = <Growth<T>>::get(growth_period);
                for collator_data in growth_data.collator_scores {
                    let percent =
                        Perbill::from_rational(collator_data.points, growth_data.total_points);
                    pay(collator_data.collator, percent * amount)?;
                }

                // Tidy up state
                <Growth<T>>::remove(growth_period);
                <ProcessedGrowthPeriods<T>>::insert(growth_period, ());
            } else {
                // use current candidates because there is no way of knowing who they were
                let collators = <SelectedCandidates<T>>::get();
                let number_of_collators = collators.len() as u32;
                for collator in collators.into_iter() {
                    let percent = Perbill::from_rational(1u32, number_of_collators);
                    pay(collator, percent * amount)?;
                }

                <ProcessedGrowthPeriods<T>>::insert(growth_period, ());
            }

            // Let the runtime know that we finished paying collators and we may have some amount
            // left.
            let dust_amount: BalanceOf<T> = amount.saturating_sub(imbalance.peek());

            // drop the imbalance to increase total issuance
            drop(imbalance);

            if dust_amount > BalanceOf::<T>::zero() {
                T::CollatorPayoutDustHandler::handle_dust(dust_amount);
            }

            Ok(())
        }

        pub fn collator_should_get_dust(
            dust: BalanceOf<T>,
            number_of_collators: u64,
            index: u64,
        ) -> bool {
            if dust.is_zero() {
                return false
            }

            let block_number: u64 =
                TryInto::<u64>::try_into(<frame_system::Pallet<T>>::block_number())
                    .unwrap_or_else(|_| 0u64);

            let chosen_collator_index = block_number % number_of_collators;

            return index == chosen_collator_index
        }

        pub fn identify_collators_to_withdraw_from(
            nominator: &T::AccountId,
            total_reduction: BalanceOf<T>,
        ) -> Result<(Vec<StakeInfo<T::AccountId, BalanceOf<T>>>, BalanceOf<T>), Error<T>> {
            let state = <NominatorState<T>>::get(&nominator).ok_or(<Error<T>>::NominatorDNE)?;
            let net_total_bonded = state.total().saturating_sub(state.less_total);
            // Make sure the nominator has enough to unbond and stay above the min requirement
            ensure!(
                net_total_bonded >= Self::min_total_nominator_stake() + total_reduction,
                Error::<T>::NominatorBondBelowMin
            );

            // Desired balance on each collator after nominator reduces its stake
            let target_average_amount = Perbill::from_rational(1, state.nominations.0.len() as u32) *
                (net_total_bonded.saturating_sub(total_reduction));

            // Make sure each nominator will have at least required min amount
            ensure!(
                target_average_amount >= T::MinNominationPerCollator::get(),
                Error::<T>::NominationBelowMin
            );

            // The remaining amount the nominator wants to withdraw
            let mut outstanding_withdrawal = total_reduction;
            let mut payers: Vec<StakeInfo<T::AccountId, BalanceOf<T>>> = vec![];

            for bond in state.nominations.0.into_iter() {
                let amount_to_withdraw =
                    outstanding_withdrawal.min(bond.amount.saturating_sub(target_average_amount));

                if bond.amount >= amount_to_withdraw {
                    outstanding_withdrawal -= amount_to_withdraw;

                    payers.push(StakeInfo::new(
                        bond.owner,
                        bond.amount - (amount_to_withdraw + T::MinNominationPerCollator::get()),
                        amount_to_withdraw,
                    ));
                }

                if outstanding_withdrawal.is_zero() {
                    // exit early
                    break
                }
            }

            return Ok((payers, outstanding_withdrawal))
        }

        pub fn split_and_nominate(
            nominator: &T::AccountId,
            targets: Vec<<T::Lookup as StaticLookup>::Source>,
            amount: BalanceOf<T>,
        ) -> DispatchResultWithPostInfo {
            let num_collators = targets.len() as u32;
            let min_total_stake = Self::min_total_nominator_stake() * num_collators.into();

            ensure!(amount >= min_total_stake.into(), Error::<T>::NominatorBondBelowMin);
            ensure!(
                Self::get_nominator_stakable_free_balance(nominator) >= amount,
                Error::<T>::InsufficientBalance
            );

            let mut nomination_count = 0;
            if let Some(nominator_state) = <NominatorState<T>>::get(nominator) {
                nomination_count = nominator_state.nominations.0.len() as u32;
            }

            let amount_per_collator = Perbill::from_rational(1, num_collators) * amount;
            let dust = amount.saturating_sub(amount_per_collator * num_collators.into());
            let mut remaining_amount_to_nominate = amount;

            // This is only possible because we won't have more than 20 collators. If that changes,
            // we should not use a loop here.
            for (index, target) in targets.into_iter().enumerate() {
                let collator = T::Lookup::lookup(target)?;
                let collator_state =
                    <CandidateInfo<T>>::get(&collator).ok_or(Error::<T>::CandidateDNE)?;

                let mut actual_amount = amount_per_collator;
                if Self::collator_should_get_dust(dust, num_collators.into(), index as u64) {
                    actual_amount = amount_per_collator + dust;
                }

                // make sure we don't nominate more than what the user asked
                actual_amount = remaining_amount_to_nominate.min(actual_amount);

                Self::call_nominate(
                    nominator,
                    collator,
                    actual_amount,
                    collator_state.nomination_count,
                    nomination_count,
                )?;

                remaining_amount_to_nominate -= actual_amount;
                nomination_count += 1;
            }

            Ok(().into())
        }

        pub fn get_growth_voting_session(growth_id: &GrowthId) -> 
            Box<dyn VotingSessionManager<T::AccountId, T::BlockNumber>> 
        {
            return Box::new(GrowthVotingSession::<T>::new(growth_id))
                as Box<dyn VotingSessionManager<T::AccountId, T::BlockNumber>>
        }

        pub fn try_get_growth_data(growth_id: &GrowthId) -> Result<GrowthInfo<T::AccountId, BalanceOf<T>>, Error<T>> {
            if <Growth<T>>::contains_key(growth_id.period) {
                return Ok(<Growth<T>>::get(growth_id.period))
            }

            Err(Error::<T>::GrowthDataNotFound)?
        }

        pub fn end_voting(
            reporter: T::AccountId,
            growth_id: &GrowthId,
        ) -> DispatchResult {
            let voting_session = Self::get_growth_voting_session(&growth_id);

            //TODO: Implement me

            Ok(())
        }
    }

    /// Keep track of number of authored blocks per authority, uncles are counted as well since
    /// they're a valid proof of being online.
    impl<T: Config> pallet_authorship::EventHandler<T::AccountId, T::BlockNumber> for Pallet<T> {
        /// Add reward points to block authors:
        /// * 20 points to the block producer for producing a block in the chain
        fn note_author(author: T::AccountId) {
            let now = <Era<T>>::get().current;
            let score_plus_20 = <AwardedPts<T>>::get(now, &author).saturating_add(20);
            <AwardedPts<T>>::insert(now, author, score_plus_20);
            <Points<T>>::mutate(now, |x| *x = x.saturating_add(20));

            frame_system::Pallet::<T>::register_extra_weight_unchecked(
                <T as Config>::WeightInfo::note_author(),
                DispatchClass::Mandatory,
            );
        }

        fn note_uncle(_author: T::AccountId, _age: T::BlockNumber) {
            //TODO: can we ignore this?
        }
    }
    impl<T: Config> OnGrowthLiftedHandler<BalanceOf<T>> for Pallet<T> {
        fn on_growth_lifted(amount: BalanceOf<T>, growth_period: u32) -> DispatchResult {
            return Self::payout_collators(amount, growth_period)
        }
    }
<<<<<<< HEAD
=======

    #[derive(Encode, Decode, Default, Clone, Copy, PartialEq, Debug, Eq, TypeInfo, MaxEncodedLen)]
    pub struct GrowthId {
        pub period: GrowthPeriodIndex,
        pub ingress_counter: IngressCounter,
    }

    impl GrowthId {
        fn new(period: GrowthPeriodIndex, ingress_counter: IngressCounter) -> Self {
            return GrowthId { period, ingress_counter }
        }

        fn session_id(&self) -> BoundedVec<u8, VotingSessionIdBound> {
            BoundedVec::truncate_from(self.encode())
        }
    }
>>>>>>> 288e2d42
}

#[derive(Encode, Decode, Default, Clone, Copy, PartialEq, Debug, Eq, TypeInfo, MaxEncodedLen)]
pub struct GrowthId {
    pub period: GrowthPeriodIndex,
    pub ingress_counter: IngressCounter,
}

impl GrowthId {
    fn new(period: GrowthPeriodIndex, ingress_counter: IngressCounter) -> Self {
        return GrowthId { period, ingress_counter }
    }

    fn session_id(&self) -> BoundedVec<u8, VotingSessionIdBound> {
        BoundedVec::truncate_from(self.encode())
    }
}<|MERGE_RESOLUTION|>--- conflicted
+++ resolved
@@ -106,10 +106,6 @@
 use crate::vote::*;
 
 pub type AVN<T> = pallet_avn::Pallet<T>;
-<<<<<<< HEAD
-
-=======
->>>>>>> 288e2d42
 #[pallet]
 pub mod pallet {
     use crate::set::BoundedOrderedSet;
@@ -2409,8 +2405,6 @@
             return Self::payout_collators(amount, growth_period)
         }
     }
-<<<<<<< HEAD
-=======
 
     #[derive(Encode, Decode, Default, Clone, Copy, PartialEq, Debug, Eq, TypeInfo, MaxEncodedLen)]
     pub struct GrowthId {
@@ -2427,7 +2421,6 @@
             BoundedVec::truncate_from(self.encode())
         }
     }
->>>>>>> 288e2d42
 }
 
 #[derive(Encode, Decode, Default, Clone, Copy, PartialEq, Debug, Eq, TypeInfo, MaxEncodedLen)]
@@ -2444,4 +2437,20 @@
     fn session_id(&self) -> BoundedVec<u8, VotingSessionIdBound> {
         BoundedVec::truncate_from(self.encode())
     }
+}
+
+#[derive(Encode, Decode, Default, Clone, Copy, PartialEq, Debug, Eq, TypeInfo, MaxEncodedLen)]
+pub struct GrowthId {
+    pub period: GrowthPeriodIndex,
+    pub ingress_counter: IngressCounter,
+}
+
+impl GrowthId {
+    fn new(period: GrowthPeriodIndex, ingress_counter: IngressCounter) -> Self {
+        return GrowthId { period, ingress_counter }
+    }
+
+    fn session_id(&self) -> BoundedVec<u8, VotingSessionIdBound> {
+        BoundedVec::truncate_from(self.encode())
+    }
 }