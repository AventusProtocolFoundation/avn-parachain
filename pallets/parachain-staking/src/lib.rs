// Copyright 2019-2022 PureStake Inc.
// This file is part of Moonbeam.

// Moonbeam is free software: you can redistribute it and/or modify
// it under the terms of the GNU General Public License as published by
// the Free Software Foundation, either version 3 of the License, or
// (at your option) any later version.

// Moonbeam is distributed in the hope that it will be useful,
// but WITHOUT ANY WARRANTY; without even the implied warranty of
// MERCHANTABILITY or FITNESS FOR A PARTICULAR PURPOSE.  See the
// GNU General Public License for more details.

// You should have received a copy of the GNU General Public License
// along with Moonbeam.  If not, see <http://www.gnu.org/licenses/>.

//! # Parachain Staking
//! Minimal staking pallet that implements collator selection by total backed stake.
//! The main difference between this pallet and `frame/pallet-staking` is that this pallet
//! uses direct nomination. Nominators choose exactly who they nominate and with what stake.
//! This is different from `frame/pallet-staking` where nominators approval vote and run Phragmen.
//!
//! ### Rules
//! There is a new era every `<Era<T>>::get().length` blocks.
//!
//! At the start of every era,
//! * issuance is calculated for collators (and their nominators) for block authoring
//! `T::RewardPaymentDelay::get()` eras ago
//! * a new set of collators is chosen from the candidates
//!
//! Immediately following a era change, payments are made once-per-block until all payments have
//! been made. In each such block, one collator is chosen for a rewards payment and is paid along
//! with each of its top `T::MaxTopNominationsPerCandidate` nominators.
//!
//! To join the set of candidates, call `join_candidates` with `bond >= MinCollatorStake`.
//! To leave the set of candidates, call `schedule_leave_candidates`. If the call succeeds,
//! the collator is removed from the pool of candidates so they cannot be selected for future
//! collator sets, but they are not unbonded until their exit request is executed. Any signed
//! account may trigger the exit `<Delay<T>>::get()` eras after the era in which the
//! original request was made.
//!
//! To join the set of nominators, call `nominate` and pass in an account that is
//! already a collator candidate and `bond >= MinNominatorStake`. Each nominator can nominate up to
//! `T::MaxNominationsPerNominator` collator candidates by calling `nominate`.
//!
//! To revoke a nomination, call `revoke_nomination` with the collator candidate's account.
//! To leave the set of nominators and revoke all nominations, call `leave_nominators`.

#![cfg_attr(not(feature = "std"), no_std)]

mod nomination_requests;
pub mod session_handler;
pub mod types;
pub mod weights;

#[cfg(any(test, feature = "runtime-benchmarks"))]
mod benchmarks;
#[cfg(test)]
mod mock;
mod set;
#[cfg(test)]
mod test_reward_payout;
#[cfg(test)]
mod test_staking_pot;
#[cfg(test)]
mod tests;

use frame_support::pallet;
use pallet_avn::OnGrowthLiftedHandler;
use sp_runtime::DispatchResult;
use weights::WeightInfo;

pub use nomination_requests::{CancelledScheduledRequest, NominationAction, ScheduledRequest};
pub use pallet::*;
pub use types::*;
pub use EraIndex;

#[pallet]
pub mod pallet {
    use crate::{
        nomination_requests::{CancelledScheduledRequest, NominationAction, ScheduledRequest},
        set::OrderedSet,
        types::*,
        WeightInfo,
    };
    use frame_support::{
        pallet_prelude::*,
        traits::{
            tokens::WithdrawReasons, Currency, ExistenceRequirement, Get, Imbalance,
            LockIdentifier, LockableCurrency, ReservableCurrency,
        },
        PalletId,
    };
    use frame_system::pallet_prelude::*;
    use pallet_avn::ProcessedEventsChecker;
    use sp_runtime::{
        traits::{AccountIdConversion, Bounded, CheckedAdd, CheckedSub, Saturating, Zero},
        Perbill,
    };
    use sp_std::{collections::btree_map::BTreeMap, prelude::*};

    /// Pallet for parachain staking
    #[pallet::pallet]
    #[pallet::without_storage_info]
    pub struct Pallet<T>(PhantomData<T>);

    pub type EraIndex = u32;
    pub type GrowthPeriodIndex = u32;
    pub type RewardPoint = u32;
    pub type BalanceOf<T> =
        <<T as Config>::Currency as Currency<<T as frame_system::Config>::AccountId>>::Balance;

    pub const COLLATOR_LOCK_ID: LockIdentifier = *b"stkngcol";
    pub const NOMINATOR_LOCK_ID: LockIdentifier = *b"stkngdel";

    /// Configuration trait of this pallet.
    #[pallet::config]
    pub trait Config: frame_system::Config + pallet_session::Config {
        /// Overarching event type
        type Event: From<Event<Self>> + IsType<<Self as frame_system::Config>::Event>;
        /// The currency type
        type Currency: Currency<Self::AccountId>
            + ReservableCurrency<Self::AccountId>
            + LockableCurrency<Self::AccountId>;
        /// The origin for monetary governance
        type MonetaryGovernanceOrigin: EnsureOrigin<Self::Origin>;
        /// Minimum number of blocks per era
        #[pallet::constant]
        type MinBlocksPerEra: Get<u32>;
        /// Number of eras after which block authors are rewarded
        #[pallet::constant]
        type RewardPaymentDelay: Get<EraIndex>;
        /// Minimum number of selected candidates every era
        #[pallet::constant]
        type MinSelectedCandidates: Get<u32>;
        /// Maximum top nominations counted per candidate
        #[pallet::constant]
        type MaxTopNominationsPerCandidate: Get<u32>;
        /// Maximum bottom nominations (not counted) per candidate
        #[pallet::constant]
        type MaxBottomNominationsPerCandidate: Get<u32>;
        /// Maximum nominations per nominator
        #[pallet::constant]
        type MaxNominationsPerNominator: Get<u32>;
        /// Minimum stake for any registered on-chain account to nominate
        #[pallet::constant]
        type MinNomination: Get<BalanceOf<Self>>;
        /// Number of eras to wait before we process a new growth period
        type ErasPerGrowthPeriod: Get<GrowthPeriodIndex>;
        /// Id of the account that will hold funds to be paid as staking reward
        type RewardPotId: Get<PalletId>;
        /// A way to check if an event has been processed by Ethereum events
        type ProcessedEventsChecker: ProcessedEventsChecker;
        /// Weight information for extrinsics in this pallet.
        type WeightInfo: WeightInfo;
    }

    #[pallet::error]
    pub enum Error<T> {
        NominatorDNE,
        NominatorDNEinTopNorBottom,
        NominatorDNEInNominatorSet,
        CandidateDNE,
        NominationDNE,
        NominatorExists,
        CandidateExists,
        CandidateBondBelowMin,
        InsufficientBalance,
        NominatorBondBelowMin,
        NominationBelowMin,
        AlreadyOffline,
        AlreadyActive,
        NominatorAlreadyLeaving,
        NominatorNotLeaving,
        NominatorCannotLeaveYet,
        CannotNominateIfLeaving,
        CandidateAlreadyLeaving,
        CandidateNotLeaving,
        CandidateCannotLeaveYet,
        CannotGoOnlineIfLeaving,
        ExceedMaxNominationsPerNominator,
        AlreadyNominatedCandidate,
        InvalidSchedule,
        CannotSetBelowMin,
        EraLengthMustBeAtLeastTotalSelectedCollators,
        NoWritingSameValue,
        TooLowCandidateCountWeightHintJoinCandidates,
        TooLowCandidateCountWeightHintCancelLeaveCandidates,
        TooLowCandidateCountToLeaveCandidates,
        TooLowNominationCountToNominate,
        TooLowCandidateNominationCountToNominate,
        TooLowCandidateNominationCountToLeaveCandidates,
        TooLowNominationCountToLeaveNominators,
        PendingCandidateRequestsDNE,
        PendingCandidateRequestAlreadyExists,
        PendingCandidateRequestNotDueYet,
        PendingNominationRequestDNE,
        PendingNominationRequestAlreadyExists,
        PendingNominationRequestNotDueYet,
        CannotNominateLessThanOrEqualToLowestBottomWhenFull,
        PendingNominationRevoke,
        ErrorPayingCollator,
        GrowthAlreadyProcessed,
    }

    #[pallet::event]
    #[pallet::generate_deposit(pub(crate) fn deposit_event)]
    pub enum Event<T: Config> {
        /// Started new era.
        NewEra {
            starting_block: T::BlockNumber,
            era: EraIndex,
            selected_collators_number: u32,
            total_balance: BalanceOf<T>,
        },
        /// Account joined the set of collator candidates.
        JoinedCollatorCandidates {
            account: T::AccountId,
            amount_locked: BalanceOf<T>,
            new_total_amt_locked: BalanceOf<T>,
        },
        /// Candidate selected for collators. Total Exposed Amount includes all nominations.
        CollatorChosen {
            era: EraIndex,
            collator_account: T::AccountId,
            total_exposed_amount: BalanceOf<T>,
        },
        /// Candidate requested to decrease a self bond.
        CandidateBondLessRequested {
            candidate: T::AccountId,
            amount_to_decrease: BalanceOf<T>,
            execute_era: EraIndex,
        },
        /// Candidate has increased a self bond.
        CandidateBondedMore {
            candidate: T::AccountId,
            amount: BalanceOf<T>,
            new_total_bond: BalanceOf<T>,
        },
        /// Candidate has decreased a self bond.
        CandidateBondedLess {
            candidate: T::AccountId,
            amount: BalanceOf<T>,
            new_bond: BalanceOf<T>,
        },
        /// Candidate temporarily leave the set of collator candidates without unbonding.
        CandidateWentOffline { candidate: T::AccountId },
        /// Candidate rejoins the set of collator candidates.
        CandidateBackOnline { candidate: T::AccountId },
        /// Candidate has requested to leave the set of candidates.
        CandidateScheduledExit {
            exit_allowed_era: EraIndex,
            candidate: T::AccountId,
            scheduled_exit: EraIndex,
        },
        /// Cancelled request to leave the set of candidates.
        CancelledCandidateExit { candidate: T::AccountId },
        /// Cancelled request to decrease candidate's bond.
        CancelledCandidateBondLess {
            candidate: T::AccountId,
            amount: BalanceOf<T>,
            execute_era: EraIndex,
        },
        /// Candidate has left the set of candidates.
        CandidateLeft {
            ex_candidate: T::AccountId,
            unlocked_amount: BalanceOf<T>,
            new_total_amt_locked: BalanceOf<T>,
        },
        /// Nominator requested to decrease a bond for the collator candidate.
        NominationDecreaseScheduled {
            nominator: T::AccountId,
            candidate: T::AccountId,
            amount_to_decrease: BalanceOf<T>,
            execute_era: EraIndex,
        },
        // Nomination increased.
        NominationIncreased {
            nominator: T::AccountId,
            candidate: T::AccountId,
            amount: BalanceOf<T>,
            in_top: bool,
        },
        // Nomination decreased.
        NominationDecreased {
            nominator: T::AccountId,
            candidate: T::AccountId,
            amount: BalanceOf<T>,
            in_top: bool,
        },
        /// Nominator requested to leave the set of nominators.
        NominatorExitScheduled { era: EraIndex, nominator: T::AccountId, scheduled_exit: EraIndex },
        /// Nominator requested to revoke nomination.
        NominationRevocationScheduled {
            era: EraIndex,
            nominator: T::AccountId,
            candidate: T::AccountId,
            scheduled_exit: EraIndex,
        },
        /// Nominator has left the set of nominators.
        NominatorLeft { nominator: T::AccountId, unstaked_amount: BalanceOf<T> },
        /// Nomination revoked.
        NominationRevoked {
            nominator: T::AccountId,
            candidate: T::AccountId,
            unstaked_amount: BalanceOf<T>,
        },
        /// Nomination kicked.
        NominationKicked {
            nominator: T::AccountId,
            candidate: T::AccountId,
            unstaked_amount: BalanceOf<T>,
        },
        /// Cancelled a pending request to exit the set of nominators.
        NominatorExitCancelled { nominator: T::AccountId },
        /// Cancelled request to change an existing nomination.
        CancelledNominationRequest {
            nominator: T::AccountId,
            cancelled_request: CancelledScheduledRequest<BalanceOf<T>>,
            collator: T::AccountId,
        },
        /// New nomination (increase of the existing one).
        Nomination {
            nominator: T::AccountId,
            locked_amount: BalanceOf<T>,
            candidate: T::AccountId,
            nominator_position: NominatorAdded<BalanceOf<T>>,
        },
        /// Nomination from candidate state has been remove.
        NominatorLeftCandidate {
            nominator: T::AccountId,
            candidate: T::AccountId,
            unstaked_amount: BalanceOf<T>,
            total_candidate_staked: BalanceOf<T>,
        },
        /// Paid the account (nominator or collator) the balance as liquid rewards.
        Rewarded { account: T::AccountId, rewards: BalanceOf<T> },
        /// There was an error attempting to pay the nominator their staking reward.
        ErrorPayingStakingReward { payee: T::AccountId, rewards: BalanceOf<T> },
        /// Set total selected candidates to this value.
        TotalSelectedSet { old: u32, new: u32 },
        /// Set blocks per era
        BlocksPerEraSet { current_era: EraIndex, first_block: T::BlockNumber, old: u32, new: u32 },
        /// Not enough fund to cover the staking reward payment.
        NotEnoughFundsForEraPayment { reward_pot_balance: BalanceOf<T> },
        /// A collator has been paid for producing blocks
        CollatorPaid { account: T::AccountId, amount: BalanceOf<T>, period: GrowthPeriodIndex },
    }

    #[pallet::hooks]
    impl<T: Config> Hooks<BlockNumberFor<T>> for Pallet<T> {
        fn on_initialize(n: T::BlockNumber) -> Weight {
            let mut weight = <T as Config>::WeightInfo::base_on_initialize();
            let mut era = <Era<T>>::get();
            if era.should_update(n) {
<<<<<<< HEAD
                (era, weight) = Self::start_new_era(n, era);
=======
                let start_new_era_weight;
                (era, start_new_era_weight) = Self::start_new_era(n, era);
                weight = weight.saturating_add(start_new_era_weight);
>>>>>>> e480aebf
            }

            weight = weight.saturating_add(Self::handle_delayed_payouts(era.current));

            // add on_finalize weight
            weight = weight.saturating_add(
                // read Author, Points, AwardedPts
                // write Points, AwardedPts
                T::DbWeight::get().reads(3).saturating_add(T::DbWeight::get().writes(2)),
            );
            weight
        }
    }

    #[pallet::storage]
    #[pallet::getter(fn delay)]
    /// Number of eras to wait before executing any staking action
    pub type Delay<T: Config> = StorageValue<_, EraIndex, ValueQuery>;

    #[pallet::storage]
    #[pallet::getter(fn total_selected)]
    /// The total candidates selected every era
    type TotalSelected<T: Config> = StorageValue<_, u32, ValueQuery>;

    #[pallet::storage]
    #[pallet::getter(fn era)]
    /// Current era index and next era scheduled transition
    pub(crate) type Era<T: Config> = StorageValue<_, EraInfo<T::BlockNumber>, ValueQuery>;

    #[pallet::storage]
    #[pallet::getter(fn nominator_state)]
    /// Get nominator state associated with an account if account is nominating else None
    pub(crate) type NominatorState<T: Config> = StorageMap<
        _,
        Twox64Concat,
        T::AccountId,
        Nominator<T::AccountId, BalanceOf<T>>,
        OptionQuery,
    >;

    #[pallet::storage]
    #[pallet::getter(fn candidate_info)]
    /// Get collator candidate info associated with an account if account is candidate else None
    pub(crate) type CandidateInfo<T: Config> =
        StorageMap<_, Twox64Concat, T::AccountId, CandidateMetadata<BalanceOf<T>>, OptionQuery>;

    /// Stores outstanding nomination requests per collator.
    #[pallet::storage]
    #[pallet::getter(fn nomination_scheduled_requests)]
    pub(crate) type NominationScheduledRequests<T: Config> = StorageMap<
        _,
        Blake2_128Concat,
        T::AccountId,
        Vec<ScheduledRequest<T::AccountId, BalanceOf<T>>>,
        ValueQuery,
    >;

    #[pallet::storage]
    #[pallet::getter(fn top_nominations)]
    /// Top nominations for collator candidate
    pub(crate) type TopNominations<T: Config> = StorageMap<
        _,
        Twox64Concat,
        T::AccountId,
        Nominations<T::AccountId, BalanceOf<T>>,
        OptionQuery,
    >;

    #[pallet::storage]
    #[pallet::getter(fn bottom_nominations)]
    /// Bottom nominations for collator candidate
    pub(crate) type BottomNominations<T: Config> = StorageMap<
        _,
        Twox64Concat,
        T::AccountId,
        Nominations<T::AccountId, BalanceOf<T>>,
        OptionQuery,
    >;

    #[pallet::storage]
    #[pallet::getter(fn selected_candidates)]
    /// The collator candidates selected for the current era
    type SelectedCandidates<T: Config> = StorageValue<_, Vec<T::AccountId>, ValueQuery>;

    #[pallet::storage]
    #[pallet::getter(fn total)]
    /// Total capital locked by this staking pallet
    pub(crate) type Total<T: Config> = StorageValue<_, BalanceOf<T>, ValueQuery>;

    #[pallet::storage]
    #[pallet::getter(fn candidate_pool)]
    /// The pool of collator candidates, each with their total backing stake
    pub(crate) type CandidatePool<T: Config> =
        StorageValue<_, OrderedSet<Bond<T::AccountId, BalanceOf<T>>>, ValueQuery>;

    #[pallet::storage]
    #[pallet::getter(fn at_stake)]
    /// Snapshot of collator nomination stake at the start of the era
    pub type AtStake<T: Config> = StorageDoubleMap<
        _,
        Twox64Concat,
        EraIndex,
        Twox64Concat,
        T::AccountId,
        CollatorSnapshot<T::AccountId, BalanceOf<T>>,
        ValueQuery,
    >;

    #[pallet::storage]
    #[pallet::getter(fn delayed_payouts)]
    /// Delayed payouts
    pub type DelayedPayouts<T: Config> =
        StorageMap<_, Twox64Concat, EraIndex, DelayedPayout<BalanceOf<T>>, OptionQuery>;

    #[pallet::storage]
    #[pallet::getter(fn staked)]
    /// Total counted stake for selected candidates in the era
    pub type Staked<T: Config> = StorageMap<_, Twox64Concat, EraIndex, BalanceOf<T>, ValueQuery>;

    #[pallet::storage]
    #[pallet::getter(fn points)]
    /// Total points awarded to collators for block production in the era
    pub type Points<T: Config> = StorageMap<_, Twox64Concat, EraIndex, RewardPoint, ValueQuery>;

    #[pallet::storage]
    #[pallet::getter(fn awarded_pts)]
    /// Points for each collator per era
    pub type AwardedPts<T: Config> = StorageDoubleMap<
        _,
        Twox64Concat,
        EraIndex,
        Twox64Concat,
        T::AccountId,
        RewardPoint,
        ValueQuery,
    >;

    #[pallet::storage]
    #[pallet::getter(fn locked_era_payout)]
    /// Total amount of payouts we are waiting to take out of this pallet's pot.
    pub type LockedEraPayout<T: Config> = StorageValue<_, BalanceOf<T>, ValueQuery>;

    #[pallet::storage]
    #[pallet::getter(fn growth_period_info)]
    /// Tracks the current growth period where collator will get paid for producing blocks
    pub(crate) type GrowthPeriod<T: Config> = StorageValue<_, GrowthPeriodInfo, ValueQuery>;

    #[pallet::storage]
    #[pallet::getter(fn growth)]
    /// Data to calculate growth and collator payouts.
    pub type Growth<T: Config> = StorageMap<
        _,
        Twox64Concat,
        GrowthPeriodIndex,
        GrowthInfo<T::AccountId, BalanceOf<T>>,
        ValueQuery,
    >;

    #[pallet::storage]
    #[pallet::getter(fn processed_growth_periods)]
    pub type ProcessedGrowthPeriods<T: Config> =
        StorageMap<_, Twox64Concat, GrowthPeriodIndex, (), ValueQuery>;

    #[pallet::storage]
    #[pallet::getter(fn new_era_forced)]
    pub(crate) type ForceNewEra<T: Config> = StorageValue<_, bool, ValueQuery>;

    #[pallet::storage]
    #[pallet::getter(fn min_collator_stake)]
    /// Minimum stake required for any candidate to be a collator
    pub type MinCollatorStake<T: Config> = StorageValue<_, BalanceOf<T>, ValueQuery>;
<<<<<<< HEAD

    #[pallet::storage]
    #[pallet::getter(fn min_nominator_stake)]
    /// Minimum stake for any registered on-chain account to be a nominator
    pub type MinNominatorStake<T: Config> = StorageValue<_, BalanceOf<T>, ValueQuery>;
=======
>>>>>>> e480aebf

    #[pallet::genesis_config]
    pub struct GenesisConfig<T: Config> {
        pub candidates: Vec<(T::AccountId, BalanceOf<T>)>,
        /// Vec of tuples of the format (nominator AccountId, collator AccountId, nomination
        /// Amount)
        pub nominations: Vec<(T::AccountId, T::AccountId, BalanceOf<T>)>,
        pub delay: EraIndex,
        pub min_collator_stake: BalanceOf<T>,
<<<<<<< HEAD
        pub min_nominator_stake: BalanceOf<T>,
=======
>>>>>>> e480aebf
    }

    #[cfg(feature = "std")]
    impl<T: Config> Default for GenesisConfig<T> {
        fn default() -> Self {
            Self {
                candidates: vec![],
                nominations: vec![],
                delay: Default::default(),
                min_collator_stake: Default::default(),
<<<<<<< HEAD
                min_nominator_stake: Default::default() }
=======
            }
>>>>>>> e480aebf
        }
    }

    #[pallet::genesis_build]
    impl<T: Config> GenesisBuild<T> for GenesisConfig<T> {
        fn build(&self) {
            let mut candidate_count = 0u32;
            // Initialize the candidates
            for &(ref candidate, balance) in &self.candidates {
                assert!(
                    <Pallet<T>>::get_collator_stakable_free_balance(candidate) >= balance,
                    "Account does not have enough balance to bond as a candidate."
                );
                candidate_count = candidate_count.saturating_add(1u32);
                if let Err(error) = <Pallet<T>>::join_candidates(
                    T::Origin::from(Some(candidate.clone()).into()),
                    balance,
                    candidate_count,
                ) {
                    log::warn!("Join candidates failed in genesis with error {:?}", error);
                } else {
                    candidate_count = candidate_count.saturating_add(1u32);
                }
            }
            let mut col_nominator_count: BTreeMap<T::AccountId, u32> = BTreeMap::new();
            let mut del_nomination_count: BTreeMap<T::AccountId, u32> = BTreeMap::new();
            // Initialize the nominations
            for &(ref nominator, ref target, balance) in &self.nominations {
                assert!(
                    <Pallet<T>>::get_nominator_stakable_free_balance(nominator) >= balance,
                    "Account does not have enough balance to place nomination."
                );
                let cd_count =
                    if let Some(x) = col_nominator_count.get(target) { *x } else { 0u32 };
                let dd_count =
                    if let Some(x) = del_nomination_count.get(nominator) { *x } else { 0u32 };
                if let Err(error) = <Pallet<T>>::nominate(
                    T::Origin::from(Some(nominator.clone()).into()),
                    target.clone(),
                    balance,
                    cd_count,
                    dd_count,
                ) {
                    log::warn!("Nominate failed in genesis with error {:?}", error);
                } else {
                    if let Some(x) = col_nominator_count.get_mut(target) {
                        *x = x.saturating_add(1u32);
                    } else {
                        col_nominator_count.insert(target.clone(), 1u32);
                    };
                    if let Some(x) = del_nomination_count.get_mut(nominator) {
                        *x = x.saturating_add(1u32);
                    } else {
                        del_nomination_count.insert(nominator.clone(), 1u32);
                    };
                }
            }

            // Validate and set delay
            assert!(self.delay > 0, "Delay must be greater than 0.");
            <Delay<T>>::put(self.delay);

<<<<<<< HEAD
            // Set min staking values
            <MinCollatorStake<T>>::put(self.min_collator_stake);
            <MinNominatorStake<T>>::put(self.min_nominator_stake);
=======
            <MinCollatorStake<T>>::put(self.min_collator_stake);
>>>>>>> e480aebf

            // Set total selected candidates to minimum config
            <TotalSelected<T>>::put(T::MinSelectedCandidates::get());

            // Choose top TotalSelected collator candidates
            let (v_count, _, total_staked) = <Pallet<T>>::select_top_candidates(1u32);

            // Start Era 1 at Block 0. Set the genesis era length too.
            let era: EraInfo<T::BlockNumber> =
                EraInfo::new(1u32, 0u32.into(), T::MinBlocksPerEra::get() + 2);
            <Era<T>>::put(era);

            // Snapshot total stake
            <Staked<T>>::insert(1u32, <Total<T>>::get());

            // Set the first GrowthInfo
            <Growth<T>>::insert(0u32, GrowthInfo::new(1u32));

            <Pallet<T>>::deposit_event(Event::NewEra {
                starting_block: T::BlockNumber::zero(),
                era: 1u32,
                selected_collators_number: v_count,
                total_balance: total_staked,
            });
        }
    }

    #[pallet::call]
    impl<T: Config> Pallet<T> {
        #[pallet::weight(<T as Config>::WeightInfo::set_total_selected())]
        /// Set the total number of collator candidates selected per era
        /// - changes are not applied until the start of the next era
        pub fn set_total_selected(origin: OriginFor<T>, new: u32) -> DispatchResultWithPostInfo {
            frame_system::ensure_root(origin)?;
            ensure!(new >= T::MinSelectedCandidates::get(), Error::<T>::CannotSetBelowMin);
            let old = <TotalSelected<T>>::get();
            ensure!(old != new, Error::<T>::NoWritingSameValue);
            ensure!(
                new <= <Era<T>>::get().length,
                Error::<T>::EraLengthMustBeAtLeastTotalSelectedCollators,
            );
            <TotalSelected<T>>::put(new);
            Self::deposit_event(Event::TotalSelectedSet { old, new });
            Ok(().into())
        }

        #[pallet::weight(<T as Config>::WeightInfo::set_blocks_per_era())]
        /// Set blocks per era
        /// - if called with `new` less than length of current era, will transition immediately
        /// in the next block
        /// - also updates per-era inflation config
        pub fn set_blocks_per_era(origin: OriginFor<T>, new: u32) -> DispatchResultWithPostInfo {
            frame_system::ensure_root(origin)?;
            ensure!(new >= T::MinBlocksPerEra::get(), Error::<T>::CannotSetBelowMin);
            let mut era = <Era<T>>::get();
            let (now, first, old) = (era.current, era.first, era.length);
            ensure!(old != new, Error::<T>::NoWritingSameValue);
            ensure!(
                new >= <TotalSelected<T>>::get(),
                Error::<T>::EraLengthMustBeAtLeastTotalSelectedCollators,
            );
            era.length = new;
            <Era<T>>::put(era);
            Self::deposit_event(Event::BlocksPerEraSet {
                current_era: now,
                first_block: first,
                old,
                new,
            });

            Ok(().into())
        }
        #[pallet::weight(<T as Config>::WeightInfo::join_candidates(*candidate_count))]
        /// Join the set of collator candidates
        pub fn join_candidates(
            origin: OriginFor<T>,
            bond: BalanceOf<T>,
            candidate_count: u32,
        ) -> DispatchResultWithPostInfo {
            let acc = ensure_signed(origin)?;
            ensure!(!Self::is_candidate(&acc), Error::<T>::CandidateExists);
            ensure!(!Self::is_nominator(&acc), Error::<T>::NominatorExists);
            ensure!(bond >= <MinCollatorStake<T>>::get(), Error::<T>::CandidateBondBelowMin);
            let mut candidates = <CandidatePool<T>>::get();
            let old_count = candidates.0.len() as u32;
            ensure!(
                candidate_count >= old_count,
                Error::<T>::TooLowCandidateCountWeightHintJoinCandidates
            );
            ensure!(
                candidates.insert(Bond { owner: acc.clone(), amount: bond }),
                Error::<T>::CandidateExists
            );
            ensure!(
                Self::get_collator_stakable_free_balance(&acc) >= bond,
                Error::<T>::InsufficientBalance,
            );
            T::Currency::set_lock(COLLATOR_LOCK_ID, &acc, bond, WithdrawReasons::all());
            let candidate = CandidateMetadata::new(bond);
            <CandidateInfo<T>>::insert(&acc, candidate);
            let empty_nominations: Nominations<T::AccountId, BalanceOf<T>> = Default::default();
            // insert empty top nominations
            <TopNominations<T>>::insert(&acc, empty_nominations.clone());
            // insert empty bottom nominations
            <BottomNominations<T>>::insert(&acc, empty_nominations);
            <CandidatePool<T>>::put(candidates);
            let new_total = <Total<T>>::get().saturating_add(bond);
            <Total<T>>::put(new_total);
            Self::deposit_event(Event::JoinedCollatorCandidates {
                account: acc,
                amount_locked: bond,
                new_total_amt_locked: new_total,
            });
            Ok(().into())
        }
        #[pallet::weight(<T as Config>::WeightInfo::schedule_leave_candidates(*candidate_count))]
        /// Request to leave the set of candidates. If successful, the account is immediately
        /// removed from the candidate pool to prevent selection as a collator.
        pub fn schedule_leave_candidates(
            origin: OriginFor<T>,
            candidate_count: u32,
        ) -> DispatchResultWithPostInfo {
            let collator = ensure_signed(origin)?;
            let mut state = <CandidateInfo<T>>::get(&collator).ok_or(Error::<T>::CandidateDNE)?;
            let (now, when) = state.schedule_leave::<T>()?;
            let mut candidates = <CandidatePool<T>>::get();
            ensure!(
                candidate_count >= candidates.0.len() as u32,
                Error::<T>::TooLowCandidateCountToLeaveCandidates
            );
            if candidates.remove(&Bond::from_owner(collator.clone())) {
                <CandidatePool<T>>::put(candidates);
            }
            <CandidateInfo<T>>::insert(&collator, state);
            Self::deposit_event(Event::CandidateScheduledExit {
                exit_allowed_era: now,
                candidate: collator,
                scheduled_exit: when,
            });
            Ok(().into())
        }

        #[pallet::weight(
			<T as Config>::WeightInfo::execute_leave_candidates(*candidate_nomination_count)
		)]
        /// Execute leave candidates request
        pub fn execute_leave_candidates(
            origin: OriginFor<T>,
            candidate: T::AccountId,
            candidate_nomination_count: u32,
        ) -> DispatchResultWithPostInfo {
            ensure_signed(origin)?;
            let state = <CandidateInfo<T>>::get(&candidate).ok_or(Error::<T>::CandidateDNE)?;
            ensure!(
                state.nomination_count <= candidate_nomination_count,
                Error::<T>::TooLowCandidateNominationCountToLeaveCandidates
            );
            state.can_leave::<T>()?;
            let return_stake = |bond: Bond<T::AccountId, BalanceOf<T>>| -> DispatchResult {
                // remove nomination from nominator state
                let mut nominator = NominatorState::<T>::get(&bond.owner).expect(
                    "Collator state and nominator state are consistent.
						Collator state has a record of this nomination. Therefore,
						Nominator state also has a record. qed.",
                );

                if let Some(remaining) = nominator.rm_nomination::<T>(&candidate) {
                    Self::nomination_remove_request_with_state(
                        &candidate,
                        &bond.owner,
                        &mut nominator,
                    );

                    if remaining.is_zero() {
                        // we do not remove the scheduled nomination requests from other collators
                        // since it is assumed that they were removed incrementally before only the
                        // last nomination was left.
                        <NominatorState<T>>::remove(&bond.owner);
                        T::Currency::remove_lock(NOMINATOR_LOCK_ID, &bond.owner);
                    } else {
                        <NominatorState<T>>::insert(&bond.owner, nominator);
                    }
                } else {
                    // TODO: review. we assume here that this nominator has no remaining staked
                    // balance, so we ensure the lock is cleared
                    T::Currency::remove_lock(NOMINATOR_LOCK_ID, &bond.owner);
                }
                Ok(())
            };
            // total backing stake is at least the candidate self bond
            let mut total_backing = state.bond;
            // return all top nominations
            let top_nominations =
                <TopNominations<T>>::take(&candidate).expect("CandidateInfo existence checked");
            for bond in top_nominations.nominations {
                return_stake(bond)?;
            }
            total_backing = total_backing.saturating_add(top_nominations.total);
            // return all bottom nominations
            let bottom_nominations =
                <BottomNominations<T>>::take(&candidate).expect("CandidateInfo existence checked");
            for bond in bottom_nominations.nominations {
                return_stake(bond)?;
            }
            total_backing = total_backing.saturating_add(bottom_nominations.total);
            // return stake to collator
            T::Currency::remove_lock(COLLATOR_LOCK_ID, &candidate);
            <CandidateInfo<T>>::remove(&candidate);
            <NominationScheduledRequests<T>>::remove(&candidate);
            <TopNominations<T>>::remove(&candidate);
            <BottomNominations<T>>::remove(&candidate);
            let new_total_staked = <Total<T>>::get().saturating_sub(total_backing);
            <Total<T>>::put(new_total_staked);
            Self::deposit_event(Event::CandidateLeft {
                ex_candidate: candidate,
                unlocked_amount: total_backing,
                new_total_amt_locked: new_total_staked,
            });
            Ok(().into())
        }
        #[pallet::weight(<T as Config>::WeightInfo::cancel_leave_candidates(*candidate_count))]
        /// Cancel open request to leave candidates
        /// - only callable by collator account
        /// - result upon successful call is the candidate is active in the candidate pool
        pub fn cancel_leave_candidates(
            origin: OriginFor<T>,
            candidate_count: u32,
        ) -> DispatchResultWithPostInfo {
            let collator = ensure_signed(origin)?;
            let mut state = <CandidateInfo<T>>::get(&collator).ok_or(Error::<T>::CandidateDNE)?;
            ensure!(state.is_leaving(), Error::<T>::CandidateNotLeaving);
            state.go_online();
            let mut candidates = <CandidatePool<T>>::get();
            ensure!(
                candidates.0.len() as u32 <= candidate_count,
                Error::<T>::TooLowCandidateCountWeightHintCancelLeaveCandidates
            );
            ensure!(
                candidates.insert(Bond { owner: collator.clone(), amount: state.total_counted }),
                Error::<T>::AlreadyActive
            );
            <CandidatePool<T>>::put(candidates);
            <CandidateInfo<T>>::insert(&collator, state);
            Self::deposit_event(Event::CancelledCandidateExit { candidate: collator });
            Ok(().into())
        }
        #[pallet::weight(<T as Config>::WeightInfo::go_offline())]
        /// Temporarily leave the set of collator candidates without unbonding
        pub fn go_offline(origin: OriginFor<T>) -> DispatchResultWithPostInfo {
            let collator = ensure_signed(origin)?;
            let mut state = <CandidateInfo<T>>::get(&collator).ok_or(Error::<T>::CandidateDNE)?;
            ensure!(state.is_active(), Error::<T>::AlreadyOffline);
            state.go_offline();
            let mut candidates = <CandidatePool<T>>::get();
            if candidates.remove(&Bond::from_owner(collator.clone())) {
                <CandidatePool<T>>::put(candidates);
            }
            <CandidateInfo<T>>::insert(&collator, state);
            Self::deposit_event(Event::CandidateWentOffline { candidate: collator });
            Ok(().into())
        }
        #[pallet::weight(<T as Config>::WeightInfo::go_online())]
        /// Rejoin the set of collator candidates if previously had called `go_offline`
        pub fn go_online(origin: OriginFor<T>) -> DispatchResultWithPostInfo {
            let collator = ensure_signed(origin)?;
            let mut state = <CandidateInfo<T>>::get(&collator).ok_or(Error::<T>::CandidateDNE)?;
            ensure!(!state.is_active(), Error::<T>::AlreadyActive);
            ensure!(!state.is_leaving(), Error::<T>::CannotGoOnlineIfLeaving);
            state.go_online();
            let mut candidates = <CandidatePool<T>>::get();
            ensure!(
                candidates.insert(Bond { owner: collator.clone(), amount: state.total_counted }),
                Error::<T>::AlreadyActive
            );
            <CandidatePool<T>>::put(candidates);
            <CandidateInfo<T>>::insert(&collator, state);
            Self::deposit_event(Event::CandidateBackOnline { candidate: collator });
            Ok(().into())
        }
        #[pallet::weight(<T as Config>::WeightInfo::candidate_bond_more())]
        /// Increase collator candidate self bond by `more`
        pub fn candidate_bond_more(
            origin: OriginFor<T>,
            more: BalanceOf<T>,
        ) -> DispatchResultWithPostInfo {
            let collator = ensure_signed(origin)?;
            let mut state = <CandidateInfo<T>>::get(&collator).ok_or(Error::<T>::CandidateDNE)?;
            state.bond_more::<T>(collator.clone(), more)?;
            let (is_active, total_counted) = (state.is_active(), state.total_counted);
            <CandidateInfo<T>>::insert(&collator, state);
            if is_active {
                Self::update_active(collator, total_counted);
            }
            Ok(().into())
        }
        #[pallet::weight(<T as Config>::WeightInfo::schedule_candidate_bond_less())]
        /// Request by collator candidate to decrease self bond by `less`
        pub fn schedule_candidate_bond_less(
            origin: OriginFor<T>,
            less: BalanceOf<T>,
        ) -> DispatchResultWithPostInfo {
            let collator = ensure_signed(origin)?;
            let mut state = <CandidateInfo<T>>::get(&collator).ok_or(Error::<T>::CandidateDNE)?;
            let when = state.schedule_bond_less::<T>(less)?;
            <CandidateInfo<T>>::insert(&collator, state);
            Self::deposit_event(Event::CandidateBondLessRequested {
                candidate: collator,
                amount_to_decrease: less,
                execute_era: when,
            });
            Ok(().into())
        }
        #[pallet::weight(<T as Config>::WeightInfo::execute_candidate_bond_less())]
        /// Execute pending request to adjust the collator candidate self bond
        pub fn execute_candidate_bond_less(
            origin: OriginFor<T>,
            candidate: T::AccountId,
        ) -> DispatchResultWithPostInfo {
            ensure_signed(origin)?; // we may want to reward this if caller != candidate
            let mut state = <CandidateInfo<T>>::get(&candidate).ok_or(Error::<T>::CandidateDNE)?;
            state.execute_bond_less::<T>(candidate.clone())?;
            <CandidateInfo<T>>::insert(&candidate, state);
            Ok(().into())
        }
        #[pallet::weight(<T as Config>::WeightInfo::cancel_candidate_bond_less())]
        /// Cancel pending request to adjust the collator candidate self bond
        pub fn cancel_candidate_bond_less(origin: OriginFor<T>) -> DispatchResultWithPostInfo {
            let collator = ensure_signed(origin)?;
            let mut state = <CandidateInfo<T>>::get(&collator).ok_or(Error::<T>::CandidateDNE)?;
            state.cancel_bond_less::<T>(collator.clone())?;
            <CandidateInfo<T>>::insert(&collator, state);
            Ok(().into())
        }
        #[pallet::weight(
			<T as Config>::WeightInfo::nominate(
				*candidate_nomination_count,
				*nomination_count
			)
		)]
        /// If caller is not a nominator and not a collator, then join the set of nominators
        /// If caller is a nominator, then makes nomination to change their nomination state
        pub fn nominate(
            origin: OriginFor<T>,
            candidate: T::AccountId,
            amount: BalanceOf<T>,
            candidate_nomination_count: u32,
            nomination_count: u32,
        ) -> DispatchResultWithPostInfo {
            let nominator = ensure_signed(origin)?;
            // check that caller can reserve the amount before any changes to storage
            ensure!(
                Self::get_nominator_stakable_free_balance(&nominator) >= amount,
                Error::<T>::InsufficientBalance
            );
            let mut nominator_state = if let Some(mut state) = <NominatorState<T>>::get(&nominator)
            {
                // nomination after first
                ensure!(amount >= T::MinNomination::get(), Error::<T>::NominationBelowMin);
                ensure!(
                    nomination_count >= state.nominations.0.len() as u32,
                    Error::<T>::TooLowNominationCountToNominate
                );
                ensure!(
                    (state.nominations.0.len() as u32) < T::MaxNominationsPerNominator::get(),
                    Error::<T>::ExceedMaxNominationsPerNominator
                );
                ensure!(
                    state.add_nomination(Bond { owner: candidate.clone(), amount }),
                    Error::<T>::AlreadyNominatedCandidate
                );
                state
            } else {
                // first nomination
                ensure!(amount >= <MinNominatorStake<T>>::get(), Error::<T>::NominatorBondBelowMin);
                ensure!(!Self::is_candidate(&nominator), Error::<T>::CandidateExists);
                Nominator::new(nominator.clone(), candidate.clone(), amount)
            };
            let mut state = <CandidateInfo<T>>::get(&candidate).ok_or(Error::<T>::CandidateDNE)?;
            ensure!(
                candidate_nomination_count >= state.nomination_count,
                Error::<T>::TooLowCandidateNominationCountToNominate
            );
            let (nominator_position, less_total_staked) =
                state.add_nomination::<T>(&candidate, Bond { owner: nominator.clone(), amount })?;
            // TODO: causes redundant free_balance check
            nominator_state.adjust_bond_lock::<T>(BondAdjust::Increase(amount))?;
            // only is_some if kicked the lowest bottom as a consequence of this new nomination
            let net_total_increase = if let Some(less) = less_total_staked {
                amount.saturating_sub(less)
            } else {
                amount
            };
            let new_total_locked = <Total<T>>::get().saturating_add(net_total_increase);
            <Total<T>>::put(new_total_locked);
            <CandidateInfo<T>>::insert(&candidate, state);
            <NominatorState<T>>::insert(&nominator, nominator_state);
            Self::deposit_event(Event::Nomination {
                nominator,
                locked_amount: amount,
                candidate,
                nominator_position,
            });
            Ok(().into())
        }

        /// DEPRECATED use batch util with schedule_revoke_nomination for all nominations
        /// Request to leave the set of nominators. If successful, the caller is scheduled to be
        /// allowed to exit via a [NominationAction::Revoke] towards all existing nominations.
        /// Success forbids future nomination requests until the request is invoked or cancelled.
        #[pallet::weight(<T as Config>::WeightInfo::schedule_leave_nominators())]
        pub fn schedule_leave_nominators(origin: OriginFor<T>) -> DispatchResultWithPostInfo {
            let nominator = ensure_signed(origin)?;
            Self::nominator_schedule_revoke_all(nominator)
        }

        /// DEPRECATED use batch util with execute_nomination_request for all nominations
        /// Execute the right to exit the set of nominators and revoke all ongoing nominations.
        #[pallet::weight(<T as Config>::WeightInfo::execute_leave_nominators(*nomination_count))]
        pub fn execute_leave_nominators(
            origin: OriginFor<T>,
            nominator: T::AccountId,
            nomination_count: u32,
        ) -> DispatchResultWithPostInfo {
            ensure_signed(origin)?;
            Self::nominator_execute_scheduled_revoke_all(nominator, nomination_count)
        }

        /// DEPRECATED use batch util with cancel_nomination_request for all nominations
        /// Cancel a pending request to exit the set of nominators. Success clears the pending exit
        /// request (thereby resetting the delay upon another `leave_nominators` call).
        #[pallet::weight(<T as Config>::WeightInfo::cancel_leave_nominators())]
        pub fn cancel_leave_nominators(origin: OriginFor<T>) -> DispatchResultWithPostInfo {
            let nominator = ensure_signed(origin)?;
            Self::nominator_cancel_scheduled_revoke_all(nominator)
        }

        #[pallet::weight(<T as Config>::WeightInfo::schedule_revoke_nomination())]
        /// Request to revoke an existing nomination. If successful, the nomination is scheduled
        /// to be allowed to be revoked via the `execute_nomination_request` extrinsic.
        pub fn schedule_revoke_nomination(
            origin: OriginFor<T>,
            collator: T::AccountId,
        ) -> DispatchResultWithPostInfo {
            let nominator = ensure_signed(origin)?;
            Self::nomination_schedule_revoke(collator, nominator)
        }

        #[pallet::weight(<T as Config>::WeightInfo::nominator_bond_more())]
        /// Bond more for nominators wrt a specific collator candidate.
        pub fn nominator_bond_more(
            origin: OriginFor<T>,
            candidate: T::AccountId,
            more: BalanceOf<T>,
        ) -> DispatchResultWithPostInfo {
            let nominator = ensure_signed(origin)?;
            ensure!(
                !Self::nomination_request_revoke_exists(&candidate, &nominator),
                Error::<T>::PendingNominationRevoke
            );
            let mut state = <NominatorState<T>>::get(&nominator).ok_or(Error::<T>::NominatorDNE)?;
            state.increase_nomination::<T>(candidate.clone(), more)?;
            Ok(().into())
        }

        #[pallet::weight(<T as Config>::WeightInfo::schedule_nominator_bond_less())]
        /// Request bond less for nominators wrt a specific collator candidate.
        pub fn schedule_nominator_bond_less(
            origin: OriginFor<T>,
            candidate: T::AccountId,
            less: BalanceOf<T>,
        ) -> DispatchResultWithPostInfo {
            let nominator = ensure_signed(origin)?;
            Self::nomination_schedule_bond_decrease(candidate, nominator, less)
        }

        #[pallet::weight(<T as Config>::WeightInfo::execute_nominator_bond_less())]
        /// Execute pending request to change an existing nomination
        pub fn execute_nomination_request(
            origin: OriginFor<T>,
            nominator: T::AccountId,
            candidate: T::AccountId,
        ) -> DispatchResultWithPostInfo {
            ensure_signed(origin)?; // we may want to reward caller if caller != nominator
            Self::nomination_execute_scheduled_request(candidate, nominator)
        }

        #[pallet::weight(<T as Config>::WeightInfo::cancel_nominator_bond_less())]
        /// Cancel request to change an existing nomination.
        pub fn cancel_nomination_request(
            origin: OriginFor<T>,
            candidate: T::AccountId,
        ) -> DispatchResultWithPostInfo {
            let nominator = ensure_signed(origin)?;
            Self::nomination_cancel_request(candidate, nominator)
        }

        /// Hotfix to remove existing empty entries for candidates that have left.
        #[pallet::weight(
			T::DbWeight::get().reads_writes(2 * candidates.len() as u64, candidates.len() as u64)
		)]
        pub fn hotfix_remove_nomination_requests_exited_candidates(
            origin: OriginFor<T>,
            candidates: Vec<T::AccountId>,
        ) -> DispatchResult {
            ensure_signed(origin)?;
            ensure!(candidates.len() < 100, <Error<T>>::InsufficientBalance);
            for candidate in &candidates {
                ensure!(
                    <CandidateInfo<T>>::get(&candidate).is_none(),
                    <Error<T>>::CandidateNotLeaving
                );
                ensure!(
                    <NominationScheduledRequests<T>>::get(&candidate).is_empty(),
                    <Error<T>>::CandidateNotLeaving
                );
            }

            for candidate in candidates {
                <NominationScheduledRequests<T>>::remove(candidate);
            }

            Ok(().into())
        }
    }

    impl<T: Config> Pallet<T> {
        pub fn start_new_era(
            block_number: T::BlockNumber,
            mut era: EraInfo<T::BlockNumber>,
        ) -> (EraInfo<T::BlockNumber>, Weight) {
            // mutate era
            era.update(block_number);

            // pay all stakers for T::RewardPaymentDelay eras ago
            Self::prepare_staking_payouts(era.current);

            // select top collator candidates for next era
            let (collator_count, nomination_count, total_staked) =
                Self::select_top_candidates(era.current);

            // start next era
            <Era<T>>::put(era);
            // snapshot total stake
            <Staked<T>>::insert(era.current, <Total<T>>::get());

            Self::deposit_event(Event::NewEra {
                starting_block: era.first,
                era: era.current,
                selected_collators_number: collator_count,
                total_balance: total_staked,
            });

<<<<<<< HEAD
            let weight = <T as Config>::WeightInfo::era_transition_on_initialize(collator_count, nomination_count);
=======
            let weight = <T as Config>::WeightInfo::era_transition_on_initialize(
                collator_count,
                nomination_count,
            );
>>>>>>> e480aebf
            return (era, weight)
        }

        pub fn is_nominator(acc: &T::AccountId) -> bool {
            <NominatorState<T>>::get(acc).is_some()
        }
        pub fn is_candidate(acc: &T::AccountId) -> bool {
            <CandidateInfo<T>>::get(acc).is_some()
        }
        pub fn is_selected_candidate(acc: &T::AccountId) -> bool {
            <SelectedCandidates<T>>::get().binary_search(acc).is_ok()
        }
        /// Returns an account's free balance which is not locked in nomination staking
        pub fn get_nominator_stakable_free_balance(acc: &T::AccountId) -> BalanceOf<T> {
            let mut balance = T::Currency::free_balance(acc);
            if let Some(state) = <NominatorState<T>>::get(acc) {
                balance = balance.saturating_sub(state.total());
            }
            balance
        }
        /// Returns an account's free balance which is not locked in collator staking
        pub fn get_collator_stakable_free_balance(acc: &T::AccountId) -> BalanceOf<T> {
            let mut balance = T::Currency::free_balance(acc);
            if let Some(info) = <CandidateInfo<T>>::get(acc) {
                balance = balance.saturating_sub(info.bond);
            }
            balance
        }
        /// Caller must ensure candidate is active before calling
        pub(crate) fn update_active(candidate: T::AccountId, total: BalanceOf<T>) {
            let mut candidates = <CandidatePool<T>>::get();
            candidates.remove(&Bond::from_owner(candidate.clone()));
            candidates.insert(Bond { owner: candidate, amount: total });
            <CandidatePool<T>>::put(candidates);
        }

        /// Compute total reward for era based on the amount in the reward pot
        pub fn compute_total_reward_to_pay() -> BalanceOf<T> {
            let total_unpaid_reward_amount = Self::reward_pot();
            let mut payout = total_unpaid_reward_amount.checked_sub(&Self::locked_era_payout()).or_else(|| {
				log::error!("💔 Error calculating era payout. Not enough funds in total_unpaid_reward_amount.");

				//This is a bit strange but since we are dealing with money, log it.
				Self::deposit_event(Event::NotEnoughFundsForEraPayment {reward_pot_balance: total_unpaid_reward_amount});
				Some(BalanceOf::<T>::zero())
			}).expect("We have a default value");

            <LockedEraPayout<T>>::mutate(|lp| {
                *lp = lp
                    .checked_add(&payout)
                    .or_else(|| {
                        log::error!("💔 Error - locked_era_payout overflow. Reducing era payout");
                        // In the unlikely event where the value will overflow the LockedEraPayout,
                        // return the difference to avoid errors
                        payout =
                            BalanceOf::<T>::max_value().saturating_sub(Self::locked_era_payout());
                        Some(BalanceOf::<T>::max_value())
                    })
                    .expect("We have a default value");
            });

            return payout
        }

        /// Remove nomination from candidate state
        /// Amount input should be retrieved from nominator and it informs the storage lookups
        pub(crate) fn nominator_leaves_candidate(
            candidate: T::AccountId,
            nominator: T::AccountId,
            amount: BalanceOf<T>,
        ) -> DispatchResult {
            let mut state = <CandidateInfo<T>>::get(&candidate).ok_or(Error::<T>::CandidateDNE)?;
            state.rm_nomination_if_exists::<T>(&candidate, nominator.clone(), amount)?;
            let new_total_locked = <Total<T>>::get().saturating_sub(amount);
            <Total<T>>::put(new_total_locked);
            let new_total = state.total_counted;
            <CandidateInfo<T>>::insert(&candidate, state);
            Self::deposit_event(Event::NominatorLeftCandidate {
                nominator,
                candidate,
                unstaked_amount: amount,
                total_candidate_staked: new_total,
            });
            Ok(())
        }

        fn prepare_staking_payouts(now: EraIndex) {
            // payout is now - delay eras ago => now - delay > 0 else return early
            let delay = T::RewardPaymentDelay::get();
            if now <= delay {
                return
            }
            let era_to_payout = now.saturating_sub(delay);
            let total_points = <Points<T>>::get(era_to_payout);
            if total_points.is_zero() {
                return
            }
            // Remove stake because it has been processed.
            let total_staked = <Staked<T>>::take(era_to_payout);

            let total_reward_to_pay = Self::compute_total_reward_to_pay();

            let payout = DelayedPayout {
                era_issuance: total_reward_to_pay,
                total_staking_reward: total_reward_to_pay, /* TODO: Remove one of the duplicated
                                                            * fields */
            };

            <DelayedPayouts<T>>::insert(era_to_payout, &payout);

            let collator_scores: Vec<CollatorScore<T::AccountId>> =
                <AwardedPts<T>>::iter_prefix(era_to_payout)
                    .map(|(collator, points)| CollatorScore::new(collator, points))
                    .collect::<Vec<CollatorScore<T::AccountId>>>();

            Self::update_collator_payout(
                era_to_payout,
                total_staked,
                payout,
                total_points,
                collator_scores,
            );
        }

        /// Wrapper around pay_one_collator_reward which handles the following logic:
        /// * whether or not a payout needs to be made
        /// * cleaning up when payouts are done
        /// * returns the weight consumed by pay_one_collator_reward if applicable
        fn handle_delayed_payouts(now: EraIndex) -> Weight {
            let delay = T::RewardPaymentDelay::get();

            // don't underflow uint
            if now < delay {
                return 0u64.into()
            }

            let paid_for_era = now.saturating_sub(delay);

            if let Some(payout_info) = <DelayedPayouts<T>>::get(paid_for_era) {
                let result = Self::pay_one_collator_reward(paid_for_era, payout_info);
                if result.0.is_none() {
                    // result.0 indicates whether or not a payout was made
                    // clean up storage items that we no longer need
                    <DelayedPayouts<T>>::remove(paid_for_era);
                    <Points<T>>::remove(paid_for_era);
                }
                result.1 // weight consumed by pay_one_collator_reward
            } else {
                0u64.into()
            }
        }

        /// Payout a single collator from the given era.
        ///
        /// Returns an optional tuple of (Collator's AccountId, total paid)
        /// or None if there were no more payouts to be made for the era.
        pub(crate) fn pay_one_collator_reward(
            paid_for_era: EraIndex,
            payout_info: DelayedPayout<BalanceOf<T>>,
        ) -> (Option<(T::AccountId, BalanceOf<T>)>, Weight) {
            // TODO: it would probably be optimal to roll Points into the DelayedPayouts storage
            // item so that we do fewer reads each block
            let total_points = <Points<T>>::get(paid_for_era);
            if total_points.is_zero() {
                // TODO: this case is obnoxious... it's a value query, so it could mean one of two
                // different logic errors:
                // 1. we removed it before we should have
                // 2. we called pay_one_collator_reward when we were actually done with deferred
                //    payouts
                log::warn!("pay_one_collator_reward called with no <Points<T>> for the era!");
                return (None, 0u64.into())
            }

            let reward_pot_account_id = Self::compute_reward_pot_account_id();
            let pay_reward = |amount: BalanceOf<T>, to: T::AccountId| {
                let result = T::Currency::transfer(
                    &reward_pot_account_id,
                    &to,
                    amount,
                    ExistenceRequirement::KeepAlive,
                );
                if let Ok(_) = result {
                    Self::deposit_event(Event::Rewarded { account: to.clone(), rewards: amount });

                    // Update storage with the amount we paid
                    <LockedEraPayout<T>>::mutate(|p| {
                        *p = p.saturating_sub(amount.into());
                    });
                } else {
                    log::error!("💔 Error paying staking reward: {:?}", result);
                    Self::deposit_event(Event::ErrorPayingStakingReward {
                        payee: to.clone(),
                        rewards: amount,
                    });
                }
            };

            if let Some((collator, pts)) = <AwardedPts<T>>::iter_prefix(paid_for_era).drain().next()
            {
                let pct_due = Perbill::from_rational(pts, total_points);
                let total_reward_for_collator = pct_due * payout_info.total_staking_reward;

                // Take the snapshot of block author and nominations
                let state = <AtStake<T>>::take(paid_for_era, &collator);
                let num_nominators = state.nominations.len();

                // pay collator's due portion first
                let collator_pct = Perbill::from_rational(state.bond, state.total);
                let collator_reward = collator_pct * total_reward_for_collator;
                pay_reward(collator_reward, collator.clone());

                // pay nominators due portion, if there are any
                for Bond { owner, amount } in state.nominations {
                    let percent = Perbill::from_rational(amount, state.total);
                    let nominator_reward = percent * total_reward_for_collator;
                    if !nominator_reward.is_zero() {
                        pay_reward(nominator_reward, owner.clone());
                    }
                }

                (
                    Some((collator, total_reward_for_collator)),
                    <T as Config>::WeightInfo::pay_one_collator_reward(num_nominators as u32),
                )
            } else {
                // Note that we don't clean up storage here; it is cleaned up in
                // handle_delayed_payouts()
                (None, 0u64.into())
            }
        }

        /// Compute the top `TotalSelected` candidates in the CandidatePool and return
        /// a vec of their AccountIds (in the order of selection)
        pub fn compute_top_candidates() -> Vec<T::AccountId> {
            let mut candidates = <CandidatePool<T>>::get().0;
            // order candidates by stake (least to greatest so requires `rev()`)
            candidates.sort_by(|a, b| a.amount.cmp(&b.amount));
            let top_n = <TotalSelected<T>>::get() as usize;
            // choose the top TotalSelected qualified candidates, ordered by stake
            let mut collators = candidates
                .into_iter()
                .rev()
                .take(top_n)
                .filter(|x| x.amount >= <MinCollatorStake<T>>::get())
                .map(|x| x.owner)
                .collect::<Vec<T::AccountId>>();
            collators.sort();
            collators
        }

        /// Best as in most cumulatively supported in terms of stake
        /// Returns [collator_count, nomination_count, total staked]
        fn select_top_candidates(now: EraIndex) -> (u32, u32, BalanceOf<T>) {
            let (mut collator_count, mut nomination_count, mut total) =
                (0u32, 0u32, BalanceOf::<T>::zero());
            // choose the top TotalSelected qualified candidates, ordered by stake
            let collators = Self::compute_top_candidates();
            if collators.is_empty() {
                // SELECTION FAILED TO SELECT >=1 COLLATOR => select collators from previous era
                let last_era = now.saturating_sub(1u32);
                let mut total_per_candidate: BTreeMap<T::AccountId, BalanceOf<T>> = BTreeMap::new();
                // set this era AtStake to last era AtStake
                for (account, snapshot) in <AtStake<T>>::iter_prefix(last_era) {
                    collator_count = collator_count.saturating_add(1u32);
                    nomination_count =
                        nomination_count.saturating_add(snapshot.nominations.len() as u32);
                    total = total.saturating_add(snapshot.total);
                    total_per_candidate.insert(account.clone(), snapshot.total);
                    <AtStake<T>>::insert(now, account, snapshot);
                }
                // `SelectedCandidates` remains unchanged from last era
                // emit CollatorChosen event for tools that use this event
                for candidate in <SelectedCandidates<T>>::get() {
                    let snapshot_total = total_per_candidate
                        .get(&candidate)
                        .expect("all selected candidates have snapshots");
                    Self::deposit_event(Event::CollatorChosen {
                        era: now,
                        collator_account: candidate,
                        total_exposed_amount: *snapshot_total,
                    })
                }
                return (collator_count, nomination_count, total)
            }

            // snapshot exposure for era for weighting reward distribution
            for account in collators.iter() {
                let state = <CandidateInfo<T>>::get(account)
                    .expect("all members of CandidateQ must be candidates");

                collator_count = collator_count.saturating_add(1u32);
                nomination_count = nomination_count.saturating_add(state.nomination_count);
                total = total.saturating_add(state.total_counted);
                let CountedNominations { uncounted_stake, rewardable_nominations } =
                    Self::get_rewardable_nominators(&account);
                let total_counted = state.total_counted.saturating_sub(uncounted_stake);

                let snapshot = CollatorSnapshot {
                    bond: state.bond,
                    nominations: rewardable_nominations,
                    total: total_counted,
                };
                <AtStake<T>>::insert(now, account, snapshot);
                Self::deposit_event(Event::CollatorChosen {
                    era: now,
                    collator_account: account.clone(),
                    total_exposed_amount: state.total_counted,
                });
            }
            // insert canonical collator set
            <SelectedCandidates<T>>::put(collators);
            (collator_count, nomination_count, total)
        }

        /// Apply the nominator intent for revoke and decrease in order to build the
        /// effective list of nominators with their intended bond amount.
        ///
        /// This will:
        /// - if [NominationChange::Revoke] is outstanding, set the bond amount to 0.
        /// - if [NominationChange::Decrease] is outstanding, subtract the bond by specified amount.
        /// - else, do nothing
        ///
        /// The intended bond amounts will be used while calculating rewards.
        fn get_rewardable_nominators(collator: &T::AccountId) -> CountedNominations<T> {
            let requests = <NominationScheduledRequests<T>>::get(collator)
                .into_iter()
                .map(|x| (x.nominator, x.action))
                .collect::<BTreeMap<_, _>>();
            let mut uncounted_stake = BalanceOf::<T>::zero();
            let rewardable_nominations = <TopNominations<T>>::get(collator)
                .expect("all members of CandidateQ must be candidates")
                .nominations
                .into_iter()
                .map(|mut bond| {
                    bond.amount = match requests.get(&bond.owner) {
                        None => bond.amount,
                        Some(NominationAction::Revoke(_)) => {
                            log::warn!(
                                "reward for nominator '{:?}' set to zero due to pending \
								revoke request",
                                bond.owner
                            );
                            uncounted_stake = uncounted_stake.saturating_add(bond.amount);
                            BalanceOf::<T>::zero()
                        },
                        Some(NominationAction::Decrease(amount)) => {
                            log::warn!(
                                "reward for nominator '{:?}' reduced by set amount due to pending \
								decrease request",
                                bond.owner
                            );
                            uncounted_stake = uncounted_stake.saturating_add(*amount);
                            bond.amount.saturating_sub(*amount)
                        },
                    };

                    bond
                })
                .collect();
            CountedNominations { uncounted_stake, rewardable_nominations }
        }

        /// The account ID of the staking reward_pot.
        /// This actually does computation. If you need to keep using it, then make sure you cache
        /// the value and only call this once.
        pub fn compute_reward_pot_account_id() -> T::AccountId {
            T::RewardPotId::get().into_account_truncating()
        }

        /// The total amount of funds stored in this pallet
        pub fn reward_pot() -> BalanceOf<T> {
            // Must never be less than 0 but better be safe.
            T::Currency::free_balance(&Self::compute_reward_pot_account_id())
                .saturating_sub(T::Currency::minimum_balance())
        }

        pub fn update_collator_payout(
            payout_era: EraIndex,
            total_staked: BalanceOf<T>,
            payout: DelayedPayout<BalanceOf<T>>,
            total_points: RewardPoint,
            current_collator_scores: Vec<CollatorScore<T::AccountId>>,
        ) {
            let collator_payout_period = Self::growth_period_info();
            let staking_reward_paid_in_era = payout.total_staking_reward;

            if Self::is_new_growth_period(&payout_era, &collator_payout_period) {
                <GrowthPeriod<T>>::mutate(|info| {
                    info.start_era_index = payout_era;
                    info.index = info.index.saturating_add(1);
                });

                let mut new_payout_info = GrowthInfo::new(payout_era);
                new_payout_info.number_of_accumulations = 1u32;
                new_payout_info.total_stake_accumulated = total_staked;
                new_payout_info.total_staker_reward = staking_reward_paid_in_era;
                new_payout_info.total_points = total_points;
                new_payout_info.collator_scores = current_collator_scores;

                <Growth<T>>::insert(Self::growth_period_info().index, new_payout_info);
            } else {
                Self::accumulate_payout_for_period(
                    collator_payout_period.index,
                    total_staked,
                    staking_reward_paid_in_era,
                    total_points,
                    current_collator_scores,
                );
            };
        }

        fn is_new_growth_period(
            era_index: &EraIndex,
            collator_payout_period: &GrowthPeriodInfo,
        ) -> bool {
            return collator_payout_period.index == 0 ||
                era_index - collator_payout_period.start_era_index >=
                    T::ErasPerGrowthPeriod::get()
        }

        fn accumulate_payout_for_period(
            growth_index: GrowthPeriodIndex,
            total_staked: BalanceOf<T>,
            staking_reward_paid_in_era: BalanceOf<T>,
            total_points: RewardPoint,
            current_collator_scores: Vec<CollatorScore<T::AccountId>>,
        ) {
            <Growth<T>>::mutate(growth_index, |info| {
                info.number_of_accumulations = info.number_of_accumulations.saturating_add(1);
                info.total_stake_accumulated =
                    info.total_stake_accumulated.saturating_add(total_staked);
                info.total_staker_reward =
                    info.total_staker_reward.saturating_add(staking_reward_paid_in_era);
                info.total_points = info.total_points.saturating_add(total_points);
                info.collator_scores =
                    Self::update_collator_scores(&info.collator_scores, current_collator_scores);
            });
        }

        fn update_collator_scores(
            existing_collator_scores: &Vec<CollatorScore<T::AccountId>>,
            current_collator_scores: Vec<CollatorScore<T::AccountId>>,
        ) -> Vec<CollatorScore<T::AccountId>> {
            let mut current_scores = existing_collator_scores
                .into_iter()
                .map(|current_score| (current_score.collator.clone(), current_score.points.clone()))
                .collect::<BTreeMap<_, _>>();

            current_collator_scores.into_iter().for_each(|new_score| {
                current_scores
                    .entry(new_score.collator)
                    .and_modify(|points| {
                        *points = points.saturating_add(new_score.points);
                    })
                    .or_insert(new_score.points);
            });

            return current_scores
                .into_iter()
                .map(|(acc, pts)| CollatorScore::new(acc, pts))
                .collect()
        }

        pub fn payout_collators(amount: BalanceOf<T>, growth_period: u32) -> DispatchResult {
            // The only validation we do is checking for replays, for everything else we trust T1.
            ensure!(
                <ProcessedGrowthPeriods<T>>::contains_key(growth_period) == false,
                Error::<T>::GrowthAlreadyProcessed
            );

            let pay = |collator_address: T::AccountId, amount: BalanceOf<T>| -> DispatchResult {
                match T::Currency::deposit_into_existing(&collator_address, amount) {
                    Ok(amount_paid) => {
                        Self::deposit_event(Event::CollatorPaid {
                            account: collator_address,
                            amount: amount_paid.peek(),
                            period: growth_period,
                        });

                        return Ok(())
                    },
                    Err(e) => {
                        log::error!(
                            "💔💔 Error paying {:?} AVT to collator {:?}: {:?}",
                            amount,
                            collator_address,
                            e
                        );
                        return Err(Error::<T>::ErrorPayingCollator.into())
                    },
                }
            };

            if <Growth<T>>::contains_key(growth_period) {
                // get the list of candidates that earned points from `growth_period`
                let growth_data = <Growth<T>>::get(growth_period);
                for collator_data in growth_data.collator_scores {
                    let percent =
                        Perbill::from_rational(collator_data.points, growth_data.total_points);
                    pay(collator_data.collator, percent * amount)?;
                }

                // Tidy up state
                <Growth<T>>::remove(growth_period);
                <ProcessedGrowthPeriods<T>>::insert(growth_period, ());
            } else {
                // use current candidates because there is no way of knowing who they were
                let collators = <SelectedCandidates<T>>::get();
                let number_of_collators = collators.len() as u32;
                for collator in collators.into_iter() {
                    let percent = Perbill::from_rational(1u32, number_of_collators);
                    pay(collator, percent * amount)?;
                }

                <ProcessedGrowthPeriods<T>>::insert(growth_period, ());
            }

            Ok(())
        }
    }

    /// Keep track of number of authored blocks per authority, uncles are counted as well since
    /// they're a valid proof of being online.
    impl<T: Config + pallet_authorship::Config>
        pallet_authorship::EventHandler<T::AccountId, T::BlockNumber> for Pallet<T>
    {
        /// Add reward points to block authors:
        /// * 20 points to the block producer for producing a block in the chain
        fn note_author(author: T::AccountId) {
            let now = <Era<T>>::get().current;
            let score_plus_20 = <AwardedPts<T>>::get(now, &author).saturating_add(20);
            <AwardedPts<T>>::insert(now, author, score_plus_20);
            <Points<T>>::mutate(now, |x| *x = x.saturating_add(20));

            frame_system::Pallet::<T>::register_extra_weight_unchecked(
                <T as Config>::WeightInfo::note_author(),
                DispatchClass::Mandatory,
            );
        }

        fn note_uncle(_author: T::AccountId, _age: T::BlockNumber) {
            //TODO: can we ignore this?
        }
    }
}

impl<T: Config> OnGrowthLiftedHandler<BalanceOf<T>> for Pallet<T> {
    fn on_growth_lifted(amount: BalanceOf<T>, growth_period: u32) -> DispatchResult {
        return Self::payout_collators(amount, growth_period)
    }
}<|MERGE_RESOLUTION|>--- conflicted
+++ resolved
@@ -353,13 +353,9 @@
             let mut weight = <T as Config>::WeightInfo::base_on_initialize();
             let mut era = <Era<T>>::get();
             if era.should_update(n) {
-<<<<<<< HEAD
-                (era, weight) = Self::start_new_era(n, era);
-=======
                 let start_new_era_weight;
                 (era, start_new_era_weight) = Self::start_new_era(n, era);
                 weight = weight.saturating_add(start_new_era_weight);
->>>>>>> e480aebf
             }
 
             weight = weight.saturating_add(Self::handle_delayed_payouts(era.current));
@@ -531,14 +527,11 @@
     #[pallet::getter(fn min_collator_stake)]
     /// Minimum stake required for any candidate to be a collator
     pub type MinCollatorStake<T: Config> = StorageValue<_, BalanceOf<T>, ValueQuery>;
-<<<<<<< HEAD
 
     #[pallet::storage]
     #[pallet::getter(fn min_nominator_stake)]
     /// Minimum stake for any registered on-chain account to be a nominator
     pub type MinNominatorStake<T: Config> = StorageValue<_, BalanceOf<T>, ValueQuery>;
-=======
->>>>>>> e480aebf
 
     #[pallet::genesis_config]
     pub struct GenesisConfig<T: Config> {
@@ -548,10 +541,7 @@
         pub nominations: Vec<(T::AccountId, T::AccountId, BalanceOf<T>)>,
         pub delay: EraIndex,
         pub min_collator_stake: BalanceOf<T>,
-<<<<<<< HEAD
         pub min_nominator_stake: BalanceOf<T>,
-=======
->>>>>>> e480aebf
     }
 
     #[cfg(feature = "std")]
@@ -562,11 +552,8 @@
                 nominations: vec![],
                 delay: Default::default(),
                 min_collator_stake: Default::default(),
-<<<<<<< HEAD
-                min_nominator_stake: Default::default() }
-=======
-            }
->>>>>>> e480aebf
+                min_nominator_stake: Default::default(),
+            }
         }
     }
 
@@ -629,13 +616,9 @@
             assert!(self.delay > 0, "Delay must be greater than 0.");
             <Delay<T>>::put(self.delay);
 
-<<<<<<< HEAD
             // Set min staking values
             <MinCollatorStake<T>>::put(self.min_collator_stake);
             <MinNominatorStake<T>>::put(self.min_nominator_stake);
-=======
-            <MinCollatorStake<T>>::put(self.min_collator_stake);
->>>>>>> e480aebf
 
             // Set total selected candidates to minimum config
             <TotalSelected<T>>::put(T::MinSelectedCandidates::get());
@@ -1188,14 +1171,10 @@
                 total_balance: total_staked,
             });
 
-<<<<<<< HEAD
-            let weight = <T as Config>::WeightInfo::era_transition_on_initialize(collator_count, nomination_count);
-=======
             let weight = <T as Config>::WeightInfo::era_transition_on_initialize(
                 collator_count,
                 nomination_count,
             );
->>>>>>> e480aebf
             return (era, weight)
         }
 
