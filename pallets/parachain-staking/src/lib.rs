// Copyright 2019-2022 PureStake Inc.
// This file is part of Moonbeam.

// Moonbeam is free software: you can redistribute it and/or modify
// it under the terms of the GNU General Public License as published by
// the Free Software Foundation, either version 3 of the License, or
// (at your option) any later version.

// Moonbeam is distributed in the hope that it will be useful,
// but WITHOUT ANY WARRANTY; without even the implied warranty of
// MERCHANTABILITY or FITNESS FOR A PARTICULAR PURPOSE.  See the
// GNU General Public License for more details.

// You should have received a copy of the GNU General Public License
// along with Moonbeam.  If not, see <http://www.gnu.org/licenses/>.

//! # Parachain Staking
//! Minimal staking pallet that implements collator selection by total backed stake.
//! The main difference between this pallet and `frame/pallet-staking` is that this pallet
//! uses direct nomination. Nominators choose exactly who they nominate and with what stake.
//! This is different from `frame/pallet-staking` where nominators approval vote and run Phragmen.
//!
//! ### Rules
//! There is a new era every `<Era<T>>::get().length` blocks.
//!
//! At the start of every era,
//! * issuance is calculated for collators (and their nominators) for block authoring
//! `T::RewardPaymentDelay::get()` eras ago
//! * a new set of collators is chosen from the candidates
//!
//! Immediately following a era change, payments are made once-per-block until all payments have
//! been made. In each such block, one collator is chosen for a rewards payment and is paid along
//! with each of its top `T::MaxTopNominationsPerCandidate` nominators.
//!
//! To join the set of candidates, call `join_candidates` with `bond >= MinCollatorStake`.
//! To leave the set of candidates, call `schedule_leave_candidates`. If the call succeeds,
//! the collator is removed from the pool of candidates so they cannot be selected for future
//! collator sets, but they are not unbonded until their exit request is executed. Any signed
//! account may trigger the exit `<Delay<T>>::get()` eras after the era in which the
//! original request was made.
//!
//! To join the set of nominators, call `nominate` and pass in an account that is
//! already a collator candidate and `bond >= MinTotalNominatorStake`. Each nominator can nominate
//! up to `T::MaxNominationsPerNominator` collator candidates by calling `nominate`.
//!
//! To revoke a nomination, call `revoke_nomination` with the collator candidate's account.
//! To leave the set of nominators and revoke all nominations, call `leave_nominators`.

#![recursion_limit = "256"]
#![cfg_attr(not(feature = "std"), no_std)]

pub mod calls;
pub mod migration;
mod nomination_requests;
pub mod proxy_methods;
pub mod session_handler;
mod set;
pub mod types;
pub mod weights;

#[cfg(any(test, feature = "runtime-benchmarks"))]
mod benchmarks;
#[cfg(test)]
#[path = "tests/bond_extra_tests.rs"]
mod bond_extra_tests;
#[cfg(test)]
#[path = "tests/mock.rs"]
mod mock;
#[cfg(test)]
#[path = "tests/nominate_tests.rs"]
mod nominate_tests;
#[cfg(test)]
#[path = "tests/schedule_revoke_nomination_tests.rs"]
mod schedule_revoke_nomination_tests;
#[cfg(test)]
#[path = "tests/schedule_unbond_tests.rs"]
mod schedule_unbond_tests;
#[cfg(test)]
#[path = "tests/test_admin_settings.rs"]
mod test_admin_settings;
#[cfg(test)]
#[path = "tests/test_growth.rs"]
mod test_growth;
#[cfg(test)]
#[path = "tests/test_reward_payout.rs"]
mod test_reward_payout;
#[cfg(test)]
#[path = "tests/test_staking_pot.rs"]
mod test_staking_pot;
#[cfg(test)]
#[path = "tests/tests.rs"]
mod tests;

#[cfg(test)]
#[path = "tests/test_bounded_ordered_set.rs"]
mod test_bounded_ordered_set;

use frame_support::pallet;
pub use weights::WeightInfo;

pub use nomination_requests::{CancelledScheduledRequest, NominationAction, ScheduledRequest};
pub use pallet::*;
pub use types::*;

pub mod vote;
use crate::vote::*;

pub type AVN<T> = pallet_avn::Pallet<T>;
pub use pallet_ethereum_transactions::ethereum_transaction::TransactionId;

#[pallet]
pub mod pallet {
    const EMPTY_GROWTH_TRANSACTION_ID: TransactionId = 0;
    use sp_core::{ecdsa};
    use crate::set::BoundedOrderedSet;
    pub use crate::{
        calls::*,
        nomination_requests::{CancelledScheduledRequest, NominationAction, ScheduledRequest},
        proxy_methods::*,
        set::OrderedSet,
        types::*,
        WeightInfo,
        AVN,
    };
    use crate::GrowthVotingSession;
    pub use frame_support::{
        dispatch::{GetDispatchInfo, PostDispatchInfo},
        pallet_prelude::*,
        traits::{
            tokens::WithdrawReasons, Currency, ExistenceRequirement, Get, Imbalance, IsSubType,
            LockIdentifier, LockableCurrency, ReservableCurrency, ValidatorRegistration,
        },
        transactional, PalletId,
    };
    pub use frame_system::{pallet_prelude::*,  offchain::{SendTransactionTypes, SubmitTransaction},};
    pub use pallet_avn::{
        self as avn,
        CollatorPayoutDustHandler, OnGrowthLiftedHandler, ProcessedEventsChecker, AccountToBytesConverter,
        vote::{
            approve_vote_validate_unsigned, end_voting_period_validate_unsigned, process_approve_vote,
            process_reject_vote, reject_vote_validate_unsigned, VotingSessionData,
            VotingSessionManager,
        },
        Error as avn_error,
    };
    
<<<<<<< HEAD
    pub use sp_avn_common::{verify_signature, Proof, IngressCounter, bounds::VotingSessionIdBound, event_types::Validator,
        calculate_two_third_quorum, safe_add_block_numbers,
        offchain_worker_storage_lock::{self as OcwLock, OcwOperationExpiration},};
=======
    pub use sp_avn_common::{verify_signature, Proof, IngressCounter, bounds::VotingSessionIdBound, event_types::Validator,};
>>>>>>> e03d1910
    pub use sp_runtime::{
        traits::{
            AccountIdConversion, Bounded, CheckedAdd, CheckedSub, Dispatchable, IdentifyAccount,
            Member, Saturating, StaticLookup, Verify, Zero, CheckedDiv
        },
        Perbill,
    };
    pub use sp_std::{collections::btree_map::BTreeMap, prelude::*};
    pub use crate::GrowthId;
    use pallet_ethereum_transactions::{
        ethereum_transaction::{EthAbiHelper, EthTransactionType, TriggerGrowthData, TransactionId},
        CandidateTransactionSubmitter,
    };
    use sp_application_crypto::RuntimeAppPublic;
    /// Pallet for parachain staking
    #[pallet::pallet]
    #[pallet::generate_store(pub (super) trait Store)]
    #[pallet::storage_version(crate::migration::STORAGE_VERSION)]
    pub struct Pallet<T>(PhantomData<T>);

    pub type EraIndex = u32;
    pub type GrowthPeriodIndex = u32;
    pub type RewardPoint = u32;
    pub type BalanceOf<T> =
        <<T as Config>::Currency as Currency<<T as frame_system::Config>::AccountId>>::Balance;
    pub type PositiveImbalanceOf<T> = <<T as Config>::Currency as Currency<
        <T as frame_system::Config>::AccountId,
    >>::PositiveImbalance;

    pub const COLLATOR_LOCK_ID: LockIdentifier = *b"stkngcol";
    pub const NOMINATOR_LOCK_ID: LockIdentifier = *b"stkngnom";

    // Error codes returned by validate unsigned methods    
    const ERROR_CODE_INVALID_GROWTH_DATA: u8 = 10;
    const ERROR_CODE_INVALID_GROWTH_PERIOD: u8 = 20;

    pub type CollatorMaxScores = ConstU32<10000>;

    /// Configuration trait of this pallet.
    #[pallet::config]
    pub trait Config: SendTransactionTypes<Call<Self>> + frame_system::Config + pallet_session::Config + pallet_avn::Config {
        /// The overarching call type.
        type RuntimeCall: Parameter
            + Dispatchable<RuntimeOrigin = Self::RuntimeOrigin, PostInfo = PostDispatchInfo>
            + GetDispatchInfo
            + From<frame_system::Call<Self>>
            + IsSubType<Call<Self>>;
        /// Overarching event type
        type RuntimeEvent: From<Event<Self>> + IsType<<Self as frame_system::Config>::RuntimeEvent>;
        /// The currency type
        type Currency: Currency<Self::AccountId>
            + ReservableCurrency<Self::AccountId>
            + LockableCurrency<Self::AccountId>;
        /// Minimum number of blocks per era
        #[pallet::constant]
        type MinBlocksPerEra: Get<u32>;
        /// Number of eras after which block authors are rewarded
        #[pallet::constant]
        type RewardPaymentDelay: Get<EraIndex>;
        /// Minimum number of selected candidates every era
        #[pallet::constant]
        type MinSelectedCandidates: Get<u32>;
        /// Maximum top nominations counted per candidate
        #[pallet::constant]
        type MaxTopNominationsPerCandidate: Get<u32>;
        /// Maximum bottom nominations (not counted) per candidate
        #[pallet::constant]
        type MaxBottomNominationsPerCandidate: Get<u32>;
        /// Maximum nominations per nominator
        #[pallet::constant]
        type MaxNominationsPerNominator: Get<u32>;
        /// Minimum stake, per collator, that must be maintained by an account that is nominating
        #[pallet::constant]
        type MinNominationPerCollator: Get<BalanceOf<Self>>;
        /// Number of eras to MinNominationPerCollator before we process a new growth period
        type ErasPerGrowthPeriod: Get<GrowthPeriodIndex>;
        /// Id of the account that will hold funds to be paid as staking reward
        type RewardPotId: Get<PalletId>;
        /// A way to check if an event has been processed by Ethereum events
        type ProcessedEventsChecker: ProcessedEventsChecker;
        /// A type that can be used to verify signatures
        type Public: IdentifyAccount<AccountId = Self::AccountId>;
        /// The signature type used by accounts/transactions.
        type Signature: Verify<Signer = Self::Public>
            + Member
            + Decode
            + Encode
            + From<sp_core::sr25519::Signature>
            + TypeInfo;
        /// A hook to verify if a collator is registed as a validator (with keys) in the session
        /// pallet
        type CollatorSessionRegistration: ValidatorRegistration<Self::AccountId>;
        /// A handler to notify the runtime of any remaining amount after paying collators
        type CollatorPayoutDustHandler: CollatorPayoutDustHandler<BalanceOf<Self>>;
        /// Weight information for extrinsics in this pallet.
        type WeightInfo: WeightInfo;
        /// Maximum candidates
        #[pallet::constant]
        type MaxCandidates: Get<u32>;
<<<<<<< HEAD

        type AccountToBytesConvert: pallet_avn::AccountToBytesConverter<Self::AccountId>;

        type CandidateTransactionSubmitter: CandidateTransactionSubmitter<Self::AccountId>;
=======
        type AccountToBytesConvert: pallet_avn::AccountToBytesConverter<Self::AccountId>;
>>>>>>> e03d1910
    }

    #[pallet::error]
    pub enum Error<T> {
        NominatorDNE,
        CandidateDNE,
        NominationDNE,
        NominatorExists,
        CandidateExists,
        CandidateBondBelowMin,
        InsufficientBalance,
        NominatorBondBelowMin,
        NominationBelowMin,
        AlreadyOffline,
        AlreadyActive,
        NominatorAlreadyLeaving,
        NominatorNotLeaving,
        NominatorCannotLeaveYet,
        CandidateAlreadyLeaving,
        CandidateNotLeaving,
        CandidateLimitReached,
        CandidateCannotLeaveYet,
        CannotGoOnlineIfLeaving,
        ExceedMaxNominationsPerNominator,
        AlreadyNominatedCandidate,
        InvalidSchedule,
        CannotSetBelowMin,
        EraLengthMustBeAtLeastTotalSelectedCollators,
        NoWritingSameValue,
        TooLowCandidateCountWeightHintJoinCandidates,
        TooLowCandidateCountWeightHintCancelLeaveCandidates,
        TooLowCandidateCountToLeaveCandidates,
        TooLowNominationCountToNominate,
        TooLowCandidateNominationCountToNominate,
        TooLowCandidateNominationCountToLeaveCandidates,
        TooLowNominationCountToLeaveNominators,
        PendingCandidateRequestsDNE,
        PendingCandidateRequestAlreadyExists,
        PendingCandidateRequestNotDueYet,
        PendingNominationRequestDNE,
        PendingNominationRequestAlreadyExists,
        PendingNominationRequestNotDueYet,
        CannotNominateLessThanOrEqualToLowestBottomWhenFull,
        PendingNominationRevoke,
        ErrorPayingCollator,
        GrowthAlreadyProcessed,
        UnauthorizedProxyTransaction,
        SenderIsNotSigner,
        UnauthorizedSignedNominateTransaction,
        UnauthorizedSignedBondExtraTransaction,
        UnauthorizedSignedCandidateBondExtraTransaction,
        UnauthorizedSignedCandidateUnbondTransaction,
        UnauthorizedSignedUnbondTransaction,
        UnauthorizedSignedRemoveBondTransaction,
        UnauthorizedSignedScheduleLeaveNominatorsTransaction,
        UnauthorizedSignedExecuteLeaveNominatorsTransaction,
        UnauthorizedSignedExecuteNominationRequestTransaction,
        UnauthorizedSignedExecuteCandidateUnbondTransaction,
        AdminSettingsValueIsNotValid,
        CandidateSessionKeysNotFound,
        FailedToWithdrawFullAmount,
        GrowthDataNotFound,
        AccumulationIsZero,
        ErrorCalculatingPrimaryValidator,
        PrimaryCollatorNotFound,
        InvalidGrowthData,
<<<<<<< HEAD
        ErrorConvertingBalance,
        GrowthTxSenderNotFound,
        ErrorEndingVotingPeriod,
        VotingSessionIsNotValid,
        ErrorReservingId,
        Overflow,
=======
        ErrorConvertingBalance
>>>>>>> e03d1910
    }

    #[pallet::event]
    #[pallet::generate_deposit(pub(crate) fn deposit_event)]
    pub enum Event<T: Config> {
        /// Started new era.
        NewEra {
            starting_block: T::BlockNumber,
            era: EraIndex,
            selected_collators_number: u32,
            total_balance: BalanceOf<T>,
        },
        /// Account joined the set of collator candidates.
        JoinedCollatorCandidates {
            account: T::AccountId,
            amount_locked: BalanceOf<T>,
            new_total_amt_locked: BalanceOf<T>,
        },
        /// Candidate selected for collators. Total Exposed Amount includes all nominations.
        CollatorChosen {
            era: EraIndex,
            collator_account: T::AccountId,
            total_exposed_amount: BalanceOf<T>,
        },
        /// Candidate requested to decrease a self bond.
        CandidateBondLessRequested {
            candidate: T::AccountId,
            amount_to_decrease: BalanceOf<T>,
            execute_era: EraIndex,
        },
        /// Candidate has increased a self bond.
        CandidateBondedMore {
            candidate: T::AccountId,
            amount: BalanceOf<T>,
            new_total_bond: BalanceOf<T>,
        },
        /// Candidate has decreased a self bond.
        CandidateBondedLess {
            candidate: T::AccountId,
            amount: BalanceOf<T>,
            new_bond: BalanceOf<T>,
        },
        /// Candidate temporarily leave the set of collator candidates without unbonding.
        CandidateWentOffline { candidate: T::AccountId },
        /// Candidate rejoins the set of collator candidates.
        CandidateBackOnline { candidate: T::AccountId },
        /// Candidate has requested to leave the set of candidates.
        CandidateScheduledExit {
            exit_allowed_era: EraIndex,
            candidate: T::AccountId,
            scheduled_exit: EraIndex,
        },
        /// Cancelled request to leave the set of candidates.
        CancelledCandidateExit { candidate: T::AccountId },
        /// Cancelled request to decrease candidate's bond.
        CancelledCandidateBondLess {
            candidate: T::AccountId,
            amount: BalanceOf<T>,
            execute_era: EraIndex,
        },
        /// Candidate has left the set of candidates.
        CandidateLeft {
            ex_candidate: T::AccountId,
            unlocked_amount: BalanceOf<T>,
            new_total_amt_locked: BalanceOf<T>,
        },
        /// Nominator requested to decrease a bond for the collator candidate.
        NominationDecreaseScheduled {
            nominator: T::AccountId,
            candidate: T::AccountId,
            amount_to_decrease: BalanceOf<T>,
            execute_era: EraIndex,
        },
        // Nomination increased.
        NominationIncreased {
            nominator: T::AccountId,
            candidate: T::AccountId,
            amount: BalanceOf<T>,
            in_top: bool,
        },
        // Nomination decreased.
        NominationDecreased {
            nominator: T::AccountId,
            candidate: T::AccountId,
            amount: BalanceOf<T>,
            in_top: bool,
        },
        /// Nominator requested to leave the set of nominators.
        NominatorExitScheduled { era: EraIndex, nominator: T::AccountId, scheduled_exit: EraIndex },
        /// Nominator requested to revoke nomination.
        NominationRevocationScheduled {
            era: EraIndex,
            nominator: T::AccountId,
            candidate: T::AccountId,
            scheduled_exit: EraIndex,
        },
        /// Nominator has left the set of nominators.
        NominatorLeft { nominator: T::AccountId, unstaked_amount: BalanceOf<T> },
        /// Nomination revoked.
        NominationRevoked {
            nominator: T::AccountId,
            candidate: T::AccountId,
            unstaked_amount: BalanceOf<T>,
        },
        /// Nomination kicked.
        NominationKicked {
            nominator: T::AccountId,
            candidate: T::AccountId,
            unstaked_amount: BalanceOf<T>,
        },
        /// Cancelled a pending request to exit the set of nominators.
        NominatorExitCancelled { nominator: T::AccountId },
        /// Cancelled request to change an existing nomination.
        CancelledNominationRequest {
            nominator: T::AccountId,
            cancelled_request: CancelledScheduledRequest<BalanceOf<T>>,
            collator: T::AccountId,
        },
        /// New nomination (increase of the existing one).
        Nomination {
            nominator: T::AccountId,
            locked_amount: BalanceOf<T>,
            candidate: T::AccountId,
            nominator_position: NominatorAdded<BalanceOf<T>>,
        },
        /// Nomination from candidate state has been remove.
        NominatorLeftCandidate {
            nominator: T::AccountId,
            candidate: T::AccountId,
            unstaked_amount: BalanceOf<T>,
            total_candidate_staked: BalanceOf<T>,
        },
        /// Paid the account (nominator or collator) the balance as liquid rewards.
        Rewarded { account: T::AccountId, rewards: BalanceOf<T> },
        /// There was an error attempting to pay the nominator their staking reward.
        ErrorPayingStakingReward { payee: T::AccountId, rewards: BalanceOf<T> },
        /// Set total selected candidates to this value.
        TotalSelectedSet { old: u32, new: u32 },
        /// Set blocks per era
        BlocksPerEraSet { current_era: EraIndex, first_block: T::BlockNumber, old: u32, new: u32 },
        /// Not enough fund to cover the staking reward payment.
        NotEnoughFundsForEraPayment { reward_pot_balance: BalanceOf<T> },
        /// A collator has been paid for producing blocks
        CollatorPaid { account: T::AccountId, amount: BalanceOf<T>, period: GrowthPeriodIndex },
        /// An admin settings value has been updated
        AdminSettingsUpdated { value: AdminSettings<BalanceOf<T>> },
<<<<<<< HEAD
        /// Vote by a voter for a growth id is added
        VoteAdded { voter: T::AccountId, growth_id: GrowthId, agree_vote: bool },
        /// Voting for the growth id is finished, true means the growth is approved
        VotingEnded { growth_id: GrowthId, vote_approved: bool },
        /// Starting a new growth trigger for the specified period.
        TriggeringGrowth {growth_period: u32}
=======
        /// Vote by a voter for a root id is added
        VoteAdded { voter: T::AccountId, growth_id: GrowthId, agree_vote: bool },
        /// Voting for the root id is finished, true means the root is approved
        VotingEnded { growth_id: GrowthId, vote_approved: bool },
>>>>>>> e03d1910
    }

    #[pallet::hooks]
    impl<T: Config> Hooks<BlockNumberFor<T>> for Pallet<T> {
        fn on_initialize(n: T::BlockNumber) -> Weight {
            let mut weight = <T as Config>::WeightInfo::base_on_initialize();
            let mut era = <Era<T>>::get();
            if era.should_update(n) {
                let start_new_era_weight;
                (era, start_new_era_weight) = Self::start_new_era(n, era);
                weight = weight.saturating_add(start_new_era_weight);
            }

            weight = weight.saturating_add(Self::handle_delayed_payouts(era.current));

            // add on_finalize weight
            weight = weight.saturating_add(
                // read Author, Points, AwardedPts
                // write Points, AwardedPts
                T::DbWeight::get().reads(3).saturating_add(T::DbWeight::get().writes(2)),
            );
            weight
        }
    }

    #[pallet::storage]
    #[pallet::getter(fn delay)]
    /// Number of eras to wait before executing any staking action
    pub type Delay<T: Config> = StorageValue<_, EraIndex, ValueQuery>;

    #[pallet::storage]
    #[pallet::getter(fn total_selected)]
    /// The total candidates selected every era
    pub type TotalSelected<T: Config> = StorageValue<_, u32, ValueQuery>;

    #[pallet::storage]
    #[pallet::getter(fn era)]
    /// Current era index and next era scheduled transition
    pub(crate) type Era<T: Config> = StorageValue<_, EraInfo<T::BlockNumber>, ValueQuery>;

    #[pallet::storage]
    #[pallet::getter(fn nominator_state)]
    /// Get nominator state associated with an account if account is nominating else None
    pub(crate) type NominatorState<T: Config> = StorageMap<
        _,
        Twox64Concat,
        T::AccountId,
        Nominator<T::AccountId, BalanceOf<T>>,
        OptionQuery,
    >;

    #[pallet::storage]
    #[pallet::getter(fn candidate_info)]
    /// Get collator candidate info associated with an account if account is candidate else None
    pub type CandidateInfo<T: Config> =
        StorageMap<_, Twox64Concat, T::AccountId, CandidateMetadata<BalanceOf<T>>, OptionQuery>;

    /// Stores outstanding nomination requests per collator.
    #[pallet::storage]
    #[pallet::getter(fn nomination_scheduled_requests)]
    pub(crate) type NominationScheduledRequests<T: Config> = StorageMap<
        _,
        Blake2_128Concat,
        T::AccountId,
        BoundedVec<ScheduledRequest<T::AccountId, BalanceOf<T>>, T::MaxNominationsPerNominator>,
        ValueQuery,
    >;

    #[pallet::storage]
    #[pallet::getter(fn top_nominations)]
    /// Top nominations for collator candidate
    pub(crate) type TopNominations<T: Config> = StorageMap<
        _,
        Twox64Concat,
        T::AccountId,
        Nominations<T::AccountId, BalanceOf<T>>,
        OptionQuery,
    >;

    #[pallet::storage]
    #[pallet::getter(fn bottom_nominations)]
    /// Bottom nominations for collator candidate
    pub(crate) type BottomNominations<T: Config> = StorageMap<
        _,
        Twox64Concat,
        T::AccountId,
        Nominations<T::AccountId, BalanceOf<T>>,
        OptionQuery,
    >;

    #[pallet::storage]
    #[pallet::getter(fn selected_candidates)]
    /// The collator candidates selected for the current era
    pub type SelectedCandidates<T: Config> =
        StorageValue<_, BoundedVec<T::AccountId, T::MaxCandidates>, ValueQuery>;

    #[pallet::storage]
    #[pallet::getter(fn total)]
    /// Total capital locked by this staking pallet
    pub(crate) type Total<T: Config> = StorageValue<_, BalanceOf<T>, ValueQuery>;

    #[pallet::storage]
    #[pallet::getter(fn candidate_pool)]
    /// The pool of collator candidates, each with their total backing stake
    pub(crate) type CandidatePool<T: Config> = StorageValue<
        _,
        BoundedOrderedSet<Bond<T::AccountId, BalanceOf<T>>, T::MaxCandidates>,
        ValueQuery,
    >;

    #[pallet::storage]
    #[pallet::getter(fn at_stake)]
    /// Snapshot of collator nomination stake at the start of the era
    pub type AtStake<T: Config> = StorageDoubleMap<
        _,
        Twox64Concat,
        EraIndex,
        Twox64Concat,
        T::AccountId,
        CollatorSnapshot<T::AccountId, BalanceOf<T>>,
        ValueQuery,
    >;

    #[pallet::storage]
    #[pallet::getter(fn delayed_payouts)]
    /// Delayed payouts
    pub type DelayedPayouts<T: Config> =
        StorageMap<_, Twox64Concat, EraIndex, DelayedPayout<BalanceOf<T>>, OptionQuery>;

    #[pallet::storage]
    #[pallet::getter(fn staked)]
    /// Total counted stake for selected candidates in the era
    pub type Staked<T: Config> = StorageMap<_, Twox64Concat, EraIndex, BalanceOf<T>, ValueQuery>;

    #[pallet::storage]
    #[pallet::getter(fn points)]
    /// Total points awarded to collators for block production in the era
    pub type Points<T: Config> = StorageMap<_, Twox64Concat, EraIndex, RewardPoint, ValueQuery>;

    #[pallet::storage]
    #[pallet::getter(fn awarded_pts)]
    /// Points for each collator per era
    pub type AwardedPts<T: Config> = StorageDoubleMap<
        _,
        Twox64Concat,
        EraIndex,
        Twox64Concat,
        T::AccountId,
        RewardPoint,
        ValueQuery,
    >;

    #[pallet::storage]
    #[pallet::getter(fn locked_era_payout)]
    /// Total amount of payouts we are waiting to take out of this pallet's pot.
    pub type LockedEraPayout<T: Config> = StorageValue<_, BalanceOf<T>, ValueQuery>;

    #[pallet::storage]
    #[pallet::getter(fn growth_period_info)]
    /// Tracks the current growth period where collator will get paid for producing blocks
    pub(crate) type GrowthPeriod<T: Config> = StorageValue<_, GrowthPeriodInfo, ValueQuery>;

    #[pallet::storage]
    #[pallet::getter(fn growth)]
    /// Data to calculate growth and collator payouts.
    pub type Growth<T: Config> = StorageMap<
        _,
        Twox64Concat,
        GrowthPeriodIndex,
        GrowthInfo<T::AccountId, BalanceOf<T>>,
        ValueQuery,
    >;

    #[pallet::storage]
    #[pallet::getter(fn processed_growth_periods)]
    pub type ProcessedGrowthPeriods<T: Config> =
        StorageMap<_, Twox64Concat, GrowthPeriodIndex, (), ValueQuery>;

    #[pallet::storage]
    #[pallet::getter(fn new_era_forced)]
    pub type ForceNewEra<T: Config> = StorageValue<_, bool, ValueQuery>;

    #[pallet::storage]
    #[pallet::getter(fn min_collator_stake)]
    /// Minimum stake required for any candidate to be a collator
    pub type MinCollatorStake<T: Config> = StorageValue<_, BalanceOf<T>, ValueQuery>;

    #[pallet::storage]
    #[pallet::getter(fn min_total_nominator_stake)]
    /// Minimum total stake that must be maintained for any registered on-chain account to be a
    /// nominator
    pub type MinTotalNominatorStake<T: Config> = StorageValue<_, BalanceOf<T>, ValueQuery>;

    #[pallet::storage]
    #[pallet::getter(fn proxy_nonce)]
    /// An account nonce that represents the number of proxy transactions from this account
    pub type ProxyNonces<T: Config> = StorageMap<_, Twox64Concat, T::AccountId, u64, ValueQuery>;

    #[pallet::storage]
    #[pallet::getter(fn get_vote)]
    pub type VotesRepository<T: Config> = StorageMap<
        _,
        Blake2_128Concat,
        GrowthId,
        VotingSessionData<T::AccountId, T::BlockNumber>,
        ValueQuery,
    >;

    #[pallet::storage]
    #[pallet::getter(fn get_pending_growths)]
    pub type PendingApproval<T: Config> =
        StorageMap<_, Blake2_128Concat, GrowthPeriodIndex, IngressCounter, ValueQuery>;

<<<<<<< HEAD
    /// The total ingresses of growths 
    #[pallet::storage]
    #[pallet::getter(fn get_ingress_counter)]
    pub type TotalIngresses<T: Config> = StorageValue<_, IngressCounter, ValueQuery>;
 
    /// A period (in block number) where authors are allowed to vote on the validity of a growth
    /// hash
    #[pallet::storage]
    #[pallet::getter(fn voting_period)]
    pub type VotingPeriod<T: Config> = StorageValue<_, T::BlockNumber, ValueQuery>;

=======
>>>>>>> e03d1910
    #[pallet::genesis_config]
    pub struct GenesisConfig<T: Config> {
        pub candidates: Vec<(T::AccountId, BalanceOf<T>)>,
        /// Vec of tuples of the format (nominator AccountId, collator AccountId, nomination
        /// Amount)
        pub nominations: Vec<(T::AccountId, T::AccountId, BalanceOf<T>)>,
        pub delay: EraIndex,
        pub min_collator_stake: BalanceOf<T>,
        pub min_total_nominator_stake: BalanceOf<T>,
    }

    #[cfg(feature = "std")]
    impl<T: Config> Default for GenesisConfig<T> {
        fn default() -> Self {
            Self {
                candidates: vec![],
                nominations: vec![],
                delay: Default::default(),
                min_collator_stake: Default::default(),
                min_total_nominator_stake: Default::default(),
            }
        }
    }

    #[pallet::genesis_build]
    impl<T: Config> GenesisBuild<T> for GenesisConfig<T> {
        fn build(&self) {
            let mut candidate_count = 0u32;
            // Initialize the candidates
            for &(ref candidate, balance) in &self.candidates {
                assert!(
                    <Pallet<T>>::get_collator_stakable_free_balance(candidate) >= balance,
                    "Account does not have enough balance to bond as a candidate."
                );
                candidate_count = candidate_count.saturating_add(1u32);
                if let Err(error) = <Pallet<T>>::join_candidates(
                    T::RuntimeOrigin::from(Some(candidate.clone()).into()),
                    balance,
                    candidate_count,
                ) {
                    log::warn!("Join candidates failed in genesis with error {:?}", error);
                } else {
                    candidate_count = candidate_count.saturating_add(1u32);
                }
            }
            let mut col_nominator_count: BTreeMap<T::AccountId, u32> = BTreeMap::new();
            let mut del_nomination_count: BTreeMap<T::AccountId, u32> = BTreeMap::new();
            // Initialize the nominations
            for &(ref nominator, ref target, balance) in &self.nominations {
                assert!(
                    <Pallet<T>>::get_nominator_stakable_free_balance(nominator) >= balance,
                    "Account does not have enough balance to place nomination."
                );
                let cd_count =
                    if let Some(x) = col_nominator_count.get(target) { *x } else { 0u32 };
                let dd_count =
                    if let Some(x) = del_nomination_count.get(nominator) { *x } else { 0u32 };
                if let Err(error) = <Pallet<T>>::nominate(
                    T::RuntimeOrigin::from(Some(nominator.clone()).into()),
                    target.clone(),
                    balance,
                    cd_count,
                    dd_count,
                ) {
                    log::warn!("Nominate failed in genesis with error {:?}", error);
                } else {
                    if let Some(x) = col_nominator_count.get_mut(target) {
                        *x = x.saturating_add(1u32);
                    } else {
                        col_nominator_count.insert(target.clone(), 1u32);
                    };
                    if let Some(x) = del_nomination_count.get_mut(nominator) {
                        *x = x.saturating_add(1u32);
                    } else {
                        del_nomination_count.insert(nominator.clone(), 1u32);
                    };
                }
            }

            // Validate and set delay
            assert!(self.delay > 0, "Delay must be greater than 0.");
            <Delay<T>>::put(self.delay);

            // Set min staking values
            <MinCollatorStake<T>>::put(self.min_collator_stake);
            <MinTotalNominatorStake<T>>::put(self.min_total_nominator_stake);

            // Set total selected candidates to minimum config
            <TotalSelected<T>>::put(T::MinSelectedCandidates::get());

            // Choose top TotalSelected collator candidates
            let (v_count, _, total_staked) = <Pallet<T>>::select_top_candidates(1u32);

            // Start Era 1 at Block 0. Set the genesis era length too.
            let era: EraInfo<T::BlockNumber> =
                EraInfo::new(1u32, 0u32.into(), T::MinBlocksPerEra::get() + 2);
            <Era<T>>::put(era);

            // Snapshot total stake
            <Staked<T>>::insert(1u32, <Total<T>>::get());

            // Set the first GrowthInfo
            <Growth<T>>::insert(0u32, GrowthInfo::new(1u32));

            <Pallet<T>>::deposit_event(Event::NewEra {
                starting_block: T::BlockNumber::zero(),
                era: 1u32,
                selected_collators_number: v_count,
                total_balance: total_staked,
            });

            // Set storage version
            crate::migration::STORAGE_VERSION.put::<Pallet<T>>();
            log::debug!(
                "Staking storage chain/current storage version: {:?} / {:?}",
                Pallet::<T>::on_chain_storage_version(),
                Pallet::<T>::current_storage_version(),
            );
        }
    }

    #[pallet::call]
    impl<T: Config> Pallet<T> {
        #[pallet::weight(<T as Config>::WeightInfo::set_total_selected())]
        /// Set the total number of collator candidates selected per era
        /// - changes are not applied until the start of the next era
        #[pallet::call_index(0)]
        pub fn set_total_selected(origin: OriginFor<T>, new: u32) -> DispatchResultWithPostInfo {
            frame_system::ensure_root(origin)?;
            ensure!(new >= T::MinSelectedCandidates::get(), Error::<T>::CannotSetBelowMin);
            let old = <TotalSelected<T>>::get();
            ensure!(old != new, Error::<T>::NoWritingSameValue);
            ensure!(
                new <= <Era<T>>::get().length,
                Error::<T>::EraLengthMustBeAtLeastTotalSelectedCollators,
            );
            <TotalSelected<T>>::put(new);
            Self::deposit_event(Event::TotalSelectedSet { old, new });
            Ok(().into())
        }

        #[pallet::weight(<T as Config>::WeightInfo::set_blocks_per_era())]
        /// Set blocks per era
        /// - if called with `new` less than length of current era, will transition immediately
        /// in the next block
        #[pallet::call_index(1)]
        pub fn set_blocks_per_era(origin: OriginFor<T>, new: u32) -> DispatchResultWithPostInfo {
            frame_system::ensure_root(origin)?;
            ensure!(new >= T::MinBlocksPerEra::get(), Error::<T>::CannotSetBelowMin);
            let mut era = <Era<T>>::get();
            let (now, first, old) = (era.current, era.first, era.length);
            ensure!(old != new, Error::<T>::NoWritingSameValue);
            ensure!(
                new >= <TotalSelected<T>>::get(),
                Error::<T>::EraLengthMustBeAtLeastTotalSelectedCollators,
            );
            era.length = new;
            <Era<T>>::put(era);
            Self::deposit_event(Event::BlocksPerEraSet {
                current_era: now,
                first_block: first,
                old,
                new,
            });

            Ok(().into())
        }

        #[pallet::weight(<T as Config>::WeightInfo::join_candidates(*candidate_count))]
        /// Join the set of collator candidates
        #[pallet::call_index(2)]
        pub fn join_candidates(
            origin: OriginFor<T>,
            bond: BalanceOf<T>,
            candidate_count: u32,
        ) -> DispatchResultWithPostInfo {
            let acc = ensure_signed(origin)?;
            ensure!(!Self::is_candidate(&acc), Error::<T>::CandidateExists);
            ensure!(!Self::is_nominator(&acc), Error::<T>::NominatorExists);
            ensure!(bond >= <MinCollatorStake<T>>::get(), Error::<T>::CandidateBondBelowMin);
            ensure!(
                T::CollatorSessionRegistration::is_registered(&acc),
                Error::<T>::CandidateSessionKeysNotFound
            );

            let mut candidates = <CandidatePool<T>>::get();
            let old_count = candidates.0.len() as u32;
            ensure!(
                candidate_count >= old_count,
                Error::<T>::TooLowCandidateCountWeightHintJoinCandidates
            );

            match candidates.try_insert(Bond { owner: acc.clone(), amount: bond }) {
                Err(_) => Err(Error::<T>::CandidateLimitReached)?,
                Ok(false) => Err(Error::<T>::CandidateExists)?,
                Ok(true) => {},
            };
            ensure!(
                Self::get_collator_stakable_free_balance(&acc) >= bond,
                Error::<T>::InsufficientBalance,
            );
            T::Currency::set_lock(COLLATOR_LOCK_ID, &acc, bond, WithdrawReasons::all());
            let candidate = CandidateMetadata::new(bond);
            <CandidateInfo<T>>::insert(&acc, candidate);
            let empty_nominations: Nominations<T::AccountId, BalanceOf<T>> = Default::default();
            // insert empty top nominations
            <TopNominations<T>>::insert(&acc, empty_nominations.clone());
            // insert empty bottom nominations
            <BottomNominations<T>>::insert(&acc, empty_nominations);
            <CandidatePool<T>>::put(candidates);
            let new_total = <Total<T>>::get().saturating_add(bond);
            <Total<T>>::put(new_total);
            Self::deposit_event(Event::JoinedCollatorCandidates {
                account: acc,
                amount_locked: bond,
                new_total_amt_locked: new_total,
            });
            Ok(().into())
        }

        #[pallet::weight(<T as Config>::WeightInfo::schedule_leave_candidates(*candidate_count))]
        /// Request to leave the set of candidates. If successful, the account is immediately
        /// removed from the candidate pool to prevent selection as a collator.
        #[pallet::call_index(3)]
        pub fn schedule_leave_candidates(
            origin: OriginFor<T>,
            candidate_count: u32,
        ) -> DispatchResultWithPostInfo {
            let collator = ensure_signed(origin)?;
            let mut state = <CandidateInfo<T>>::get(&collator).ok_or(Error::<T>::CandidateDNE)?;
            let (now, when) = state.schedule_leave::<T>()?;
            let mut candidates = <CandidatePool<T>>::get();
            ensure!(
                candidate_count >= candidates.0.len() as u32,
                Error::<T>::TooLowCandidateCountToLeaveCandidates
            );
            if candidates.remove(&Bond::from_owner(collator.clone())) {
                <CandidatePool<T>>::put(candidates);
            }
            <CandidateInfo<T>>::insert(&collator, state);
            Self::deposit_event(Event::CandidateScheduledExit {
                exit_allowed_era: now,
                candidate: collator,
                scheduled_exit: when,
            });
            Ok(().into())
        }

        #[pallet::weight(
			<T as Config>::WeightInfo::execute_leave_candidates(*candidate_nomination_count)
		)]
        /// Execute leave candidates request
        #[pallet::call_index(4)]
        pub fn execute_leave_candidates(
            origin: OriginFor<T>,
            candidate: T::AccountId,
            candidate_nomination_count: u32,
        ) -> DispatchResultWithPostInfo {
            ensure_signed(origin)?;
            let state = <CandidateInfo<T>>::get(&candidate).ok_or(Error::<T>::CandidateDNE)?;
            ensure!(
                state.nomination_count <= candidate_nomination_count,
                Error::<T>::TooLowCandidateNominationCountToLeaveCandidates
            );
            state.can_leave::<T>()?;
            let return_stake = |bond: Bond<T::AccountId, BalanceOf<T>>| -> DispatchResult {
                // remove nomination from nominator state
                let mut nominator = NominatorState::<T>::get(&bond.owner).expect(
                    "Collator state and nominator state are consistent.
						Collator state has a record of this nomination. Therefore,
						Nominator state also has a record. qed.",
                );

                if let Some(remaining) = nominator.rm_nomination::<T>(&candidate) {
                    Self::nomination_remove_request_with_state(
                        &candidate,
                        &bond.owner,
                        &mut nominator,
                    );

                    if remaining.is_zero() {
                        // we do not remove the scheduled nomination requests from other collators
                        // since it is assumed that they were removed incrementally before only the
                        // last nomination was left.
                        <NominatorState<T>>::remove(&bond.owner);
                        T::Currency::remove_lock(NOMINATOR_LOCK_ID, &bond.owner);
                    } else {
                        <NominatorState<T>>::insert(&bond.owner, nominator);
                    }
                } else {
                    // TODO: review. we assume here that this nominator has no remaining staked
                    // balance, so we ensure the lock is cleared
                    T::Currency::remove_lock(NOMINATOR_LOCK_ID, &bond.owner);
                }
                Ok(())
            };
            // total backing stake is at least the candidate self bond
            let mut total_backing = state.bond;
            // return all top nominations
            let top_nominations =
                <TopNominations<T>>::take(&candidate).expect("CandidateInfo existence checked");
            for bond in top_nominations.nominations {
                return_stake(bond)?;
            }
            total_backing = total_backing.saturating_add(top_nominations.total);
            // return all bottom nominations
            let bottom_nominations =
                <BottomNominations<T>>::take(&candidate).expect("CandidateInfo existence checked");
            for bond in bottom_nominations.nominations {
                return_stake(bond)?;
            }
            total_backing = total_backing.saturating_add(bottom_nominations.total);
            // return stake to collator
            T::Currency::remove_lock(COLLATOR_LOCK_ID, &candidate);
            <CandidateInfo<T>>::remove(&candidate);
            <NominationScheduledRequests<T>>::remove(&candidate);
            <TopNominations<T>>::remove(&candidate);
            <BottomNominations<T>>::remove(&candidate);
            let new_total_staked = <Total<T>>::get().saturating_sub(total_backing);
            <Total<T>>::put(new_total_staked);
            Self::deposit_event(Event::CandidateLeft {
                ex_candidate: candidate,
                unlocked_amount: total_backing,
                new_total_amt_locked: new_total_staked,
            });
            Ok(().into())
        }

        #[pallet::weight(<T as Config>::WeightInfo::cancel_leave_candidates(*candidate_count))]
        /// Cancel open request to leave candidates
        /// - only callable by collator account
        /// - result upon successful call is the candidate is active in the candidate pool
        #[pallet::call_index(5)]
        pub fn cancel_leave_candidates(
            origin: OriginFor<T>,
            candidate_count: u32,
        ) -> DispatchResultWithPostInfo {
            let collator = ensure_signed(origin)?;
            let mut state = <CandidateInfo<T>>::get(&collator).ok_or(Error::<T>::CandidateDNE)?;
            ensure!(state.is_leaving(), Error::<T>::CandidateNotLeaving);
            state.go_online();
            let mut candidates = <CandidatePool<T>>::get();
            ensure!(
                candidates.0.len() as u32 <= candidate_count,
                Error::<T>::TooLowCandidateCountWeightHintCancelLeaveCandidates
            );

            match candidates
                .try_insert(Bond { owner: collator.clone(), amount: state.total_counted })
            {
                Err(_) => Err(Error::<T>::CandidateLimitReached)?,
                Ok(false) => Err(Error::<T>::AlreadyActive)?,
                Ok(true) => {},
            };
            <CandidatePool<T>>::put(candidates);
            <CandidateInfo<T>>::insert(&collator, state);
            Self::deposit_event(Event::CancelledCandidateExit { candidate: collator });
            Ok(().into())
        }

        #[pallet::weight(<T as Config>::WeightInfo::go_offline())]
        /// Temporarily leave the set of collator candidates without unbonding
        #[pallet::call_index(6)]
        pub fn go_offline(origin: OriginFor<T>) -> DispatchResultWithPostInfo {
            let collator = ensure_signed(origin)?;
            let mut state = <CandidateInfo<T>>::get(&collator).ok_or(Error::<T>::CandidateDNE)?;
            ensure!(state.is_active(), Error::<T>::AlreadyOffline);
            state.go_offline();
            let mut candidates = <CandidatePool<T>>::get();
            if candidates.remove(&Bond::from_owner(collator.clone())) {
                <CandidatePool<T>>::put(candidates);
            }
            <CandidateInfo<T>>::insert(&collator, state);
            Self::deposit_event(Event::CandidateWentOffline { candidate: collator });
            Ok(().into())
        }

        #[pallet::weight(<T as Config>::WeightInfo::go_online())]
        /// Rejoin the set of collator candidates if previously had called `go_offline`
        #[pallet::call_index(7)]
        pub fn go_online(origin: OriginFor<T>) -> DispatchResultWithPostInfo {
            let collator = ensure_signed(origin)?;
            let mut state = <CandidateInfo<T>>::get(&collator).ok_or(Error::<T>::CandidateDNE)?;
            ensure!(!state.is_active(), Error::<T>::AlreadyActive);
            ensure!(!state.is_leaving(), Error::<T>::CannotGoOnlineIfLeaving);
            state.go_online();
            let mut candidates = <CandidatePool<T>>::get();
            let maybe_inserted_candidate = candidates
                .try_insert(Bond { owner: collator.clone(), amount: state.total_counted })
                .map_err(|_| Error::<T>::CandidateLimitReached)?;
            ensure!(maybe_inserted_candidate, Error::<T>::AlreadyActive);

            <CandidatePool<T>>::put(candidates);
            <CandidateInfo<T>>::insert(&collator, state);
            Self::deposit_event(Event::CandidateBackOnline { candidate: collator });
            Ok(().into())
        }

        #[pallet::weight(<T as Config>::WeightInfo::candidate_bond_extra())]
        /// Increase collator candidate self bond by `more`
        #[pallet::call_index(8)]
        pub fn candidate_bond_extra(
            origin: OriginFor<T>,
            more: BalanceOf<T>,
        ) -> DispatchResultWithPostInfo {
            let collator = ensure_signed(origin)?;
            return Self::call_candidate_bond_extra(&collator, more)
        }

        #[pallet::weight(<T as Config>::WeightInfo::signed_candidate_bond_extra())]
        #[transactional]
        /// Increase collator candidate self bond by `more`
        #[pallet::call_index(9)]
        pub fn signed_candidate_bond_extra(
            origin: OriginFor<T>,
            proof: Proof<T::Signature, T::AccountId>,
            extra_amount: BalanceOf<T>,
        ) -> DispatchResultWithPostInfo {
            let collator = ensure_signed(origin)?;

            ensure!(collator == proof.signer, Error::<T>::SenderIsNotSigner);

            let collator_nonce = Self::proxy_nonce(&collator);
            let signed_payload = encode_signed_candidate_bond_extra_params::<T>(
                proof.relayer.clone(),
                &extra_amount,
                collator_nonce,
            );
            ensure!(
                verify_signature::<T::Signature, T::AccountId>(&proof, &signed_payload.as_slice())
                    .is_ok(),
                Error::<T>::UnauthorizedSignedCandidateBondExtraTransaction
            );

            // Defer any additional validation to the common logic
            Self::call_candidate_bond_extra(&collator, extra_amount)?;

            <ProxyNonces<T>>::mutate(&collator, |n| *n += 1);

            Ok(().into())
        }

        #[pallet::weight(<T as Config>::WeightInfo::schedule_candidate_unbond())]
        /// Request by collator candidate to decrease self bond by `less`
        #[pallet::call_index(10)]
        pub fn schedule_candidate_unbond(
            origin: OriginFor<T>,
            less: BalanceOf<T>,
        ) -> DispatchResultWithPostInfo {
            let collator = ensure_signed(origin)?;
            return Self::call_schedule_candidate_unbond(&collator, less)
        }

        #[pallet::weight(<T as Config>::WeightInfo::execute_candidate_unbond())]
        /// Execute pending request to adjust the collator candidate self bond
        #[pallet::call_index(11)]
        pub fn execute_candidate_unbond(
            origin: OriginFor<T>,
            candidate: T::AccountId,
        ) -> DispatchResultWithPostInfo {
            ensure_signed(origin)?; // we may want to reward this if caller != candidate
            return Self::call_execute_candidate_unbond(&candidate)
        }

        #[pallet::weight(<T as Config>::WeightInfo::signed_execute_candidate_unbond())]
        #[transactional]
        /// Execute pending request to adjust the collator candidate self bond
        #[pallet::call_index(12)]
        pub fn signed_execute_candidate_unbond(
            origin: OriginFor<T>,
            proof: Proof<T::Signature, T::AccountId>,
            candidate: T::AccountId,
        ) -> DispatchResultWithPostInfo {
            let sender = ensure_signed(origin)?; // we may want to reward this if caller != candidate

            ensure!(sender == proof.signer, Error::<T>::SenderIsNotSigner);

            let sender_nonce = Self::proxy_nonce(&sender);
            let signed_payload = encode_signed_execute_candidate_unbond_params::<T>(
                proof.relayer.clone(),
                &candidate,
                sender_nonce,
            );

            ensure!(
                verify_signature::<T::Signature, T::AccountId>(&proof, &signed_payload.as_slice())
                    .is_ok(),
                Error::<T>::UnauthorizedSignedExecuteCandidateUnbondTransaction
            );

            Self::call_execute_candidate_unbond(&candidate)?;

            <ProxyNonces<T>>::mutate(&sender, |n| *n += 1);

            Ok(().into())
        }

        #[pallet::weight(<T as Config>::WeightInfo::cancel_candidate_unbond())]
        /// Cancel pending request to adjust the collator candidate self bond
        #[pallet::call_index(13)]
        pub fn cancel_candidate_unbond(origin: OriginFor<T>) -> DispatchResultWithPostInfo {
            let collator = ensure_signed(origin)?;
            let mut state = <CandidateInfo<T>>::get(&collator).ok_or(Error::<T>::CandidateDNE)?;
            state.cancel_unbond::<T>(collator.clone())?;
            <CandidateInfo<T>>::insert(&collator, state);
            Ok(().into())
        }

        #[pallet::weight(<T as Config>::WeightInfo::signed_schedule_candidate_unbond())]
        #[transactional]
        /// Signed request by collator candidate to decrease self bond by `less`
        #[pallet::call_index(14)]
        pub fn signed_schedule_candidate_unbond(
            origin: OriginFor<T>,
            proof: Proof<T::Signature, T::AccountId>,
            less: BalanceOf<T>,
        ) -> DispatchResultWithPostInfo {
            let collator = ensure_signed(origin)?;

            ensure!(collator == proof.signer, Error::<T>::SenderIsNotSigner);

            let collator_nonce = Self::proxy_nonce(&collator);
            let signed_payload = encode_signed_schedule_candidate_unbond_params::<T>(
                proof.relayer.clone(),
                &less,
                collator_nonce,
            );

            ensure!(
                verify_signature::<T::Signature, T::AccountId>(&proof, &signed_payload.as_slice())
                    .is_ok(),
                Error::<T>::UnauthorizedSignedCandidateUnbondTransaction
            );

            Self::call_schedule_candidate_unbond(&collator, less)?;

            <ProxyNonces<T>>::mutate(&collator, |n| *n += 1);

            Ok(().into())
        }

        #[pallet::weight(
			<T as Config>::WeightInfo::nominate(
				*candidate_nomination_count,
				*nomination_count
			)
		)]
        /// If caller is not a nominator and not a collator, then join the set of nominators
        /// If caller is a nominator, then makes nomination to change their nomination state
        #[pallet::call_index(15)]
        pub fn nominate(
            origin: OriginFor<T>,
            candidate: T::AccountId,
            amount: BalanceOf<T>,
            candidate_nomination_count: u32,
            nomination_count: u32,
        ) -> DispatchResultWithPostInfo {
            let nominator = ensure_signed(origin)?;

            return Self::call_nominate(
                &nominator,
                candidate,
                amount,
                candidate_nomination_count,
                nomination_count,
            )
        }

        #[pallet::weight(<T as Config>::WeightInfo::signed_nominate(
            T::MaxNominationsPerNominator::get(), T::MaxTopNominationsPerCandidate::get())
        )]
        #[transactional]
        #[pallet::call_index(16)]
        pub fn signed_nominate(
            origin: OriginFor<T>,
            proof: Proof<T::Signature, T::AccountId>,
            targets: Vec<<T::Lookup as StaticLookup>::Source>,
            #[pallet::compact] amount: BalanceOf<T>,
        ) -> DispatchResultWithPostInfo {
            let nominator = ensure_signed(origin)?;
            ensure!(nominator == proof.signer, Error::<T>::SenderIsNotSigner);

            let nominator_nonce = Self::proxy_nonce(&nominator);
            let signed_payload = encode_signed_nominate_params::<T>(
                proof.relayer.clone(),
                &targets,
                &amount,
                nominator_nonce,
            );
            ensure!(
                verify_signature::<T::Signature, T::AccountId>(&proof, &signed_payload.as_slice())
                    .is_ok(),
                Error::<T>::UnauthorizedSignedNominateTransaction
            );

            Self::split_and_nominate(&nominator, targets, amount)?;

            <ProxyNonces<T>>::mutate(&nominator, |n| *n += 1);

            Ok(().into())
        }

        /// If successful, the caller is scheduled to be
        /// allowed to exit via a [NominationAction::Revoke] towards all existing nominations.
        /// Success forbids future nomination requests until the request is invoked or cancelled.
        #[pallet::weight(<T as Config>::WeightInfo::schedule_leave_nominators())]
        #[pallet::call_index(17)]
        pub fn schedule_leave_nominators(origin: OriginFor<T>) -> DispatchResultWithPostInfo {
            let nominator = ensure_signed(origin)?;
            Self::nominator_schedule_revoke_all(nominator)
        }

        #[pallet::weight(<T as Config>::WeightInfo::signed_schedule_leave_nominators())]
        #[transactional]
        #[pallet::call_index(18)]
        pub fn signed_schedule_leave_nominators(
            origin: OriginFor<T>,
            proof: Proof<T::Signature, T::AccountId>,
        ) -> DispatchResultWithPostInfo {
            let nominator = ensure_signed(origin)?;

            ensure!(nominator == proof.signer, Error::<T>::SenderIsNotSigner);

            let nominator_nonce = Self::proxy_nonce(&nominator);
            let signed_payload = encode_signed_schedule_leave_nominators_params::<T>(
                proof.relayer.clone(),
                nominator_nonce,
            );
            ensure!(
                verify_signature::<T::Signature, T::AccountId>(&proof, &signed_payload.as_slice())
                    .is_ok(),
                Error::<T>::UnauthorizedSignedScheduleLeaveNominatorsTransaction
            );

            Self::nominator_schedule_revoke_all(nominator.clone())?;

            <ProxyNonces<T>>::mutate(&nominator, |n| *n += 1);

            Ok(().into())
        }

        /// Execute the right to exit the set of nominators and revoke all ongoing nominations.
        #[pallet::weight(<T as Config>::WeightInfo::execute_leave_nominators(*nomination_count))]
        #[pallet::call_index(19)]
        pub fn execute_leave_nominators(
            origin: OriginFor<T>,
            nominator: T::AccountId,
            nomination_count: u32,
        ) -> DispatchResultWithPostInfo {
            ensure_signed(origin)?;
            Self::nominator_execute_scheduled_revoke_all(nominator, nomination_count)
        }

        /// Execute the right to exit the set of nominators and revoke all ongoing nominations.
        /// Any account can call this extrinsic
        #[pallet::weight(<T as Config>::WeightInfo::signed_execute_leave_nominators(T::MaxNominationsPerNominator::get()))]
        #[transactional]
        #[pallet::call_index(20)]
        pub fn signed_execute_leave_nominators(
            origin: OriginFor<T>,
            proof: Proof<T::Signature, T::AccountId>,
            nominator: T::AccountId,
        ) -> DispatchResultWithPostInfo {
            let sender = ensure_signed(origin)?;

            ensure!(sender == proof.signer, Error::<T>::SenderIsNotSigner);

            let sender_nonce = Self::proxy_nonce(&sender);
            let signed_payload = encode_signed_execute_leave_nominators_params::<T>(
                proof.relayer.clone(),
                &nominator,
                sender_nonce,
            );

            ensure!(
                verify_signature::<T::Signature, T::AccountId>(&proof, &signed_payload.as_slice())
                    .is_ok(),
                Error::<T>::UnauthorizedSignedExecuteLeaveNominatorsTransaction
            );

            if let Some(nominator_state) = <NominatorState<T>>::get(&nominator) {
                let nomination_count = nominator_state.nominations.0.len() as u32;

                Self::nominator_execute_scheduled_revoke_all(nominator.clone(), nomination_count)?;

                <ProxyNonces<T>>::mutate(&sender, |n| *n += 1);

                return Ok(().into())
            }

            Err(Error::<T>::NominatorDNE)?
        }

        /// Cancel a pending request to exit the set of nominators. Success clears the pending exit
        /// request (thereby resetting the delay upon another `leave_nominators` call).
        #[pallet::weight(<T as Config>::WeightInfo::cancel_leave_nominators())]
        #[pallet::call_index(21)]
        pub fn cancel_leave_nominators(origin: OriginFor<T>) -> DispatchResultWithPostInfo {
            let nominator = ensure_signed(origin)?;
            Self::nominator_cancel_scheduled_revoke_all(nominator)
        }

        #[pallet::weight(<T as Config>::WeightInfo::schedule_revoke_nomination())]
        /// Request to revoke an existing nomination. If successful, the nomination is scheduled
        /// to be allowed to be revoked via the `execute_nomination_request` extrinsic.
        #[pallet::call_index(22)]
        pub fn schedule_revoke_nomination(
            origin: OriginFor<T>,
            collator: T::AccountId,
        ) -> DispatchResultWithPostInfo {
            let nominator = ensure_signed(origin)?;
            Self::nomination_schedule_revoke(collator, nominator)
        }

        #[pallet::weight(<T as Config>::WeightInfo::signed_schedule_revoke_nomination())]
        #[transactional]
        /// Signed request to revoke an existing nomination. If successful, the nomination is
        /// scheduled to be allowed to be revoked via the `execute_nomination_request`
        /// extrinsic.
        #[pallet::call_index(23)]
        pub fn signed_schedule_revoke_nomination(
            origin: OriginFor<T>,
            proof: Proof<T::Signature, T::AccountId>,
            collator: T::AccountId,
        ) -> DispatchResultWithPostInfo {
            let nominator = ensure_signed(origin)?;
            ensure!(nominator == proof.signer, Error::<T>::SenderIsNotSigner);

            let nominator_nonce = Self::proxy_nonce(&nominator);
            let signed_payload = encode_signed_schedule_revoke_nomination_params::<T>(
                proof.relayer.clone(),
                &collator,
                nominator_nonce,
            );
            ensure!(
                verify_signature::<T::Signature, T::AccountId>(&proof, &signed_payload.as_slice())
                    .is_ok(),
                Error::<T>::UnauthorizedSignedRemoveBondTransaction
            );

            Self::nomination_schedule_revoke(collator, nominator.clone())?;

            <ProxyNonces<T>>::mutate(&nominator, |n| *n += 1);

            Ok(().into())
        }

        #[pallet::weight(<T as Config>::WeightInfo::bond_extra())]
        /// Bond more for nominators wrt a specific collator candidate.
        #[pallet::call_index(24)]
        pub fn bond_extra(
            origin: OriginFor<T>,
            candidate: T::AccountId,
            more: BalanceOf<T>,
        ) -> DispatchResultWithPostInfo {
            let nominator = ensure_signed(origin)?;
            return Self::call_bond_extra(&nominator, candidate, more)
        }

        /// Bond a maximum of 'extra_amount' amount.
        #[pallet::weight(<T as Config>::WeightInfo::signed_bond_extra())]
        #[transactional]
        #[pallet::call_index(25)]
        pub fn signed_bond_extra(
            origin: OriginFor<T>,
            proof: Proof<T::Signature, T::AccountId>,
            #[pallet::compact] extra_amount: BalanceOf<T>,
        ) -> DispatchResultWithPostInfo {
            let nominator = ensure_signed(origin)?;
            ensure!(nominator == proof.signer, Error::<T>::SenderIsNotSigner);

            let nominator_nonce = Self::proxy_nonce(&nominator);
            let signed_payload = encode_signed_bond_extra_params::<T>(
                proof.relayer.clone(),
                &extra_amount,
                nominator_nonce,
            );
            ensure!(
                verify_signature::<T::Signature, T::AccountId>(&proof, &signed_payload.as_slice())
                    .is_ok(),
                Error::<T>::UnauthorizedSignedBondExtraTransaction
            );

            ensure!(
                Self::get_nominator_stakable_free_balance(&nominator) >= extra_amount,
                Error::<T>::InsufficientBalance
            );

            // Top up existing nominations only.
            let state = <NominatorState<T>>::get(&nominator).ok_or(<Error<T>>::NominatorDNE)?;
            let nominations = state.nominations.0;
            let num_nominations = nominations.len() as u32;
            let amount_per_collator = Perbill::from_rational(1, num_nominations) * extra_amount;
            ensure!(
                amount_per_collator >= T::MinNominationPerCollator::get(),
                Error::<T>::NominationBelowMin
            );

            let dust = extra_amount.saturating_sub(amount_per_collator * num_nominations.into());
            let mut remaining_amount_to_nominate = extra_amount;
            // This is only possible because we won't have more than 20 collators. If that changes,
            // we should not use a loop here.
            for (index, nomination) in nominations.into_iter().enumerate() {
                let mut actual_amount = amount_per_collator;
                if Self::collator_should_get_dust(dust, num_nominations.into(), index as u64) {
                    actual_amount = amount_per_collator + dust;
                }

                // make sure we don't bond more than what the user asked
                actual_amount = remaining_amount_to_nominate.min(actual_amount);

                Self::call_bond_extra(&nominator, nomination.owner, actual_amount)?;

                remaining_amount_to_nominate -= actual_amount;
            }

            <ProxyNonces<T>>::mutate(&nominator, |n| *n += 1);

            Ok(().into())
        }

        #[pallet::weight(<T as Config>::WeightInfo::schedule_nominator_unbond())]
        /// Request bond less for nominators wrt a specific collator candidate.
        #[pallet::call_index(26)]
        pub fn schedule_nominator_unbond(
            origin: OriginFor<T>,
            candidate: T::AccountId,
            less: BalanceOf<T>,
        ) -> DispatchResultWithPostInfo {
            let nominator = ensure_signed(origin)?;
            Self::nomination_schedule_bond_decrease(candidate, nominator, less)
        }

        #[pallet::weight(<T as Config>::WeightInfo::signed_schedule_nominator_unbond())]
        #[transactional]
        #[pallet::call_index(27)]
        pub fn signed_schedule_nominator_unbond(
            origin: OriginFor<T>,
            proof: Proof<T::Signature, T::AccountId>,
            less: BalanceOf<T>,
        ) -> DispatchResultWithPostInfo {
            let nominator = ensure_signed(origin)?;

            ensure!(nominator == proof.signer, Error::<T>::SenderIsNotSigner);

            let nominator_nonce = Self::proxy_nonce(&nominator);
            let signed_payload = encode_signed_schedule_nominator_unbond_params::<T>(
                proof.relayer.clone(),
                &less,
                nominator_nonce,
            );
            ensure!(
                verify_signature::<T::Signature, T::AccountId>(&proof, &signed_payload.as_slice())
                    .is_ok(),
                Error::<T>::UnauthorizedSignedUnbondTransaction
            );

            let (payers, mut outstanding_withdrawal) =
                Self::identify_collators_to_withdraw_from(&nominator, less)?;

            // Deal with any outstanding amount to withdraw and schedule decrease
            for mut stake in payers.into_iter() {
                if !outstanding_withdrawal.is_zero() {
                    let max_amount_to_withdraw = stake.free_amount.min(outstanding_withdrawal);
                    stake.reserved_amount += max_amount_to_withdraw;
                    outstanding_withdrawal -= max_amount_to_withdraw;
                }

                Self::nomination_schedule_bond_decrease(
                    stake.owner,
                    nominator.clone(),
                    stake.reserved_amount,
                )?;
            }

            // Make sure we have unbonded the full amount requested by the user
            ensure!(
                outstanding_withdrawal == BalanceOf::<T>::zero(),
                Error::<T>::FailedToWithdrawFullAmount
            );

            <ProxyNonces<T>>::mutate(&nominator, |n| *n += 1);

            Ok(().into())
        }

        #[pallet::weight(<T as Config>::WeightInfo::execute_nominator_unbond())]
        /// Execute pending request to change an existing nomination
        #[pallet::call_index(28)]
        pub fn execute_nomination_request(
            origin: OriginFor<T>,
            nominator: T::AccountId,
            candidate: T::AccountId,
        ) -> DispatchResultWithPostInfo {
            ensure_signed(origin)?; // we may want to reward caller if caller != nominator
            Self::nomination_execute_scheduled_request(candidate, nominator)
        }

        #[pallet::weight(<T as Config>::WeightInfo::signed_execute_nominator_unbond())]
        #[transactional]
        /// Execute pending request to change an existing nomination
        #[pallet::call_index(29)]
        pub fn signed_execute_nomination_request(
            origin: OriginFor<T>,
            proof: Proof<T::Signature, T::AccountId>,
            nominator: T::AccountId,
        ) -> DispatchResultWithPostInfo {
            let sender = ensure_signed(origin)?;

            ensure!(sender == proof.signer, Error::<T>::SenderIsNotSigner);

            let sender_nonce = Self::proxy_nonce(&sender);
            let signed_payload = encode_signed_execute_nomination_request_params::<T>(
                proof.relayer.clone(),
                &nominator,
                sender_nonce,
            );

            ensure!(
                verify_signature::<T::Signature, T::AccountId>(&proof, &signed_payload.as_slice())
                    .is_ok(),
                Error::<T>::UnauthorizedSignedExecuteNominationRequestTransaction
            );

            let now = <Era<T>>::get().current;
            let state = <NominatorState<T>>::get(&nominator).ok_or(<Error<T>>::NominatorDNE)?;
            for bond in state.nominations.0 {
                let collator = bond.owner;
                let scheduled_requests = &<NominationScheduledRequests<T>>::get(&collator);

                let request_idx = scheduled_requests
                    .iter()
                    .position(|req| req.nominator == nominator)
                    .ok_or(<Error<T>>::PendingNominationRequestDNE)?;

                if scheduled_requests[request_idx].when_executable <= now {
                    Self::nomination_execute_scheduled_request(collator, nominator.clone())?;
                }
            }

            <ProxyNonces<T>>::mutate(&sender, |n| *n += 1);

            Ok(().into())
        }

        #[pallet::weight(<T as Config>::WeightInfo::cancel_nominator_unbond())]
        /// Cancel request to change an existing nomination.
        #[pallet::call_index(30)]
        pub fn cancel_nomination_request(
            origin: OriginFor<T>,
            candidate: T::AccountId,
        ) -> DispatchResultWithPostInfo {
            let nominator = ensure_signed(origin)?;
            Self::nomination_cancel_request(candidate, nominator)
        }

        /// Hotfix to remove existing empty entries for candidates that have left.
        #[pallet::weight(
			T::DbWeight::get().reads_writes(2 * candidates.len() as u64, candidates.len() as u64)
		)]
        #[pallet::call_index(31)]
        pub fn hotfix_remove_nomination_requests_exited_candidates(
            origin: OriginFor<T>,
            candidates: Vec<T::AccountId>,
        ) -> DispatchResult {
            ensure_signed(origin)?;
            ensure!(candidates.len() < 100, <Error<T>>::InsufficientBalance);
            for candidate in &candidates {
                ensure!(
                    <CandidateInfo<T>>::get(&candidate).is_none(),
                    <Error<T>>::CandidateNotLeaving
                );
                ensure!(
                    <NominationScheduledRequests<T>>::get(&candidate).is_empty(),
                    <Error<T>>::CandidateNotLeaving
                );
            }

            for candidate in candidates {
                <NominationScheduledRequests<T>>::remove(candidate);
            }

            Ok(().into())
        }

        #[pallet::weight(<T as Config>::WeightInfo::set_admin_setting())]
        #[pallet::call_index(32)]
        pub fn set_admin_setting(
            origin: OriginFor<T>,
            value: AdminSettings<BalanceOf<T>>,
        ) -> DispatchResult {
            frame_system::ensure_root(origin)?;
            ensure!(value.is_valid::<T>(), Error::<T>::AdminSettingsValueIsNotValid);

            match value {
                AdminSettings::Delay(d) => <Delay<T>>::put(d),
                AdminSettings::MinCollatorStake(s) => <MinCollatorStake<T>>::put(s),
                AdminSettings::MinTotalNominatorStake(s) => <MinTotalNominatorStake<T>>::put(s),
            }

            Self::deposit_event(Event::AdminSettingsUpdated { value });

            Ok(())
        }

        // TODO: Benchmark me
        #[pallet::weight(0)]
        #[pallet::call_index(33)]
        pub fn approve_growth(
            origin: OriginFor<T>,
            growth_id: GrowthId,
            validator: Validator<<T as avn::Config>::AuthorityId, T::AccountId>,
            approval_signature: ecdsa::Signature,
            _signature: <T::AuthorityId as RuntimeAppPublic>::Signature,
        ) -> DispatchResult {
            ensure_none(origin)?;
            
            let eth_encoded_data = Self::convert_data_to_eth_compatible_encoding(&growth_id.period)?;
            if !AVN::<T>::eth_signature_is_valid(eth_encoded_data, &validator, &approval_signature)
            {
                //TODO: enable offence
                // create_and_report_summary_offence::<T>(
                //     &validator.account_id,
                //     &vec![validator.account_id.clone()],
                //     SummaryOffenceType::InvalidSignatureSubmitted,
                // );
                return Err(avn_error::<T>::InvalidECDSASignature)?
            };

            let voting_session = Self::get_growth_voting_session(&growth_id);

            process_approve_vote::<T>(
                &voting_session,
                validator.account_id.clone(),
                approval_signature,
            )?;

            Self::deposit_event(Event::<T>::VoteAdded {
                voter: validator.account_id,
                growth_id,
                agree_vote: true,
            });
            // TODO [TYPE: weightInfo][PRI: medium]: Return accurate weight
            Ok(())
        }
<<<<<<< HEAD

        #[pallet::weight(0)]
        #[pallet::call_index(34)]
        pub fn reject_growth(
            origin: OriginFor<T>,
            growth_id: GrowthId,
            validator: Validator<<T as avn::Config>::AuthorityId, T::AccountId>,
            _signature: <T::AuthorityId as RuntimeAppPublic>::Signature,
        ) -> DispatchResult {
            ensure_none(origin)?;
            let voting_session = Self::get_growth_voting_session(&growth_id);
            process_reject_vote::<T>(&voting_session, validator.account_id.clone())?;

            Self::deposit_event(Event::<T>::VoteAdded {
                voter: validator.account_id,
                growth_id,
                agree_vote: false,
            });
            // TODO [TYPE: weightInfo][PRI: medium]: Return accurate weight
            Ok(())
        }

        #[pallet::weight(0)]
        #[pallet::call_index(35)]
        pub fn end_voting_period(
            origin: OriginFor<T>,
            growth_id: GrowthId,
            validator: Validator<<T as avn::Config>::AuthorityId, T::AccountId>,
            _signature: <T::AuthorityId as RuntimeAppPublic>::Signature,
        ) -> DispatchResult {
            ensure_none(origin)?;
            //Event is deposited in end_voting because this function can get called from
            // `approve_growth` or `reject_growth`
            Self::end_voting(validator.account_id, &growth_id)?;

            // TODO [TYPE: weightInfo][PRI: medium]: Return accurate weight
            Ok(())
        }
    }

    #[pallet::validate_unsigned]
    impl<T: Config> ValidateUnsigned for Pallet<T> {
        type Call = Call<T>;

        fn validate_unsigned(_source: TransactionSource, call: &Self::Call) -> TransactionValidity {
            if let Call::end_voting_period { growth_id, validator, signature } = call {
                let growth_voting_session = Self::get_growth_voting_session(growth_id);
                return end_voting_period_validate_unsigned::<T>(
                    &growth_voting_session,
                    validator,
                    signature,
                )
            } else if let Call::approve_growth { growth_id, validator, approval_signature, signature } =
                call
            {
                if !<Growth<T>>::contains_key(growth_id.period) {
                    return InvalidTransaction::Custom(ERROR_CODE_INVALID_GROWTH_PERIOD).into()
                }

                let growth_voting_session = Self::get_growth_voting_session(growth_id);                
                let eth_encoded_data = Self::convert_data_to_eth_compatible_encoding(&growth_id.period)
                    .map_err(|_| InvalidTransaction::Custom(ERROR_CODE_INVALID_GROWTH_DATA))?;

                return approve_vote_validate_unsigned::<T>(
                    &growth_voting_session,
                    validator,
                    eth_encoded_data.encode(),
                    approval_signature,
                    signature,
                )
            } else if let Call::reject_growth { growth_id, validator, signature } = call {
                let growth_voting_session = Self::get_growth_voting_session(growth_id);
                return reject_vote_validate_unsigned::<T>(
                    &growth_voting_session,
                    validator,
                    signature,
                )
            } else {
                return InvalidTransaction::Call.into()
            }
        }
=======
>>>>>>> e03d1910
    }

    impl<T: Config> Pallet<T> {
        pub fn start_new_era(
            block_number: T::BlockNumber,
            mut era: EraInfo<T::BlockNumber>,
        ) -> (EraInfo<T::BlockNumber>, Weight) {
            // mutate era
            era.update(block_number);

            // pay all stakers for T::RewardPaymentDelay eras ago
            Self::prepare_staking_payouts(era.current);

            // select top collator candidates for next era
            let (collator_count, nomination_count, total_staked) =
                Self::select_top_candidates(era.current);

            // start next era
            <Era<T>>::put(era);
            // snapshot total stake
            <Staked<T>>::insert(era.current, <Total<T>>::get());

            Self::deposit_event(Event::NewEra {
                starting_block: era.first,
                era: era.current,
                selected_collators_number: collator_count,
                total_balance: total_staked,
            });

            let weight = <T as Config>::WeightInfo::era_transition_on_initialize(
                collator_count,
                nomination_count,
            );
            return (era, weight)
        }

        pub fn is_nominator(acc: &T::AccountId) -> bool {
            <NominatorState<T>>::get(acc).is_some()
        }

        pub fn is_candidate(acc: &T::AccountId) -> bool {
            <CandidateInfo<T>>::get(acc).is_some()
        }

        pub fn is_selected_candidate(acc: &T::AccountId) -> bool {
            <SelectedCandidates<T>>::get().binary_search(acc).is_ok()
        }

        /// Returns an account's free balance which is not locked in nomination staking
        pub fn get_nominator_stakable_free_balance(acc: &T::AccountId) -> BalanceOf<T> {
            let mut balance = T::Currency::free_balance(acc);
            if let Some(state) = <NominatorState<T>>::get(acc) {
                balance = balance.saturating_sub(state.total());
            }
            balance
        }
        /// Returns an account's free balance which is not locked in collator staking
        pub fn get_collator_stakable_free_balance(acc: &T::AccountId) -> BalanceOf<T> {
            let mut balance = T::Currency::free_balance(acc);
            if let Some(info) = <CandidateInfo<T>>::get(acc) {
                balance = balance.saturating_sub(info.bond);
            }
            balance
        }
        /// Caller must ensure candidate is active before calling
        pub(crate) fn update_active(candidate: T::AccountId, total: BalanceOf<T>) {
            let mut candidates = <CandidatePool<T>>::get();
            candidates.remove(&Bond::from_owner(candidate.clone()));

            if let Err(_) | Ok(false) =
                candidates.try_insert(Bond { owner: candidate, amount: total })
            {
                log::error!("💔 Error while trying to update active candidates. Since a candidate was just removed this should never fail.");
            }
            <CandidatePool<T>>::put(candidates);
        }

        /// Compute total reward for era based on the amount in the reward pot
        pub fn compute_total_reward_to_pay() -> BalanceOf<T> {
            let total_unpaid_reward_amount = Self::reward_pot();
            let mut payout = total_unpaid_reward_amount.checked_sub(&Self::locked_era_payout()).or_else(|| {
				log::error!("💔 Error calculating era payout. Not enough funds in total_unpaid_reward_amount.");

				//This is a bit strange but since we are dealing with money, log it.
				Self::deposit_event(Event::NotEnoughFundsForEraPayment {reward_pot_balance: total_unpaid_reward_amount});
				Some(BalanceOf::<T>::zero())
			}).expect("We have a default value");

            <LockedEraPayout<T>>::mutate(|lp| {
                *lp = lp
                    .checked_add(&payout)
                    .or_else(|| {
                        log::error!("💔 Error - locked_era_payout overflow. Reducing era payout");
                        // In the unlikely event where the value will overflow the LockedEraPayout,
                        // return the difference to avoid errors
                        payout =
                            BalanceOf::<T>::max_value().saturating_sub(Self::locked_era_payout());
                        Some(BalanceOf::<T>::max_value())
                    })
                    .expect("We have a default value");
            });

            return payout
        }

        /// Remove nomination from candidate state
        /// Amount input should be retrieved from nominator and it informs the storage lookups
        pub(crate) fn nominator_leaves_candidate(
            candidate: T::AccountId,
            nominator: T::AccountId,
            amount: BalanceOf<T>,
        ) -> DispatchResult {
            let mut state = <CandidateInfo<T>>::get(&candidate).ok_or(Error::<T>::CandidateDNE)?;
            state.rm_nomination_if_exists::<T>(&candidate, nominator.clone(), amount)?;
            let new_total_locked = <Total<T>>::get().saturating_sub(amount);
            <Total<T>>::put(new_total_locked);
            let new_total = state.total_counted;
            <CandidateInfo<T>>::insert(&candidate, state);
            Self::deposit_event(Event::NominatorLeftCandidate {
                nominator,
                candidate,
                unstaked_amount: amount,
                total_candidate_staked: new_total,
            });
            Ok(())
        }

        fn prepare_staking_payouts(now: EraIndex) {
            // payout is now - delay eras ago => now - delay > 0 else return early
            let delay = T::RewardPaymentDelay::get();
            if now <= delay {
                return
            }
            let era_to_payout = now.saturating_sub(delay);
            let total_points = <Points<T>>::get(era_to_payout);
            if total_points.is_zero() {
                return
            }
            // Remove stake because it has been processed.
            let total_staked = <Staked<T>>::take(era_to_payout);

            let total_reward_to_pay = Self::compute_total_reward_to_pay();

            let payout = DelayedPayout {
                total_staking_reward: total_reward_to_pay, /* TODO: Remove one of the duplicated
                                                            * fields */
            };

            <DelayedPayouts<T>>::insert(era_to_payout, &payout);

            let collator_scores_vec: Vec<CollatorScore<T::AccountId>> =
                <AwardedPts<T>>::iter_prefix(era_to_payout)
                    .map(|(collator, points)| CollatorScore::new(collator, points))
                    .collect::<Vec<CollatorScore<T::AccountId>>>();
            let collator_scores = BoundedVec::truncate_from(collator_scores_vec);
            Self::update_collator_payout(
                era_to_payout,
                total_staked,
                payout,
                total_points,
                collator_scores,
            );
        }

        /// Wrapper around pay_one_collator_reward which handles the following logic:
        /// * whether or not a payout needs to be made
        /// * cleaning up when payouts are done
        /// * returns the weight consumed by pay_one_collator_reward if applicable
        fn handle_delayed_payouts(now: EraIndex) -> Weight {
            let delay = T::RewardPaymentDelay::get();

            // don't underflow uint
            if now < delay {
                return Weight::from_ref_time(0u64).into()
            }

            let paid_for_era = now.saturating_sub(delay);

            if let Some(payout_info) = <DelayedPayouts<T>>::get(paid_for_era) {
                let result = Self::pay_one_collator_reward(paid_for_era, payout_info);
                if result.0.is_none() {
                    // result.0 indicates whether or not a payout was made
                    // clean up storage items that we no longer need
                    <DelayedPayouts<T>>::remove(paid_for_era);
                    <Points<T>>::remove(paid_for_era);
                }
                result.1 // weight consumed by pay_one_collator_reward
            } else {
                Weight::from_ref_time(0u64).into()
            }
        }

        /// Payout a single collator from the given era.
        ///
        /// Returns an optional tuple of (Collator's AccountId, total paid)
        /// or None if there were no more payouts to be made for the era.
        pub(crate) fn pay_one_collator_reward(
            paid_for_era: EraIndex,
            payout_info: DelayedPayout<BalanceOf<T>>,
        ) -> (Option<(T::AccountId, BalanceOf<T>)>, Weight) {
            // TODO: it would probably be optimal to roll Points into the DelayedPayouts storage
            // item so that we do fewer reads each block
            let total_points = <Points<T>>::get(paid_for_era);
            if total_points.is_zero() {
                // TODO: this case is obnoxious... it's a value query, so it could mean one of two
                // different logic errors:
                // 1. we removed it before we should have
                // 2. we called pay_one_collator_reward when we were actually done with deferred
                //    payouts
                log::warn!("pay_one_collator_reward called with no <Points<T>> for the era!");
                return (None, Weight::from_ref_time(0u64).into())
            }

            let reward_pot_account_id = Self::compute_reward_pot_account_id();
            let pay_reward = |amount: BalanceOf<T>, to: T::AccountId| {
                let result = T::Currency::transfer(
                    &reward_pot_account_id,
                    &to,
                    amount,
                    ExistenceRequirement::KeepAlive,
                );
                if let Ok(_) = result {
                    Self::deposit_event(Event::Rewarded { account: to.clone(), rewards: amount });

                    // Update storage with the amount we paid
                    <LockedEraPayout<T>>::mutate(|p| {
                        *p = p.saturating_sub(amount.into());
                    });
                } else {
                    log::error!("💔 Error paying staking reward: {:?}", result);
                    Self::deposit_event(Event::ErrorPayingStakingReward {
                        payee: to.clone(),
                        rewards: amount,
                    });
                }
            };

            if let Some((collator, pts)) = <AwardedPts<T>>::iter_prefix(paid_for_era).drain().next()
            {
                let pct_due = Perbill::from_rational(pts, total_points);
                let total_reward_for_collator = pct_due * payout_info.total_staking_reward;

                // Take the snapshot of block author and nominations
                let state = <AtStake<T>>::take(paid_for_era, &collator);
                let num_nominators = state.nominations.len();

                // pay collator's due portion first
                let collator_pct = Perbill::from_rational(state.bond, state.total);
                let collator_reward = collator_pct * total_reward_for_collator;
                pay_reward(collator_reward, collator.clone());

                // pay nominators due portion, if there are any
                for Bond { owner, amount } in state.nominations {
                    let percent = Perbill::from_rational(amount, state.total);
                    let nominator_reward = percent * total_reward_for_collator;
                    if !nominator_reward.is_zero() {
                        pay_reward(nominator_reward, owner.clone());
                    }
                }

                (
                    Some((collator, total_reward_for_collator)),
                    <T as Config>::WeightInfo::pay_one_collator_reward(num_nominators as u32),
                )
            } else {
                // Note that we don't clean up storage here; it is cleaned up in
                // handle_delayed_payouts()
                (None, Weight::from_ref_time(0u64).into())
            }
        }

        /// Compute the top `TotalSelected` candidates in the CandidatePool and return
        /// a vec of their AccountIds (in the order of selection)
        pub fn compute_top_candidates() -> Vec<T::AccountId> {
            let mut candidates = <CandidatePool<T>>::get().0;
            // order candidates by stake (least to greatest so requires `rev()`)
            candidates.sort_by(|a, b| a.amount.cmp(&b.amount));
            let top_n = <TotalSelected<T>>::get() as usize;
            // choose the top TotalSelected qualified candidates, ordered by stake
            let mut collators = candidates
                .into_iter()
                .rev()
                .take(top_n)
                .filter(|x| x.amount >= <MinCollatorStake<T>>::get())
                .map(|x| x.owner)
                .collect::<Vec<T::AccountId>>();
            collators.sort();
            collators
        }

        /// Best as in most cumulatively supported in terms of stake
        /// Returns [collator_count, nomination_count, total staked]
        pub fn select_top_candidates(now: EraIndex) -> (u32, u32, BalanceOf<T>) {
            let (mut collator_count, mut nomination_count, mut total) =
                (0u32, 0u32, BalanceOf::<T>::zero());
            // choose the top TotalSelected qualified candidates, ordered by stake
            let collators = Self::compute_top_candidates();
            if collators.is_empty() {
                // SELECTION FAILED TO SELECT >=1 COLLATOR => select collators from previous era
                let last_era = now.saturating_sub(1u32);
                let mut total_per_candidate: BTreeMap<T::AccountId, BalanceOf<T>> = BTreeMap::new();
                // set this era AtStake to last era AtStake
                for (account, snapshot) in <AtStake<T>>::iter_prefix(last_era) {
                    collator_count = collator_count.saturating_add(1u32);
                    nomination_count =
                        nomination_count.saturating_add(snapshot.nominations.len() as u32);
                    total = total.saturating_add(snapshot.total);
                    total_per_candidate.insert(account.clone(), snapshot.total);
                    <AtStake<T>>::insert(now, account, snapshot);
                }
                // `SelectedCandidates` remains unchanged from last era
                // emit CollatorChosen event for tools that use this event
                for candidate in <SelectedCandidates<T>>::get() {
                    let snapshot_total = total_per_candidate
                        .get(&candidate)
                        .expect("all selected candidates have snapshots");
                    Self::deposit_event(Event::CollatorChosen {
                        era: now,
                        collator_account: candidate,
                        total_exposed_amount: *snapshot_total,
                    })
                }
                return (collator_count, nomination_count, total)
            }

            // snapshot exposure for era for weighting reward distribution
            for account in collators.iter() {
                let state = <CandidateInfo<T>>::get(account)
                    .expect("all members of CandidateQ must be candidates");

                collator_count = collator_count.saturating_add(1u32);
                nomination_count = nomination_count.saturating_add(state.nomination_count);
                total = total.saturating_add(state.total_counted);
                let CountedNominations { uncounted_stake, rewardable_nominations } =
                    Self::get_rewardable_nominators(&account);
                let total_counted = state.total_counted.saturating_sub(uncounted_stake);

                let snapshot = CollatorSnapshot {
                    bond: state.bond,
                    nominations: rewardable_nominations,
                    total: total_counted,
                };
                <AtStake<T>>::insert(now, account, snapshot);
                Self::deposit_event(Event::CollatorChosen {
                    era: now,
                    collator_account: account.clone(),
                    total_exposed_amount: state.total_counted,
                });
            }
            // insert canonical collator set
            <SelectedCandidates<T>>::put(
                BoundedVec::try_from(collators)
                    .expect("subset of collators is always less than or equal to max candidates"),
            );
            (collator_count, nomination_count, total)
        }

        /// Apply the nominator intent for revoke and decrease in order to build the
        /// effective list of nominators with their intended bond amount.
        ///
        /// This will:
        /// - if [NominationChange::Revoke] is outstanding, set the bond amount to 0.
        /// - if [NominationChange::Decrease] is outstanding, subtract the bond by specified amount.
        /// - else, do nothing
        ///
        /// The intended bond amounts will be used while calculating rewards.
        fn get_rewardable_nominators(collator: &T::AccountId) -> CountedNominations<T> {
            let requests = <NominationScheduledRequests<T>>::get(collator)
                .into_iter()
                .map(|x| (x.nominator, x.action))
                .collect::<BTreeMap<_, _>>();
            let mut uncounted_stake = BalanceOf::<T>::zero();
            let rewardable_nominations_vec = <TopNominations<T>>::get(collator)
                .expect("all members of CandidateQ must be candidates")
                .nominations
                .into_iter()
                .map(|mut bond| {
                    bond.amount = match requests.get(&bond.owner) {
                        None => bond.amount,
                        Some(NominationAction::Revoke(_)) => {
                            log::warn!(
                                "reward for nominator '{:?}' set to zero due to pending \
								revoke request",
                                bond.owner
                            );
                            uncounted_stake = uncounted_stake.saturating_add(bond.amount);
                            BalanceOf::<T>::zero()
                        },
                        Some(NominationAction::Decrease(amount)) => {
                            log::warn!(
                                "reward for nominator '{:?}' reduced by set amount due to pending \
								decrease request",
                                bond.owner
                            );
                            uncounted_stake = uncounted_stake.saturating_add(*amount);
                            bond.amount.saturating_sub(*amount)
                        },
                    };

                    bond
                })
                .collect();
            let rewardable_nominations = BoundedVec::truncate_from(rewardable_nominations_vec);
            CountedNominations { uncounted_stake, rewardable_nominations }
        }

        /// The account ID of the staking reward_pot.
        /// This actually does computation. If you need to keep using it, then make sure you cache
        /// the value and only call this once.
        pub fn compute_reward_pot_account_id() -> T::AccountId {
            T::RewardPotId::get().into_account_truncating()
        }

        /// The total amount of funds stored in this pallet
        pub fn reward_pot() -> BalanceOf<T> {
            // Must never be less than 0 but better be safe.
            T::Currency::free_balance(&Self::compute_reward_pot_account_id())
                .saturating_sub(T::Currency::minimum_balance())
        }

        pub fn update_collator_payout(
            payout_era: EraIndex,
            total_staked: BalanceOf<T>,
            payout: DelayedPayout<BalanceOf<T>>,
            total_points: RewardPoint,
            current_collator_scores: BoundedVec<CollatorScore<T::AccountId>, CollatorMaxScores>,
        ) {
            let collator_payout_period = Self::growth_period_info();
            let staking_reward_paid_in_era = payout.total_staking_reward;

            if Self::is_new_growth_period(&payout_era, &collator_payout_period) {
                <GrowthPeriod<T>>::mutate(|info| {
                    info.start_era_index = payout_era;
                    info.index = info.index.saturating_add(1);
                });

                let new_growth_period = Self::growth_period_info().index;
                let mut new_payout_info = GrowthInfo::new(payout_era);
                new_payout_info.number_of_accumulations = 1u32;
                new_payout_info.total_stake_accumulated = total_staked;
                new_payout_info.total_staker_reward = staking_reward_paid_in_era;
                new_payout_info.total_points = total_points;
                new_payout_info.collator_scores = current_collator_scores;

                <Growth<T>>::insert(new_growth_period, new_payout_info);
            } else {
                Self::accumulate_payout_for_period(
                    collator_payout_period.index,
                    total_staked,
                    staking_reward_paid_in_era,
                    total_points,
                    current_collator_scores,
                );
            };
        }

        fn is_new_growth_period(
            era_index: &EraIndex,
            collator_payout_period: &GrowthPeriodInfo,
        ) -> bool {
            return collator_payout_period.index == 0 ||
                era_index - collator_payout_period.start_era_index >=
                    T::ErasPerGrowthPeriod::get()
        }

        fn accumulate_payout_for_period(
            growth_index: GrowthPeriodIndex,
            total_staked: BalanceOf<T>,
            staking_reward_paid_in_era: BalanceOf<T>,
            total_points: RewardPoint,
            current_collator_scores: BoundedVec<CollatorScore<T::AccountId>, CollatorMaxScores>,
        ) {
            <Growth<T>>::mutate(growth_index, |info| {
                info.number_of_accumulations = info.number_of_accumulations.saturating_add(1);
                info.total_stake_accumulated =
                    info.total_stake_accumulated.saturating_add(total_staked);
                info.total_staker_reward =
                    info.total_staker_reward.saturating_add(staking_reward_paid_in_era);
                info.total_points = info.total_points.saturating_add(total_points);
                info.collator_scores =
                    Self::update_collator_scores(&info.collator_scores, current_collator_scores);
            });
        }

        fn update_collator_scores(
            existing_collator_scores: &BoundedVec<CollatorScore<T::AccountId>, CollatorMaxScores>,
            current_collator_scores: BoundedVec<CollatorScore<T::AccountId>, CollatorMaxScores>,
        ) -> BoundedVec<CollatorScore<T::AccountId>, CollatorMaxScores> {
            let mut current_scores = existing_collator_scores
                .into_iter()
                .map(|current_score| (current_score.collator.clone(), current_score.points.clone()))
                .collect::<BTreeMap<_, _>>();

            current_collator_scores.into_iter().for_each(|new_score| {
                current_scores
                    .entry(new_score.collator)
                    .and_modify(|points| {
                        *points = points.saturating_add(new_score.points);
                    })
                    .or_insert(new_score.points);
            });

            return BoundedVec::truncate_from(
                current_scores
                    .into_iter()
                    .map(|(acc, pts)| CollatorScore::new(acc, pts))
                    .collect(),
            )
        }

        pub fn payout_collators(amount: BalanceOf<T>, growth_period: u32) -> DispatchResult {
            // The only validation we do is checking for replays, for everything else we trust T1.
            ensure!(
                <ProcessedGrowthPeriods<T>>::contains_key(growth_period) == false,
                Error::<T>::GrowthAlreadyProcessed
            );

            let mut imbalance: PositiveImbalanceOf<T> = PositiveImbalanceOf::<T>::zero();
            let mut pay =
                |collator_address: T::AccountId, amount: BalanceOf<T>| -> DispatchResult {
                    match T::Currency::deposit_into_existing(&collator_address, amount) {
                        Ok(amount_paid) => {
                            Self::deposit_event(Event::CollatorPaid {
                                account: collator_address,
                                amount: amount_paid.peek(),
                                period: growth_period,
                            });

                            imbalance.subsume(amount_paid);
                            return Ok(())
                        },
                        Err(e) => {
                            log::error!(
                                "💔💔 Error paying {:?} AVT to collator {:?}: {:?}",
                                amount,
                                collator_address,
                                e
                            );
                            return Err(Error::<T>::ErrorPayingCollator.into())
                        },
                    }
                };

            if <Growth<T>>::contains_key(growth_period) {
                // get the list of candidates that earned points from `growth_period`
                let growth_info = <Growth<T>>::get(growth_period);
                for collator_data in growth_info.collator_scores {
                    let percent =
                        Perbill::from_rational(collator_data.points, growth_info.total_points);
                    pay(collator_data.collator, percent * amount)?;
                }

                // Tidy up state
                <Growth<T>>::remove(growth_period);
                <ProcessedGrowthPeriods<T>>::insert(growth_period, ());
            } else {
                // use current candidates because there is no way of knowing who they were
                let collators = <SelectedCandidates<T>>::get();
                let number_of_collators = collators.len() as u32;
                for collator in collators.into_iter() {
                    let percent = Perbill::from_rational(1u32, number_of_collators);
                    pay(collator, percent * amount)?;
                }

                <ProcessedGrowthPeriods<T>>::insert(growth_period, ());
            }

            // Let the runtime know that we finished paying collators and we may have some amount
            // left.
            let dust_amount: BalanceOf<T> = amount.saturating_sub(imbalance.peek());

            // drop the imbalance to increase total issuance
            drop(imbalance);

            if dust_amount > BalanceOf::<T>::zero() {
                T::CollatorPayoutDustHandler::handle_dust(dust_amount);
            }

            Ok(())
        }

        pub fn collator_should_get_dust(
            dust: BalanceOf<T>,
            number_of_collators: u64,
            index: u64,
        ) -> bool {
            if dust.is_zero() {
                return false
            }

            let block_number: u64 =
                TryInto::<u64>::try_into(<frame_system::Pallet<T>>::block_number())
                    .unwrap_or_else(|_| 0u64);

            let chosen_collator_index = block_number % number_of_collators;

            return index == chosen_collator_index
        }

        pub fn identify_collators_to_withdraw_from(
            nominator: &T::AccountId,
            total_reduction: BalanceOf<T>,
        ) -> Result<(Vec<StakeInfo<T::AccountId, BalanceOf<T>>>, BalanceOf<T>), Error<T>> {
            let state = <NominatorState<T>>::get(&nominator).ok_or(<Error<T>>::NominatorDNE)?;
            let net_total_bonded = state.total().saturating_sub(state.less_total);
            // Make sure the nominator has enough to unbond and stay above the min requirement
            ensure!(
                net_total_bonded >= Self::min_total_nominator_stake() + total_reduction,
                Error::<T>::NominatorBondBelowMin
            );

            // Desired balance on each collator after nominator reduces its stake
            let target_average_amount = Perbill::from_rational(1, state.nominations.0.len() as u32) *
                (net_total_bonded.saturating_sub(total_reduction));

            // Make sure each nominator will have at least required min amount
            ensure!(
                target_average_amount >= T::MinNominationPerCollator::get(),
                Error::<T>::NominationBelowMin
            );

            // The remaining amount the nominator wants to withdraw
            let mut outstanding_withdrawal = total_reduction;
            let mut payers: Vec<StakeInfo<T::AccountId, BalanceOf<T>>> = vec![];

            for bond in state.nominations.0.into_iter() {
                let amount_to_withdraw =
                    outstanding_withdrawal.min(bond.amount.saturating_sub(target_average_amount));

                if bond.amount >= amount_to_withdraw {
                    outstanding_withdrawal -= amount_to_withdraw;

                    payers.push(StakeInfo::new(
                        bond.owner,
                        bond.amount - (amount_to_withdraw + T::MinNominationPerCollator::get()),
                        amount_to_withdraw,
                    ));
                }

                if outstanding_withdrawal.is_zero() {
                    // exit early
                    break
                }
            }

            return Ok((payers, outstanding_withdrawal))
        }

        pub fn split_and_nominate(
            nominator: &T::AccountId,
            targets: Vec<<T::Lookup as StaticLookup>::Source>,
            amount: BalanceOf<T>,
        ) -> DispatchResultWithPostInfo {
            let num_collators = targets.len() as u32;
            let min_total_stake = Self::min_total_nominator_stake() * num_collators.into();

            ensure!(amount >= min_total_stake.into(), Error::<T>::NominatorBondBelowMin);
            ensure!(
                Self::get_nominator_stakable_free_balance(nominator) >= amount,
                Error::<T>::InsufficientBalance
            );

            let mut nomination_count = 0;
            if let Some(nominator_state) = <NominatorState<T>>::get(nominator) {
                nomination_count = nominator_state.nominations.0.len() as u32;
            }

            let amount_per_collator = Perbill::from_rational(1, num_collators) * amount;
            let dust = amount.saturating_sub(amount_per_collator * num_collators.into());
            let mut remaining_amount_to_nominate = amount;

            // This is only possible because we won't have more than 20 collators. If that changes,
            // we should not use a loop here.
            for (index, target) in targets.into_iter().enumerate() {
                let collator = T::Lookup::lookup(target)?;
                let collator_state =
                    <CandidateInfo<T>>::get(&collator).ok_or(Error::<T>::CandidateDNE)?;

                let mut actual_amount = amount_per_collator;
                if Self::collator_should_get_dust(dust, num_collators.into(), index as u64) {
                    actual_amount = amount_per_collator + dust;
                }

                // make sure we don't nominate more than what the user asked
                actual_amount = remaining_amount_to_nominate.min(actual_amount);

                Self::call_nominate(
                    nominator,
                    collator,
                    actual_amount,
                    collator_state.nomination_count,
                    nomination_count,
                )?;

                remaining_amount_to_nominate -= actual_amount;
                nomination_count += 1;
            }

            Ok(().into())
        }

        pub fn get_growth_voting_session(growth_id: &GrowthId) -> 
            Box<dyn VotingSessionManager<T::AccountId, T::BlockNumber>> 
        {
            return Box::new(GrowthVotingSession::<T>::new(growth_id))
                as Box<dyn VotingSessionManager<T::AccountId, T::BlockNumber>>
        }

        pub fn try_get_growth_data(growth_id: &GrowthId) -> Result<GrowthData<T>, Error<T>> {
            if <Growth<T>>::contains_key(growth_id.period) {
                let growth_info = <Growth<T>>::get(growth_id.period);
<<<<<<< HEAD
                if growth_info.number_of_accumulations < 0u32 {
=======
                if growth_info.number_of_accumulations <= 0u32 {
>>>>>>> e03d1910
                    Err(Error::<T>::AccumulationIsZero)?
                }

                let average_staked =  growth_info.total_stake_accumulated / growth_info.number_of_accumulations.into();
                let added_by = 
                    AVN::<T>::calculate_primary_validator(<frame_system::Pallet<T>>::block_number())
                    .map_err(|_| Error::<T>::ErrorCalculatingPrimaryValidator)?;

                return Ok(
                    GrowthData::<T> {
                        period: growth_id.period,
                        rewards_in_period: growth_info.total_staker_reward,
                        average_staked_in_period: average_staked,
                        added_by: Some(added_by),
                        tx_id: None
                    }
                )
            }

            Err(Error::<T>::GrowthDataNotFound)?
        }

        pub fn try_get_growth_data(growth_period: &u32) -> Result<GrowthInfo<T::AccountId, BalanceOf<T>>, Error<T>> {
            if <Growth<T>>::contains_key(growth_period) {
                return Ok(<Growth<T>>::get(growth_period));                
            }

            Err(Error::<T>::GrowthDataNotFound)?
        }

        pub fn convert_data_to_eth_compatible_encoding(growth_period: &u32) -> Result<String, DispatchError> {
            let growth_info = Self::try_get_growth_data(growth_period)?;
            let rewards_in_period_128 = TryInto::<u128>::try_into(growth_info.total_staker_reward)
                .map_err(|_| Error::<T>::ErrorConvertingBalance)?;

                let average_staked_in_period_128 = TryInto::<u128>::try_into(growth_info.total_stake_accumulated / growth_info.number_of_accumulations.into())
                .map_err(|_| Error::<T>::ErrorConvertingBalance)?;

            let eth_description =
                EthAbiHelper::generate_ethereum_description_for_signature_request(
                    &T::AccountToBytesConvert::into_bytes(
                        growth_info
                            .added_by
                            .as_ref()
                            .ok_or(Error::<T>::PrimaryCollatorNotFound)?,
                    ),
                    &EthTransactionType::TriggerGrowth(TriggerGrowthData::new(
                        rewards_in_period_128,
                        average_staked_in_period_128,
                        *growth_period
                    )),
                    match growth_info.tx_id {
                        None => EMPTY_GROWTH_TRANSACTION_ID,
                        _ => *growth_info
                            .tx_id
                            .as_ref()
                            .expect("Non-Empty growths have a reserved TransactionId"),
                    },
                )
                .map_err(|_| Error::<T>::InvalidGrowthData)?;

            Ok(hex::encode(EthAbiHelper::generate_eth_abi_encoding_for_params_only(
                &eth_description,
            )))
        }

<<<<<<< HEAD
        pub fn lock_till_request_expires() -> OcwOperationExpiration {
            let avn_service_expiry_in_millisec = 300_000 as u32;
            let avn_block_generation_in_millisec = 12_000 as u32;
            let delay = 10 as u32;
            let lock_expiration_in_blocks =
                avn_service_expiry_in_millisec / avn_block_generation_in_millisec + delay;
            return OcwOperationExpiration::Custom(lock_expiration_in_blocks)
        }

=======
>>>>>>> e03d1910
        pub fn sign_growth_for_ethereum(growth_id: &GrowthId)
            -> Result<(String, ecdsa::Signature), DispatchError> 
        {            
            let data = Self::convert_data_to_eth_compatible_encoding(&growth_id.period)?;
            return Ok((
                data.clone(),
                AVN::<T>::request_ecdsa_signature_from_external_service(&data)?,
            ))
        }

        pub fn end_voting(
            reporter: T::AccountId,
            growth_id: &GrowthId,
        ) -> DispatchResult {
            let voting_session = Self::get_growth_voting_session(&growth_id);
<<<<<<< HEAD
            ensure!(voting_session.is_valid(), Error::<T>::VotingSessionIsNotValid);

            let vote = Self::get_vote(growth_id);
            ensure!(Self::can_end_vote(&vote), Error::<T>::ErrorEndingVotingPeriod);

            let growth_is_approved = vote.is_approved();

            let growth_info = Self::try_get_growth_data(&growth_id.period)?;
            let rewards_in_period_128 = TryInto::<u128>::try_into(growth_info.total_staker_reward)
                .map_err(|_| Error::<T>::ErrorConvertingBalance)?;

            let average_staked_in_period_128 = TryInto::<u128>::try_into(growth_info.total_stake_accumulated / growth_info.number_of_accumulations.into())
                .map_err(|_| Error::<T>::ErrorConvertingBalance)?;

            if growth_is_approved {
                if growth_info.tx_id.is_some() {
                    let result =
                        T::CandidateTransactionSubmitter::submit_candidate_transaction_to_tier1(
                            EthTransactionType::TriggerGrowth(TriggerGrowthData::new(
                                rewards_in_period_128,
                                average_staked_in_period_128,
                                growth_id.period 
                            )),
                            *growth_info.tx_id.as_ref().expect("checked on the IF statement"),
                            growth_info.added_by.ok_or(Error::<T>::GrowthTxSenderNotFound)?,
                            voting_session.state()?.confirmations,
                        );

                    if let Err(result) = result {
                        log::error!("❌ Error Submitting Tx: {:?}", result);
                        Err(result)?
                    }
                    // There are a couple possible reasons for failure.
                    // 1. We fail before sending to T1: likely a bug on our part
                    // 2. Quorum mismatch. There is no guarantee that between accepting a growth and
                    // submitting it to T1, the tier2 session hasn't changed and with it
                    // the quorum, making ethereum-transactions reject it
                    // In either case, we should not slash anyone.
                }
                // If we get here, then we did not get an error when submitting to T1.

                // create_and_report_summary_offence::<T>(
                //     &reporter,
                //     &vote.nays,
                //     SummaryOffenceType::RejectedValidRoot,
                // );
                
                <Growth<T>>::mutate(growth_id.period, |growth| {
                    growth.triggered = Some(true)
                });
                
                Self::deposit_event(Event::<T>::TriggeringGrowth {
                    growth_period: growth_id.period,                    
                });
            } else {
                // We didn't get enough votes to approve this growth

                let growth_creator =
                    growth_info.added_by.ok_or(Error::<T>::GrowthTxSenderNotFound)?;
                // create_and_report_summary_offence::<T>(
                //     &reporter,
                //     &vec![growth_creator],
                //     SummaryOffenceType::CreatedInvalidRoot,
                // );

                // create_and_report_summary_offence::<T>(
                //     &reporter,
                //     &vote.ayes,
                //     SummaryOffenceType::ApprovedInvalidRoot,
                // );
            }

            <PendingApproval<T>>::remove(growth_id.period);

            // When we get here, the growth's voting session has ended and it has been removed from
            // PendingApproval If the growth was approved, it is now marked as validated.
            // Otherwise, it stays false. If there was an error when submitting to T1, none of
            // this happened and it is still pending and not validated. In either case, the whole
            // voting history remains in storage

            Self::deposit_event(Event::<T>::VotingEnded {
                growth_id: *growth_id,
                vote_approved: growth_is_approved,
            });


            Ok(())
        }

        fn can_end_vote(vote: &VotingSessionData<T::AccountId, T::BlockNumber>) -> bool {
            return vote.has_outcome() ||
                <frame_system::Pallet<T>>::block_number() >= vote.end_of_voting_period
        }
=======

            //TODO: Implement me

            Ok(())
        }
>>>>>>> e03d1910
    }

    /// Keep track of number of authored blocks per authority, uncles are counted as well since
    /// they're a valid proof of being online.
    impl<T: Config> pallet_authorship::EventHandler<T::AccountId, T::BlockNumber> for Pallet<T> {
        /// Add reward points to block authors:
        /// * 20 points to the block producer for producing a block in the chain
        fn note_author(author: T::AccountId) {
            let now = <Era<T>>::get().current;
            let score_plus_20 = <AwardedPts<T>>::get(now, &author).saturating_add(20);
            <AwardedPts<T>>::insert(now, author, score_plus_20);
            <Points<T>>::mutate(now, |x| *x = x.saturating_add(20));

            frame_system::Pallet::<T>::register_extra_weight_unchecked(
                <T as Config>::WeightInfo::note_author(),
                DispatchClass::Mandatory,
            );
        }

        fn note_uncle(_author: T::AccountId, _age: T::BlockNumber) {
            //TODO: can we ignore this?
        }
    }
    impl<T: Config> OnGrowthLiftedHandler<BalanceOf<T>> for Pallet<T> {
        fn on_growth_lifted(amount: BalanceOf<T>, growth_period: u32) -> DispatchResult {
            return Self::payout_collators(amount, growth_period)
        }
    }
<<<<<<< HEAD
=======

    #[derive(Encode, Decode, Default, Clone, Copy, PartialEq, Debug, Eq, TypeInfo, MaxEncodedLen)]
    pub struct GrowthId {
        pub period: GrowthPeriodIndex,
        pub ingress_counter: IngressCounter,
    }

    impl GrowthId {
        fn new(period: GrowthPeriodIndex, ingress_counter: IngressCounter) -> Self {
            return GrowthId { period, ingress_counter }
        }

        fn session_id(&self) -> BoundedVec<u8, VotingSessionIdBound> {
            BoundedVec::truncate_from(self.encode())
        }
    }
}

#[derive(Encode, Decode, Default, Clone, Copy, PartialEq, Debug, Eq, TypeInfo, MaxEncodedLen)]
pub struct GrowthId {
    pub period: GrowthPeriodIndex,
    pub ingress_counter: IngressCounter,
}

impl GrowthId {
    fn new(period: GrowthPeriodIndex, ingress_counter: IngressCounter) -> Self {
        return GrowthId { period, ingress_counter }
    }

    fn session_id(&self) -> BoundedVec<u8, VotingSessionIdBound> {
        BoundedVec::truncate_from(self.encode())
    }
}

#[derive(Encode, Decode, Default, Clone, Copy, PartialEq, Debug, Eq, TypeInfo, MaxEncodedLen)]
pub struct GrowthId {
    pub period: GrowthPeriodIndex,
    pub ingress_counter: IngressCounter,
}

impl GrowthId {
    fn new(period: GrowthPeriodIndex, ingress_counter: IngressCounter) -> Self {
        return GrowthId { period, ingress_counter }
    }

    fn session_id(&self) -> BoundedVec<u8, VotingSessionIdBound> {
        BoundedVec::truncate_from(self.encode())
    }
}

#[derive(Encode, Decode, Default, Clone, Copy, PartialEq, Debug, Eq, TypeInfo, MaxEncodedLen)]
pub struct GrowthId {
    pub period: GrowthPeriodIndex,
    pub ingress_counter: IngressCounter,
}

impl GrowthId {
    fn new(period: GrowthPeriodIndex, ingress_counter: IngressCounter) -> Self {
        return GrowthId { period, ingress_counter }
    }

    fn session_id(&self) -> BoundedVec<u8, VotingSessionIdBound> {
        BoundedVec::truncate_from(self.encode())
    }
}
    
#[derive(Encode, Decode, Clone, PartialEq, Debug, Eq, TypeInfo, MaxEncodedLen)]
pub struct GrowthData<T: Config> {
    pub period: u32,
    pub rewards_in_period: BalanceOf<T>,
    pub average_staked_in_period: BalanceOf<T>,
    pub added_by: Option<T::AccountId>,
    pub tx_id: Option<TransactionId>
}

impl<T: Config> GrowthData<T> {
    fn new(
        period: u32, 
        rewards_in_period: BalanceOf<T>, 
        average_staked_in_period: BalanceOf<T>, 
        added_by: T::AccountId, 
        tx_id: Option<TransactionId>) -> Self 
    {
        return GrowthData::<T> {
            period,
            rewards_in_period,
            average_staked_in_period,
            added_by: Some(added_by),
            tx_id
        }
    }
}

impl<T: Config> Default for GrowthData<T> {
    fn default() -> Self {
        Self {
            period: 0u32,
            rewards_in_period: BalanceOf::<T>::zero(),
            average_staked_in_period: BalanceOf::<T>::zero(),
            added_by: None,
            tx_id: None,
        }
    }
}

#[derive(Encode, Decode, Default, Clone, Copy, PartialEq, Debug, Eq, TypeInfo, MaxEncodedLen)]
pub struct GrowthId {
    pub period: GrowthPeriodIndex,
    pub ingress_counter: IngressCounter,
}

impl GrowthId {
    fn new(period: GrowthPeriodIndex, ingress_counter: IngressCounter) -> Self {
        return GrowthId { period, ingress_counter }
    }

    fn session_id(&self) -> BoundedVec<u8, VotingSessionIdBound> {
        BoundedVec::truncate_from(self.encode())
    }
}
    
#[derive(Encode, Decode, Clone, PartialEq, Debug, Eq, TypeInfo, MaxEncodedLen)]
pub struct GrowthData<T: Config> {
    pub period: u32,
    pub rewards_in_period: BalanceOf<T>,
    pub average_staked_in_period: BalanceOf<T>,
    pub added_by: Option<T::AccountId>,
    pub tx_id: Option<TransactionId>
}

impl<T: Config> GrowthData<T> {
    fn new(
        period: u32, 
        rewards_in_period: BalanceOf<T>, 
        average_staked_in_period: BalanceOf<T>, 
        added_by: T::AccountId, 
        tx_id: Option<TransactionId>) -> Self 
    {
        return GrowthData::<T> {
            period,
            rewards_in_period,
            average_staked_in_period,
            added_by: Some(added_by),
            tx_id
        }
    }
}

impl<T: Config> Default for GrowthData<T> {
    fn default() -> Self {
        Self {
            period: 0u32,
            rewards_in_period: BalanceOf::<T>::zero(),
            average_staked_in_period: BalanceOf::<T>::zero(),
            added_by: None,
            tx_id: None,
        }
    }
>>>>>>> e03d1910
}

#[derive(Encode, Decode, Default, Clone, Copy, PartialEq, Debug, Eq, TypeInfo, MaxEncodedLen)]
pub struct GrowthId {
    pub period: GrowthPeriodIndex,
    pub ingress_counter: IngressCounter,
}

impl GrowthId {
    fn new(period: GrowthPeriodIndex, ingress_counter: IngressCounter) -> Self {
        return GrowthId { period, ingress_counter }
    }

    fn session_id(&self) -> BoundedVec<u8, VotingSessionIdBound> {
        BoundedVec::truncate_from(self.encode())
    }
}<|MERGE_RESOLUTION|>--- conflicted
+++ resolved
@@ -144,13 +144,9 @@
         Error as avn_error,
     };
     
-<<<<<<< HEAD
     pub use sp_avn_common::{verify_signature, Proof, IngressCounter, bounds::VotingSessionIdBound, event_types::Validator,
         calculate_two_third_quorum, safe_add_block_numbers,
         offchain_worker_storage_lock::{self as OcwLock, OcwOperationExpiration},};
-=======
-    pub use sp_avn_common::{verify_signature, Proof, IngressCounter, bounds::VotingSessionIdBound, event_types::Validator,};
->>>>>>> e03d1910
     pub use sp_runtime::{
         traits::{
             AccountIdConversion, Bounded, CheckedAdd, CheckedSub, Dispatchable, IdentifyAccount,
@@ -250,14 +246,10 @@
         /// Maximum candidates
         #[pallet::constant]
         type MaxCandidates: Get<u32>;
-<<<<<<< HEAD
 
         type AccountToBytesConvert: pallet_avn::AccountToBytesConverter<Self::AccountId>;
 
         type CandidateTransactionSubmitter: CandidateTransactionSubmitter<Self::AccountId>;
-=======
-        type AccountToBytesConvert: pallet_avn::AccountToBytesConverter<Self::AccountId>;
->>>>>>> e03d1910
     }
 
     #[pallet::error]
@@ -324,16 +316,12 @@
         ErrorCalculatingPrimaryValidator,
         PrimaryCollatorNotFound,
         InvalidGrowthData,
-<<<<<<< HEAD
         ErrorConvertingBalance,
         GrowthTxSenderNotFound,
         ErrorEndingVotingPeriod,
         VotingSessionIsNotValid,
         ErrorReservingId,
         Overflow,
-=======
-        ErrorConvertingBalance
->>>>>>> e03d1910
     }
 
     #[pallet::event]
@@ -480,19 +468,12 @@
         CollatorPaid { account: T::AccountId, amount: BalanceOf<T>, period: GrowthPeriodIndex },
         /// An admin settings value has been updated
         AdminSettingsUpdated { value: AdminSettings<BalanceOf<T>> },
-<<<<<<< HEAD
         /// Vote by a voter for a growth id is added
         VoteAdded { voter: T::AccountId, growth_id: GrowthId, agree_vote: bool },
         /// Voting for the growth id is finished, true means the growth is approved
         VotingEnded { growth_id: GrowthId, vote_approved: bool },
         /// Starting a new growth trigger for the specified period.
         TriggeringGrowth {growth_period: u32}
-=======
-        /// Vote by a voter for a root id is added
-        VoteAdded { voter: T::AccountId, growth_id: GrowthId, agree_vote: bool },
-        /// Voting for the root id is finished, true means the root is approved
-        VotingEnded { growth_id: GrowthId, vote_approved: bool },
->>>>>>> e03d1910
     }
 
     #[pallet::hooks]
@@ -706,7 +687,6 @@
     pub type PendingApproval<T: Config> =
         StorageMap<_, Blake2_128Concat, GrowthPeriodIndex, IngressCounter, ValueQuery>;
 
-<<<<<<< HEAD
     /// The total ingresses of growths 
     #[pallet::storage]
     #[pallet::getter(fn get_ingress_counter)]
@@ -718,8 +698,6 @@
     #[pallet::getter(fn voting_period)]
     pub type VotingPeriod<T: Config> = StorageValue<_, T::BlockNumber, ValueQuery>;
 
-=======
->>>>>>> e03d1910
     #[pallet::genesis_config]
     pub struct GenesisConfig<T: Config> {
         pub candidates: Vec<(T::AccountId, BalanceOf<T>)>,
@@ -1765,7 +1743,6 @@
             // TODO [TYPE: weightInfo][PRI: medium]: Return accurate weight
             Ok(())
         }
-<<<<<<< HEAD
 
         #[pallet::weight(0)]
         #[pallet::call_index(34)]
@@ -1847,8 +1824,6 @@
                 return InvalidTransaction::Call.into()
             }
         }
-=======
->>>>>>> e03d1910
     }
 
     impl<T: Config> Pallet<T> {
@@ -2560,11 +2535,7 @@
         pub fn try_get_growth_data(growth_id: &GrowthId) -> Result<GrowthData<T>, Error<T>> {
             if <Growth<T>>::contains_key(growth_id.period) {
                 let growth_info = <Growth<T>>::get(growth_id.period);
-<<<<<<< HEAD
-                if growth_info.number_of_accumulations < 0u32 {
-=======
                 if growth_info.number_of_accumulations <= 0u32 {
->>>>>>> e03d1910
                     Err(Error::<T>::AccumulationIsZero)?
                 }
 
@@ -2631,7 +2602,6 @@
             )))
         }
 
-<<<<<<< HEAD
         pub fn lock_till_request_expires() -> OcwOperationExpiration {
             let avn_service_expiry_in_millisec = 300_000 as u32;
             let avn_block_generation_in_millisec = 12_000 as u32;
@@ -2641,8 +2611,6 @@
             return OcwOperationExpiration::Custom(lock_expiration_in_blocks)
         }
 
-=======
->>>>>>> e03d1910
         pub fn sign_growth_for_ethereum(growth_id: &GrowthId)
             -> Result<(String, ecdsa::Signature), DispatchError> 
         {            
@@ -2658,7 +2626,6 @@
             growth_id: &GrowthId,
         ) -> DispatchResult {
             let voting_session = Self::get_growth_voting_session(&growth_id);
-<<<<<<< HEAD
             ensure!(voting_session.is_valid(), Error::<T>::VotingSessionIsNotValid);
 
             let vote = Self::get_vote(growth_id);
@@ -2752,13 +2719,6 @@
             return vote.has_outcome() ||
                 <frame_system::Pallet<T>>::block_number() >= vote.end_of_voting_period
         }
-=======
-
-            //TODO: Implement me
-
-            Ok(())
-        }
->>>>>>> e03d1910
     }
 
     /// Keep track of number of authored blocks per authority, uncles are counted as well since
@@ -2787,8 +2747,6 @@
             return Self::payout_collators(amount, growth_period)
         }
     }
-<<<<<<< HEAD
-=======
 
     #[derive(Encode, Decode, Default, Clone, Copy, PartialEq, Debug, Eq, TypeInfo, MaxEncodedLen)]
     pub struct GrowthId {
@@ -2947,7 +2905,6 @@
             tx_id: None,
         }
     }
->>>>>>> e03d1910
 }
 
 #[derive(Encode, Decode, Default, Clone, Copy, PartialEq, Debug, Eq, TypeInfo, MaxEncodedLen)]
@@ -2964,4 +2921,20 @@
     fn session_id(&self) -> BoundedVec<u8, VotingSessionIdBound> {
         BoundedVec::truncate_from(self.encode())
     }
+}
+
+#[derive(Encode, Decode, Default, Clone, Copy, PartialEq, Debug, Eq, TypeInfo, MaxEncodedLen)]
+pub struct GrowthId {
+    pub period: GrowthPeriodIndex,
+    pub ingress_counter: IngressCounter,
+}
+
+impl GrowthId {
+    fn new(period: GrowthPeriodIndex, ingress_counter: IngressCounter) -> Self {
+        return GrowthId { period, ingress_counter }
+    }
+
+    fn session_id(&self) -> BoundedVec<u8, VotingSessionIdBound> {
+        BoundedVec::truncate_from(self.encode())
+    }
 }