// Copyright 2019-2022 PureStake Inc.
// This file is part of Moonbeam.

// Moonbeam is free software: you can redistribute it and/or modify
// it under the terms of the GNU General Public License as published by
// the Free Software Foundation, either version 3 of the License, or
// (at your option) any later version.

// Moonbeam is distributed in the hope that it will be useful,
// but WITHOUT ANY WARRANTY; without even the implied warranty of
// MERCHANTABILITY or FITNESS FOR A PARTICULAR PURPOSE.  See the
// GNU General Public License for more details.

// You should have received a copy of the GNU General Public License
// along with Moonbeam.  If not, see <http://www.gnu.org/licenses/>.

//! # Parachain Staking
//! Minimal staking pallet that implements collator selection by total backed stake.
//! The main difference between this pallet and `frame/pallet-staking` is that this pallet
//! uses direct nomination. Nominators choose exactly who they nominate and with what stake.
//! This is different from `frame/pallet-staking` where nominators approval vote and run Phragmen.
//!
//! ### Rules
//! There is a new era every `<Era<T>>::get().length` blocks.
//!
//! At the start of every era,
//! * issuance is calculated for collators (and their nominators) for block authoring
//! `T::RewardPaymentDelay::get()` eras ago
//! * a new set of collators is chosen from the candidates
//!
//! Immediately following a era change, payments are made once-per-block until all payments have
//! been made. In each such block, one collator is chosen for a rewards payment and is paid along
//! with each of its top `T::MaxTopNominationsPerCandidate` nominators.
//!
//! To join the set of candidates, call `join_candidates` with `bond >= MinCollatorStake`.
//! To leave the set of candidates, call `schedule_leave_candidates`. If the call succeeds,
//! the collator is removed from the pool of candidates so they cannot be selected for future
//! collator sets, but they are not unbonded until their exit request is executed. Any signed
//! account may trigger the exit `<Delay<T>>::get()` eras after the era in which the
//! original request was made.
//!
//! To join the set of nominators, call `nominate` and pass in an account that is
//! already a collator candidate and `bond >= MinTotalNominatorStake`. Each nominator can nominate
//! up to `T::MaxNominationsPerNominator` collator candidates by calling `nominate`.
//!
//! To revoke a nomination, call `revoke_nomination` with the collator candidate's account.
//! To leave the set of nominators and revoke all nominations, call `leave_nominators`.

#![cfg_attr(not(feature = "std"), no_std)]

pub mod calls;
pub mod migration;
mod nomination_requests;
pub mod proxy_methods;
pub mod session_handler;
mod set;
pub mod types;
pub mod weights;

#[cfg(any(test, feature = "runtime-benchmarks"))]
mod benchmarks;
#[cfg(test)]
#[path = "tests/bond_extra_tests.rs"]
mod bond_extra_tests;
#[cfg(test)]
#[path = "tests/mock.rs"]
mod mock;
#[cfg(test)]
#[path = "tests/nominate_tests.rs"]
mod nominate_tests;
#[cfg(test)]
#[path = "tests/schedule_revoke_nomination_tests.rs"]
mod schedule_revoke_nomination_tests;
#[cfg(test)]
#[path = "tests/schedule_unbond_tests.rs"]
mod schedule_unbond_tests;
#[cfg(test)]
#[path = "tests/test_admin_settings.rs"]
mod test_admin_settings;
#[cfg(test)]
#[path = "tests/test_growth.rs"]
mod test_growth;
#[cfg(test)]
#[path = "tests/test_reward_payout.rs"]
mod test_reward_payout;
#[cfg(test)]
#[path = "tests/test_staking_pot.rs"]
mod test_staking_pot;
#[cfg(test)]
#[path = "tests/tests.rs"]
mod tests;

use frame_support::pallet;
use pallet_avn::OnGrowthLiftedHandler;
use sp_runtime::DispatchResult;
pub use weights::WeightInfo;

pub use nomination_requests::{CancelledScheduledRequest, NominationAction, ScheduledRequest};
pub use pallet::*;
pub use types::*;

#[pallet]
pub mod pallet {
    pub use crate::{
        calls::*,
        nomination_requests::{CancelledScheduledRequest, NominationAction, ScheduledRequest},
        proxy_methods::*,
        set::OrderedSet,
        types::*,
        WeightInfo,
    };
    pub use frame_support::{
        pallet_prelude::*,
        traits::{
            tokens::WithdrawReasons, Currency, ExistenceRequirement, Get, Imbalance, IsSubType,
            LockIdentifier, LockableCurrency, ReservableCurrency, ValidatorRegistration,
        },
        transactional,
        weights::{GetDispatchInfo, PostDispatchInfo},
        PalletId,
    };
    pub use frame_system::pallet_prelude::*;
    pub use pallet_avn::{CollatorPayoutDustHandler, ProcessedEventsChecker};
    pub use sp_avn_common::Proof;
    pub use sp_runtime::{
        traits::{
            AccountIdConversion, Bounded, CheckedAdd, CheckedSub, Dispatchable, IdentifyAccount,
            Member, Saturating, StaticLookup, Verify, Zero,
        },
        Perbill,
    };
    pub use sp_std::{collections::btree_map::BTreeMap, prelude::*};
    /// Pallet for parachain staking
    #[pallet::pallet]
    #[pallet::without_storage_info]
    pub struct Pallet<T>(PhantomData<T>);

    pub type EraIndex = u32;
    pub type GrowthPeriodIndex = u32;
    pub type RewardPoint = u32;
    pub type BalanceOf<T> =
        <<T as Config>::Currency as Currency<<T as frame_system::Config>::AccountId>>::Balance;
    pub type PositiveImbalanceOf<T> = <<T as Config>::Currency as Currency<
        <T as frame_system::Config>::AccountId,
    >>::PositiveImbalance;

    pub const COLLATOR_LOCK_ID: LockIdentifier = *b"stkngcol";
    pub const NOMINATOR_LOCK_ID: LockIdentifier = *b"stkngnom";

    /// Configuration trait of this pallet.
    #[pallet::config]
    pub trait Config: frame_system::Config + pallet_session::Config + pallet_avn::Config {
        /// The overarching call type.
        type Call: Parameter
            + Dispatchable<Origin = Self::Origin, PostInfo = PostDispatchInfo>
            + GetDispatchInfo
            + From<frame_system::Call<Self>>
            + IsSubType<Call<Self>>;
        /// Overarching event type
        type Event: From<Event<Self>> + IsType<<Self as frame_system::Config>::Event>;
        /// The currency type
        type Currency: Currency<Self::AccountId>
            + ReservableCurrency<Self::AccountId>
            + LockableCurrency<Self::AccountId>;
        /// Minimum number of blocks per era
        #[pallet::constant]
        type MinBlocksPerEra: Get<u32>;
        /// Number of eras after which block authors are rewarded
        #[pallet::constant]
        type RewardPaymentDelay: Get<EraIndex>;
        /// Minimum number of selected candidates every era
        #[pallet::constant]
        type MinSelectedCandidates: Get<u32>;
        /// Maximum top nominations counted per candidate
        #[pallet::constant]
        type MaxTopNominationsPerCandidate: Get<u32>;
        /// Maximum bottom nominations (not counted) per candidate
        #[pallet::constant]
        type MaxBottomNominationsPerCandidate: Get<u32>;
        /// Maximum nominations per nominator
        #[pallet::constant]
        type MaxNominationsPerNominator: Get<u32>;
        /// Minimum stake, per collator, that must be maintained by an account that is nominating
        #[pallet::constant]
        type MinNominationPerCollator: Get<BalanceOf<Self>>;
        /// Number of eras to wait before we process a new growth period
        type ErasPerGrowthPeriod: Get<GrowthPeriodIndex>;
        /// Id of the account that will hold funds to be paid as staking reward
        type RewardPotId: Get<PalletId>;
        /// A way to check if an event has been processed by Ethereum events
        type ProcessedEventsChecker: ProcessedEventsChecker;
        /// A type that can be used to verify signatures
        type Public: IdentifyAccount<AccountId = Self::AccountId>;
        /// The signature type used by accounts/transactions.
        type Signature: Verify<Signer = Self::Public>
            + Member
            + Decode
            + Encode
            + From<sp_core::sr25519::Signature>
            + TypeInfo;
        /// A hook to verify if a collator is registed as a validator (with keys) in the session
        /// pallet
        type CollatorSessionRegistration: ValidatorRegistration<Self::AccountId>;
        /// A handler to notify the runtime of any remaining amount after paying collators
        type CollatorPayoutDustHandler: CollatorPayoutDustHandler<BalanceOf<Self>>;
        /// Weight information for extrinsics in this pallet.
        type WeightInfo: WeightInfo;
    }

    #[pallet::error]
    pub enum Error<T> {
        NominatorDNE,
        NominatorDNEinTopNorBottom,
        NominatorDNEInNominatorSet,
        CandidateDNE,
        NominationDNE,
        NominatorExists,
        CandidateExists,
        CandidateBondBelowMin,
        InsufficientBalance,
        NominatorBondBelowMin,
        NominationBelowMin,
        AlreadyOffline,
        AlreadyActive,
        NominatorAlreadyLeaving,
        NominatorNotLeaving,
        NominatorCannotLeaveYet,
        CannotNominateIfLeaving,
        CandidateAlreadyLeaving,
        CandidateNotLeaving,
        CandidateCannotLeaveYet,
        CannotGoOnlineIfLeaving,
        ExceedMaxNominationsPerNominator,
        AlreadyNominatedCandidate,
        InvalidSchedule,
        CannotSetBelowMin,
        EraLengthMustBeAtLeastTotalSelectedCollators,
        NoWritingSameValue,
        TooLowCandidateCountWeightHintJoinCandidates,
        TooLowCandidateCountWeightHintCancelLeaveCandidates,
        TooLowCandidateCountToLeaveCandidates,
        TooLowNominationCountToNominate,
        TooLowCandidateNominationCountToNominate,
        TooLowCandidateNominationCountToLeaveCandidates,
        TooLowNominationCountToLeaveNominators,
        PendingCandidateRequestsDNE,
        PendingCandidateRequestAlreadyExists,
        PendingCandidateRequestNotDueYet,
        PendingNominationRequestDNE,
        PendingNominationRequestAlreadyExists,
        PendingNominationRequestNotDueYet,
        CannotNominateLessThanOrEqualToLowestBottomWhenFull,
        PendingNominationRevoke,
        ErrorPayingCollator,
        GrowthAlreadyProcessed,
        UnauthorizedProxyTransaction,
        SenderIsNotSigner,
        UnauthorizedSignedNominateTransaction,
        UnauthorizedSignedBondExtraTransaction,
        UnauthorizedSignedCandidateBondExtraTransaction,
        UnauthorizedSignedCandidateUnbondTransaction,
        UnauthorizedSignedUnbondTransaction,
        UnauthorizedSignedRemoveBondTransaction,
        UnauthorizedSignedScheduleLeaveNominatorsTransaction,
        UnauthorizedSignedExecuteLeaveNominatorsTransaction,
        UnauthorizedSignedExecuteNominationRequestTransaction,
        AdminSettingsValueIsNotValid,
        CandidateSessionKeysNotFound,
        FailedToWithdrawFullAmount,
    }

    #[pallet::event]
    #[pallet::generate_deposit(pub(crate) fn deposit_event)]
    pub enum Event<T: Config> {
        /// Started new era.
        NewEra {
            starting_block: T::BlockNumber,
            era: EraIndex,
            selected_collators_number: u32,
            total_balance: BalanceOf<T>,
        },
        /// Account joined the set of collator candidates.
        JoinedCollatorCandidates {
            account: T::AccountId,
            amount_locked: BalanceOf<T>,
            new_total_amt_locked: BalanceOf<T>,
        },
        /// Candidate selected for collators. Total Exposed Amount includes all nominations.
        CollatorChosen {
            era: EraIndex,
            collator_account: T::AccountId,
            total_exposed_amount: BalanceOf<T>,
        },
        /// Candidate requested to decrease a self bond.
        CandidateBondLessRequested {
            candidate: T::AccountId,
            amount_to_decrease: BalanceOf<T>,
            execute_era: EraIndex,
        },
        /// Candidate has increased a self bond.
        CandidateBondedMore {
            candidate: T::AccountId,
            amount: BalanceOf<T>,
            new_total_bond: BalanceOf<T>,
        },
        /// Candidate has decreased a self bond.
        CandidateBondedLess {
            candidate: T::AccountId,
            amount: BalanceOf<T>,
            new_bond: BalanceOf<T>,
        },
        /// Candidate temporarily leave the set of collator candidates without unbonding.
        CandidateWentOffline { candidate: T::AccountId },
        /// Candidate rejoins the set of collator candidates.
        CandidateBackOnline { candidate: T::AccountId },
        /// Candidate has requested to leave the set of candidates.
        CandidateScheduledExit {
            exit_allowed_era: EraIndex,
            candidate: T::AccountId,
            scheduled_exit: EraIndex,
        },
        /// Cancelled request to leave the set of candidates.
        CancelledCandidateExit { candidate: T::AccountId },
        /// Cancelled request to decrease candidate's bond.
        CancelledCandidateBondLess {
            candidate: T::AccountId,
            amount: BalanceOf<T>,
            execute_era: EraIndex,
        },
        /// Candidate has left the set of candidates.
        CandidateLeft {
            ex_candidate: T::AccountId,
            unlocked_amount: BalanceOf<T>,
            new_total_amt_locked: BalanceOf<T>,
        },
        /// Nominator requested to decrease a bond for the collator candidate.
        NominationDecreaseScheduled {
            nominator: T::AccountId,
            candidate: T::AccountId,
            amount_to_decrease: BalanceOf<T>,
            execute_era: EraIndex,
        },
        // Nomination increased.
        NominationIncreased {
            nominator: T::AccountId,
            candidate: T::AccountId,
            amount: BalanceOf<T>,
            in_top: bool,
        },
        // Nomination decreased.
        NominationDecreased {
            nominator: T::AccountId,
            candidate: T::AccountId,
            amount: BalanceOf<T>,
            in_top: bool,
        },
        /// Nominator requested to leave the set of nominators.
        NominatorExitScheduled { era: EraIndex, nominator: T::AccountId, scheduled_exit: EraIndex },
        /// Nominator requested to revoke nomination.
        NominationRevocationScheduled {
            era: EraIndex,
            nominator: T::AccountId,
            candidate: T::AccountId,
            scheduled_exit: EraIndex,
        },
        /// Nominator has left the set of nominators.
        NominatorLeft { nominator: T::AccountId, unstaked_amount: BalanceOf<T> },
        /// Nomination revoked.
        NominationRevoked {
            nominator: T::AccountId,
            candidate: T::AccountId,
            unstaked_amount: BalanceOf<T>,
        },
        /// Nomination kicked.
        NominationKicked {
            nominator: T::AccountId,
            candidate: T::AccountId,
            unstaked_amount: BalanceOf<T>,
        },
        /// Cancelled a pending request to exit the set of nominators.
        NominatorExitCancelled { nominator: T::AccountId },
        /// Cancelled request to change an existing nomination.
        CancelledNominationRequest {
            nominator: T::AccountId,
            cancelled_request: CancelledScheduledRequest<BalanceOf<T>>,
            collator: T::AccountId,
        },
        /// New nomination (increase of the existing one).
        Nomination {
            nominator: T::AccountId,
            locked_amount: BalanceOf<T>,
            candidate: T::AccountId,
            nominator_position: NominatorAdded<BalanceOf<T>>,
        },
        /// Nomination from candidate state has been remove.
        NominatorLeftCandidate {
            nominator: T::AccountId,
            candidate: T::AccountId,
            unstaked_amount: BalanceOf<T>,
            total_candidate_staked: BalanceOf<T>,
        },
        /// Paid the account (nominator or collator) the balance as liquid rewards.
        Rewarded { account: T::AccountId, rewards: BalanceOf<T> },
        /// There was an error attempting to pay the nominator their staking reward.
        ErrorPayingStakingReward { payee: T::AccountId, rewards: BalanceOf<T> },
        /// Set total selected candidates to this value.
        TotalSelectedSet { old: u32, new: u32 },
        /// Set blocks per era
        BlocksPerEraSet { current_era: EraIndex, first_block: T::BlockNumber, old: u32, new: u32 },
        /// Not enough fund to cover the staking reward payment.
        NotEnoughFundsForEraPayment { reward_pot_balance: BalanceOf<T> },
        /// A collator has been paid for producing blocks
        CollatorPaid { account: T::AccountId, amount: BalanceOf<T>, period: GrowthPeriodIndex },
        /// An admin settings value has been updated
        AdminSettingsUpdated { value: AdminSettings<BalanceOf<T>> },
    }

    #[pallet::hooks]
    impl<T: Config> Hooks<BlockNumberFor<T>> for Pallet<T> {
        fn on_initialize(n: T::BlockNumber) -> Weight {
            let mut weight = <T as Config>::WeightInfo::base_on_initialize();
            let mut era = <Era<T>>::get();
            if era.should_update(n) {
                let start_new_era_weight;
                (era, start_new_era_weight) = Self::start_new_era(n, era);
                weight = weight.saturating_add(start_new_era_weight);
            }

            weight = weight.saturating_add(Self::handle_delayed_payouts(era.current));

            // add on_finalize weight
            weight = weight.saturating_add(
                // read Author, Points, AwardedPts
                // write Points, AwardedPts
                T::DbWeight::get().reads(3).saturating_add(T::DbWeight::get().writes(2)),
            );
            weight
        }
    }

    #[pallet::storage]
    #[pallet::getter(fn delay)]
    /// Number of eras to wait before executing any staking action
    pub type Delay<T: Config> = StorageValue<_, EraIndex, ValueQuery>;

    #[pallet::storage]
    #[pallet::getter(fn total_selected)]
    /// The total candidates selected every era
    pub type TotalSelected<T: Config> = StorageValue<_, u32, ValueQuery>;

    #[pallet::storage]
    #[pallet::getter(fn era)]
    /// Current era index and next era scheduled transition
    pub(crate) type Era<T: Config> = StorageValue<_, EraInfo<T::BlockNumber>, ValueQuery>;

    #[pallet::storage]
    #[pallet::getter(fn nominator_state)]
    /// Get nominator state associated with an account if account is nominating else None
    pub(crate) type NominatorState<T: Config> = StorageMap<
        _,
        Twox64Concat,
        T::AccountId,
        Nominator<T::AccountId, BalanceOf<T>>,
        OptionQuery,
    >;

    #[pallet::storage]
    #[pallet::getter(fn candidate_info)]
    /// Get collator candidate info associated with an account if account is candidate else None
    pub(crate) type CandidateInfo<T: Config> =
        StorageMap<_, Twox64Concat, T::AccountId, CandidateMetadata<BalanceOf<T>>, OptionQuery>;

    /// Stores outstanding nomination requests per collator.
    #[pallet::storage]
    #[pallet::getter(fn nomination_scheduled_requests)]
    pub(crate) type NominationScheduledRequests<T: Config> = StorageMap<
        _,
        Blake2_128Concat,
        T::AccountId,
        Vec<ScheduledRequest<T::AccountId, BalanceOf<T>>>,
        ValueQuery,
    >;

    #[pallet::storage]
    #[pallet::getter(fn top_nominations)]
    /// Top nominations for collator candidate
    pub(crate) type TopNominations<T: Config> = StorageMap<
        _,
        Twox64Concat,
        T::AccountId,
        Nominations<T::AccountId, BalanceOf<T>>,
        OptionQuery,
    >;

    #[pallet::storage]
    #[pallet::getter(fn bottom_nominations)]
    /// Bottom nominations for collator candidate
    pub(crate) type BottomNominations<T: Config> = StorageMap<
        _,
        Twox64Concat,
        T::AccountId,
        Nominations<T::AccountId, BalanceOf<T>>,
        OptionQuery,
    >;

    #[pallet::storage]
    #[pallet::getter(fn selected_candidates)]
    /// The collator candidates selected for the current era
    pub type SelectedCandidates<T: Config> = StorageValue<_, Vec<T::AccountId>, ValueQuery>;

    #[pallet::storage]
    #[pallet::getter(fn total)]
    /// Total capital locked by this staking pallet
    pub(crate) type Total<T: Config> = StorageValue<_, BalanceOf<T>, ValueQuery>;

    #[pallet::storage]
    #[pallet::getter(fn candidate_pool)]
    /// The pool of collator candidates, each with their total backing stake
    pub(crate) type CandidatePool<T: Config> =
        StorageValue<_, OrderedSet<Bond<T::AccountId, BalanceOf<T>>>, ValueQuery>;

    #[pallet::storage]
    #[pallet::getter(fn at_stake)]
    /// Snapshot of collator nomination stake at the start of the era
    pub type AtStake<T: Config> = StorageDoubleMap<
        _,
        Twox64Concat,
        EraIndex,
        Twox64Concat,
        T::AccountId,
        CollatorSnapshot<T::AccountId, BalanceOf<T>>,
        ValueQuery,
    >;

    #[pallet::storage]
    #[pallet::getter(fn delayed_payouts)]
    /// Delayed payouts
    pub type DelayedPayouts<T: Config> =
        StorageMap<_, Twox64Concat, EraIndex, DelayedPayout<BalanceOf<T>>, OptionQuery>;

    #[pallet::storage]
    #[pallet::getter(fn staked)]
    /// Total counted stake for selected candidates in the era
    pub type Staked<T: Config> = StorageMap<_, Twox64Concat, EraIndex, BalanceOf<T>, ValueQuery>;

    #[pallet::storage]
    #[pallet::getter(fn points)]
    /// Total points awarded to collators for block production in the era
    pub type Points<T: Config> = StorageMap<_, Twox64Concat, EraIndex, RewardPoint, ValueQuery>;

    #[pallet::storage]
    #[pallet::getter(fn awarded_pts)]
    /// Points for each collator per era
    pub type AwardedPts<T: Config> = StorageDoubleMap<
        _,
        Twox64Concat,
        EraIndex,
        Twox64Concat,
        T::AccountId,
        RewardPoint,
        ValueQuery,
    >;

    #[pallet::storage]
    #[pallet::getter(fn locked_era_payout)]
    /// Total amount of payouts we are waiting to take out of this pallet's pot.
    pub type LockedEraPayout<T: Config> = StorageValue<_, BalanceOf<T>, ValueQuery>;

    #[pallet::storage]
    #[pallet::getter(fn growth_period_info)]
    /// Tracks the current growth period where collator will get paid for producing blocks
    pub(crate) type GrowthPeriod<T: Config> = StorageValue<_, GrowthPeriodInfo, ValueQuery>;

    #[pallet::storage]
    #[pallet::getter(fn growth)]
    /// Data to calculate growth and collator payouts.
    pub type Growth<T: Config> = StorageMap<
        _,
        Twox64Concat,
        GrowthPeriodIndex,
        GrowthInfo<T::AccountId, BalanceOf<T>>,
        ValueQuery,
    >;

    #[pallet::storage]
    #[pallet::getter(fn processed_growth_periods)]
    pub type ProcessedGrowthPeriods<T: Config> =
        StorageMap<_, Twox64Concat, GrowthPeriodIndex, (), ValueQuery>;

    #[pallet::storage]
    #[pallet::getter(fn new_era_forced)]
    pub type ForceNewEra<T: Config> = StorageValue<_, bool, ValueQuery>;

    #[pallet::storage]
    #[pallet::getter(fn min_collator_stake)]
    /// Minimum stake required for any candidate to be a collator
    pub type MinCollatorStake<T: Config> = StorageValue<_, BalanceOf<T>, ValueQuery>;

    #[pallet::storage]
    #[pallet::getter(fn min_total_nominator_stake)]
    /// Minimum total stake that must be maintained for any registered on-chain account to be a
    /// nominator
    pub type MinTotalNominatorStake<T: Config> = StorageValue<_, BalanceOf<T>, ValueQuery>;

    #[pallet::storage]
    #[pallet::getter(fn proxy_nonce)]
    /// An account nonce that represents the number of proxy transactions from this account
    pub type ProxyNonces<T: Config> = StorageMap<_, Twox64Concat, T::AccountId, u64, ValueQuery>;

    #[pallet::genesis_config]
    pub struct GenesisConfig<T: Config> {
        pub candidates: Vec<(T::AccountId, BalanceOf<T>)>,
        /// Vec of tuples of the format (nominator AccountId, collator AccountId, nomination
        /// Amount)
        pub nominations: Vec<(T::AccountId, T::AccountId, BalanceOf<T>)>,
        pub delay: EraIndex,
        pub min_collator_stake: BalanceOf<T>,
        pub min_total_nominator_stake: BalanceOf<T>,
    }

    #[cfg(feature = "std")]
    impl<T: Config> Default for GenesisConfig<T> {
        fn default() -> Self {
            Self {
                candidates: vec![],
                nominations: vec![],
                delay: Default::default(),
                min_collator_stake: Default::default(),
                min_total_nominator_stake: Default::default(),
            }
        }
    }

    #[pallet::genesis_build]
    impl<T: Config> GenesisBuild<T> for GenesisConfig<T> {
        fn build(&self) {
            let mut candidate_count = 0u32;
            // Initialize the candidates
            for &(ref candidate, balance) in &self.candidates {
                assert!(
                    <Pallet<T>>::get_collator_stakable_free_balance(candidate) >= balance,
                    "Account does not have enough balance to bond as a candidate."
                );
                candidate_count = candidate_count.saturating_add(1u32);
                if let Err(error) = <Pallet<T>>::join_candidates(
                    T::Origin::from(Some(candidate.clone()).into()),
                    balance,
                    candidate_count,
                ) {
                    log::warn!("Join candidates failed in genesis with error {:?}", error);
                } else {
                    candidate_count = candidate_count.saturating_add(1u32);
                }
            }
            let mut col_nominator_count: BTreeMap<T::AccountId, u32> = BTreeMap::new();
            let mut del_nomination_count: BTreeMap<T::AccountId, u32> = BTreeMap::new();
            // Initialize the nominations
            for &(ref nominator, ref target, balance) in &self.nominations {
                assert!(
                    <Pallet<T>>::get_nominator_stakable_free_balance(nominator) >= balance,
                    "Account does not have enough balance to place nomination."
                );
                let cd_count =
                    if let Some(x) = col_nominator_count.get(target) { *x } else { 0u32 };
                let dd_count =
                    if let Some(x) = del_nomination_count.get(nominator) { *x } else { 0u32 };
                if let Err(error) = <Pallet<T>>::nominate(
                    T::Origin::from(Some(nominator.clone()).into()),
                    target.clone(),
                    balance,
                    cd_count,
                    dd_count,
                ) {
                    log::warn!("Nominate failed in genesis with error {:?}", error);
                } else {
                    if let Some(x) = col_nominator_count.get_mut(target) {
                        *x = x.saturating_add(1u32);
                    } else {
                        col_nominator_count.insert(target.clone(), 1u32);
                    };
                    if let Some(x) = del_nomination_count.get_mut(nominator) {
                        *x = x.saturating_add(1u32);
                    } else {
                        del_nomination_count.insert(nominator.clone(), 1u32);
                    };
                }
            }

            // Validate and set delay
            assert!(self.delay > 0, "Delay must be greater than 0.");
            <Delay<T>>::put(self.delay);

            // Set min staking values
            <MinCollatorStake<T>>::put(self.min_collator_stake);
            <MinTotalNominatorStake<T>>::put(self.min_total_nominator_stake);

            // Set total selected candidates to minimum config
            <TotalSelected<T>>::put(T::MinSelectedCandidates::get());

            // Choose top TotalSelected collator candidates
            let (v_count, _, total_staked) = <Pallet<T>>::select_top_candidates(1u32);

            // Start Era 1 at Block 0. Set the genesis era length too.
            let era: EraInfo<T::BlockNumber> =
                EraInfo::new(1u32, 0u32.into(), T::MinBlocksPerEra::get() + 2);
            <Era<T>>::put(era);

            // Snapshot total stake
            <Staked<T>>::insert(1u32, <Total<T>>::get());

            // Set the first GrowthInfo
            <Growth<T>>::insert(0u32, GrowthInfo::new(1u32));

            <Pallet<T>>::deposit_event(Event::NewEra {
                starting_block: T::BlockNumber::zero(),
                era: 1u32,
                selected_collators_number: v_count,
                total_balance: total_staked,
            });
        }
    }

    #[pallet::call]
    impl<T: Config> Pallet<T> {
        #[pallet::weight(<T as Config>::WeightInfo::set_total_selected())]
        /// Set the total number of collator candidates selected per era
        /// - changes are not applied until the start of the next era
        pub fn set_total_selected(origin: OriginFor<T>, new: u32) -> DispatchResultWithPostInfo {
            frame_system::ensure_root(origin)?;
            ensure!(new >= T::MinSelectedCandidates::get(), Error::<T>::CannotSetBelowMin);
            let old = <TotalSelected<T>>::get();
            ensure!(old != new, Error::<T>::NoWritingSameValue);
            ensure!(
                new <= <Era<T>>::get().length,
                Error::<T>::EraLengthMustBeAtLeastTotalSelectedCollators,
            );
            <TotalSelected<T>>::put(new);
            Self::deposit_event(Event::TotalSelectedSet { old, new });
            Ok(().into())
        }

        #[pallet::weight(<T as Config>::WeightInfo::set_blocks_per_era())]
        /// Set blocks per era
        /// - if called with `new` less than length of current era, will transition immediately
        /// in the next block
        /// - also updates per-era inflation config
        pub fn set_blocks_per_era(origin: OriginFor<T>, new: u32) -> DispatchResultWithPostInfo {
            frame_system::ensure_root(origin)?;
            ensure!(new >= T::MinBlocksPerEra::get(), Error::<T>::CannotSetBelowMin);
            let mut era = <Era<T>>::get();
            let (now, first, old) = (era.current, era.first, era.length);
            ensure!(old != new, Error::<T>::NoWritingSameValue);
            ensure!(
                new >= <TotalSelected<T>>::get(),
                Error::<T>::EraLengthMustBeAtLeastTotalSelectedCollators,
            );
            era.length = new;
            <Era<T>>::put(era);
            Self::deposit_event(Event::BlocksPerEraSet {
                current_era: now,
                first_block: first,
                old,
                new,
            });

            Ok(().into())
        }

        #[pallet::weight(<T as Config>::WeightInfo::join_candidates(*candidate_count))]
        /// Join the set of collator candidates
        pub fn join_candidates(
            origin: OriginFor<T>,
            bond: BalanceOf<T>,
            candidate_count: u32,
        ) -> DispatchResultWithPostInfo {
            let acc = ensure_signed(origin)?;
            ensure!(!Self::is_candidate(&acc), Error::<T>::CandidateExists);
            ensure!(!Self::is_nominator(&acc), Error::<T>::NominatorExists);
            ensure!(bond >= <MinCollatorStake<T>>::get(), Error::<T>::CandidateBondBelowMin);
            ensure!(
                T::CollatorSessionRegistration::is_registered(&acc),
                Error::<T>::CandidateSessionKeysNotFound
            );

            let mut candidates = <CandidatePool<T>>::get();
            let old_count = candidates.0.len() as u32;
            ensure!(
                candidate_count >= old_count,
                Error::<T>::TooLowCandidateCountWeightHintJoinCandidates
            );
            ensure!(
                candidates.insert(Bond { owner: acc.clone(), amount: bond }),
                Error::<T>::CandidateExists
            );
            ensure!(
                Self::get_collator_stakable_free_balance(&acc) >= bond,
                Error::<T>::InsufficientBalance,
            );
            T::Currency::set_lock(COLLATOR_LOCK_ID, &acc, bond, WithdrawReasons::all());
            let candidate = CandidateMetadata::new(bond);
            <CandidateInfo<T>>::insert(&acc, candidate);
            let empty_nominations: Nominations<T::AccountId, BalanceOf<T>> = Default::default();
            // insert empty top nominations
            <TopNominations<T>>::insert(&acc, empty_nominations.clone());
            // insert empty bottom nominations
            <BottomNominations<T>>::insert(&acc, empty_nominations);
            <CandidatePool<T>>::put(candidates);
            let new_total = <Total<T>>::get().saturating_add(bond);
            <Total<T>>::put(new_total);
            Self::deposit_event(Event::JoinedCollatorCandidates {
                account: acc,
                amount_locked: bond,
                new_total_amt_locked: new_total,
            });
            Ok(().into())
        }

        #[pallet::weight(<T as Config>::WeightInfo::schedule_leave_candidates(*candidate_count))]
        /// Request to leave the set of candidates. If successful, the account is immediately
        /// removed from the candidate pool to prevent selection as a collator.
        pub fn schedule_leave_candidates(
            origin: OriginFor<T>,
            candidate_count: u32,
        ) -> DispatchResultWithPostInfo {
            let collator = ensure_signed(origin)?;
            let mut state = <CandidateInfo<T>>::get(&collator).ok_or(Error::<T>::CandidateDNE)?;
            let (now, when) = state.schedule_leave::<T>()?;
            let mut candidates = <CandidatePool<T>>::get();
            ensure!(
                candidate_count >= candidates.0.len() as u32,
                Error::<T>::TooLowCandidateCountToLeaveCandidates
            );
            if candidates.remove(&Bond::from_owner(collator.clone())) {
                <CandidatePool<T>>::put(candidates);
            }
            <CandidateInfo<T>>::insert(&collator, state);
            Self::deposit_event(Event::CandidateScheduledExit {
                exit_allowed_era: now,
                candidate: collator,
                scheduled_exit: when,
            });
            Ok(().into())
        }

        #[pallet::weight(
			<T as Config>::WeightInfo::execute_leave_candidates(*candidate_nomination_count)
		)]
        /// Execute leave candidates request
        pub fn execute_leave_candidates(
            origin: OriginFor<T>,
            candidate: T::AccountId,
            candidate_nomination_count: u32,
        ) -> DispatchResultWithPostInfo {
            ensure_signed(origin)?;
            let state = <CandidateInfo<T>>::get(&candidate).ok_or(Error::<T>::CandidateDNE)?;
            ensure!(
                state.nomination_count <= candidate_nomination_count,
                Error::<T>::TooLowCandidateNominationCountToLeaveCandidates
            );
            state.can_leave::<T>()?;
            let return_stake = |bond: Bond<T::AccountId, BalanceOf<T>>| -> DispatchResult {
                // remove nomination from nominator state
                let mut nominator = NominatorState::<T>::get(&bond.owner).expect(
                    "Collator state and nominator state are consistent.
						Collator state has a record of this nomination. Therefore,
						Nominator state also has a record. qed.",
                );

                if let Some(remaining) = nominator.rm_nomination::<T>(&candidate) {
                    Self::nomination_remove_request_with_state(
                        &candidate,
                        &bond.owner,
                        &mut nominator,
                    );

                    if remaining.is_zero() {
                        // we do not remove the scheduled nomination requests from other collators
                        // since it is assumed that they were removed incrementally before only the
                        // last nomination was left.
                        <NominatorState<T>>::remove(&bond.owner);
                        T::Currency::remove_lock(NOMINATOR_LOCK_ID, &bond.owner);
                    } else {
                        <NominatorState<T>>::insert(&bond.owner, nominator);
                    }
                } else {
                    // TODO: review. we assume here that this nominator has no remaining staked
                    // balance, so we ensure the lock is cleared
                    T::Currency::remove_lock(NOMINATOR_LOCK_ID, &bond.owner);
                }
                Ok(())
            };
            // total backing stake is at least the candidate self bond
            let mut total_backing = state.bond;
            // return all top nominations
            let top_nominations =
                <TopNominations<T>>::take(&candidate).expect("CandidateInfo existence checked");
            for bond in top_nominations.nominations {
                return_stake(bond)?;
            }
            total_backing = total_backing.saturating_add(top_nominations.total);
            // return all bottom nominations
            let bottom_nominations =
                <BottomNominations<T>>::take(&candidate).expect("CandidateInfo existence checked");
            for bond in bottom_nominations.nominations {
                return_stake(bond)?;
            }
            total_backing = total_backing.saturating_add(bottom_nominations.total);
            // return stake to collator
            T::Currency::remove_lock(COLLATOR_LOCK_ID, &candidate);
            <CandidateInfo<T>>::remove(&candidate);
            <NominationScheduledRequests<T>>::remove(&candidate);
            <TopNominations<T>>::remove(&candidate);
            <BottomNominations<T>>::remove(&candidate);
            let new_total_staked = <Total<T>>::get().saturating_sub(total_backing);
            <Total<T>>::put(new_total_staked);
            Self::deposit_event(Event::CandidateLeft {
                ex_candidate: candidate,
                unlocked_amount: total_backing,
                new_total_amt_locked: new_total_staked,
            });
            Ok(().into())
        }

        #[pallet::weight(<T as Config>::WeightInfo::cancel_leave_candidates(*candidate_count))]
        /// Cancel open request to leave candidates
        /// - only callable by collator account
        /// - result upon successful call is the candidate is active in the candidate pool
        pub fn cancel_leave_candidates(
            origin: OriginFor<T>,
            candidate_count: u32,
        ) -> DispatchResultWithPostInfo {
            let collator = ensure_signed(origin)?;
            let mut state = <CandidateInfo<T>>::get(&collator).ok_or(Error::<T>::CandidateDNE)?;
            ensure!(state.is_leaving(), Error::<T>::CandidateNotLeaving);
            state.go_online();
            let mut candidates = <CandidatePool<T>>::get();
            ensure!(
                candidates.0.len() as u32 <= candidate_count,
                Error::<T>::TooLowCandidateCountWeightHintCancelLeaveCandidates
            );
            ensure!(
                candidates.insert(Bond { owner: collator.clone(), amount: state.total_counted }),
                Error::<T>::AlreadyActive
            );
            <CandidatePool<T>>::put(candidates);
            <CandidateInfo<T>>::insert(&collator, state);
            Self::deposit_event(Event::CancelledCandidateExit { candidate: collator });
            Ok(().into())
        }

        #[pallet::weight(<T as Config>::WeightInfo::go_offline())]
        /// Temporarily leave the set of collator candidates without unbonding
        pub fn go_offline(origin: OriginFor<T>) -> DispatchResultWithPostInfo {
            let collator = ensure_signed(origin)?;
            let mut state = <CandidateInfo<T>>::get(&collator).ok_or(Error::<T>::CandidateDNE)?;
            ensure!(state.is_active(), Error::<T>::AlreadyOffline);
            state.go_offline();
            let mut candidates = <CandidatePool<T>>::get();
            if candidates.remove(&Bond::from_owner(collator.clone())) {
                <CandidatePool<T>>::put(candidates);
            }
            <CandidateInfo<T>>::insert(&collator, state);
            Self::deposit_event(Event::CandidateWentOffline { candidate: collator });
            Ok(().into())
        }

        #[pallet::weight(<T as Config>::WeightInfo::go_online())]
        /// Rejoin the set of collator candidates if previously had called `go_offline`
        pub fn go_online(origin: OriginFor<T>) -> DispatchResultWithPostInfo {
            let collator = ensure_signed(origin)?;
            let mut state = <CandidateInfo<T>>::get(&collator).ok_or(Error::<T>::CandidateDNE)?;
            ensure!(!state.is_active(), Error::<T>::AlreadyActive);
            ensure!(!state.is_leaving(), Error::<T>::CannotGoOnlineIfLeaving);
            state.go_online();
            let mut candidates = <CandidatePool<T>>::get();
            ensure!(
                candidates.insert(Bond { owner: collator.clone(), amount: state.total_counted }),
                Error::<T>::AlreadyActive
            );
            <CandidatePool<T>>::put(candidates);
            <CandidateInfo<T>>::insert(&collator, state);
            Self::deposit_event(Event::CandidateBackOnline { candidate: collator });
            Ok(().into())
        }

        #[pallet::weight(<T as Config>::WeightInfo::candidate_bond_extra())]
        /// Increase collator candidate self bond by `more`
        pub fn candidate_bond_extra(
            origin: OriginFor<T>,
            more: BalanceOf<T>,
        ) -> DispatchResultWithPostInfo {
            let collator = ensure_signed(origin)?;
            return Self::call_candidate_bond_extra(&collator, more)
        }

        #[pallet::weight(0)]
        /// Increase collator candidate self bond by `more`
        pub fn signed_candidate_bond_extra(
            origin: OriginFor<T>,
            proof: Proof<T::Signature, T::AccountId>,
            extra_amount: BalanceOf<T>,
        ) -> DispatchResultWithPostInfo {
            let collator = ensure_signed(origin)?;

            ensure!(collator == proof.signer, Error::<T>::SenderIsNotSigner);

            let collator_nonce = Self::proxy_nonce(&collator);
            let signed_payload = encode_signed_candidate_bond_extra_params::<T>(
                proof.relayer.clone(),
                &extra_amount,
                collator_nonce,
            );
            ensure!(
                verify_signature::<T>(&proof, &signed_payload.as_slice()).is_ok(),
                Error::<T>::UnauthorizedSignedCandidateBondExtraTransaction
            );

            // Defer any additional validation to the common logic
            Self::call_candidate_bond_extra(&collator, extra_amount)?;

            <ProxyNonces<T>>::mutate(&collator, |n| *n += 1);

            Ok(().into())
        }

        #[pallet::weight(<T as Config>::WeightInfo::schedule_candidate_unbond())]
        /// Request by collator candidate to decrease self bond by `less`
        pub fn schedule_candidate_unbond(
            origin: OriginFor<T>,
            less: BalanceOf<T>,
        ) -> DispatchResultWithPostInfo {
            let collator = ensure_signed(origin)?;
            return Self::call_schedule_candidate_unbond(&collator, less)
        }

        #[pallet::weight(<T as Config>::WeightInfo::execute_candidate_unbond())]
        /// Execute pending request to adjust the collator candidate self bond
        pub fn execute_candidate_unbond(
            origin: OriginFor<T>,
            candidate: T::AccountId,
        ) -> DispatchResultWithPostInfo {
            ensure_signed(origin)?; // we may want to reward this if caller != candidate
            let mut state = <CandidateInfo<T>>::get(&candidate).ok_or(Error::<T>::CandidateDNE)?;
            state.execute_unbond::<T>(candidate.clone())?;
            <CandidateInfo<T>>::insert(&candidate, state);
            Ok(().into())
        }

        #[pallet::weight(<T as Config>::WeightInfo::cancel_candidate_unbond())]
        /// Cancel pending request to adjust the collator candidate self bond
        pub fn cancel_candidate_unbond(origin: OriginFor<T>) -> DispatchResultWithPostInfo {
            let collator = ensure_signed(origin)?;
            let mut state = <CandidateInfo<T>>::get(&collator).ok_or(Error::<T>::CandidateDNE)?;
            state.cancel_unbond::<T>(collator.clone())?;
            <CandidateInfo<T>>::insert(&collator, state);
            Ok(().into())
        }

        #[pallet::weight(0)]
        /// Signed request by collator candidate to decrease self bond by `less`
        pub fn signed_schedule_candidate_unbond(
            origin: OriginFor<T>,
            proof: Proof<T::Signature, T::AccountId>,
            less: BalanceOf<T>,
        ) -> DispatchResultWithPostInfo {
            let collator = ensure_signed(origin)?;

            ensure!(collator == proof.signer, Error::<T>::SenderIsNotSigner);

            let collator_nonce = Self::proxy_nonce(&collator);
            let signed_payload = encode_signed_schedule_candidate_unbond_params::<T>(
                proof.relayer.clone(),
                &less,
                collator_nonce,
            );

            ensure!(
                verify_signature::<T>(&proof, &signed_payload.as_slice()).is_ok(),
                Error::<T>::UnauthorizedSignedCandidateUnbondTransaction
            );

            Self::call_schedule_candidate_unbond(&collator, less)?;

            <ProxyNonces<T>>::mutate(&collator, |n| *n += 1);

            Ok(().into())
        }
        #[pallet::weight(
			<T as Config>::WeightInfo::nominate(
				*candidate_nomination_count,
				*nomination_count
			)
		)]
        /// If caller is not a nominator and not a collator, then join the set of nominators
        /// If caller is a nominator, then makes nomination to change their nomination state
        pub fn nominate(
            origin: OriginFor<T>,
            candidate: T::AccountId,
            amount: BalanceOf<T>,
            candidate_nomination_count: u32,
            nomination_count: u32,
        ) -> DispatchResultWithPostInfo {
            let nominator = ensure_signed(origin)?;

            return Self::call_nominate(
                &nominator,
                candidate,
                amount,
                candidate_nomination_count,
                nomination_count,
            )
        }

        //TODO: Benchmark me
        #[pallet::weight(0)]
        #[transactional]
        pub fn signed_nominate(
            origin: OriginFor<T>,
            proof: Proof<T::Signature, T::AccountId>,
            targets: Vec<<T::Lookup as StaticLookup>::Source>,
            #[pallet::compact] amount: BalanceOf<T>,
        ) -> DispatchResultWithPostInfo {
            let nominator = ensure_signed(origin)?;
            ensure!(nominator == proof.signer, Error::<T>::SenderIsNotSigner);

            let nominator_nonce = Self::proxy_nonce(&nominator);
            let signed_payload = encode_signed_nominate_params::<T>(
                proof.relayer.clone(),
                &targets,
                &amount,
                nominator_nonce,
            );
            ensure!(
                verify_signature::<T>(&proof, &signed_payload.as_slice()).is_ok(),
                Error::<T>::UnauthorizedSignedNominateTransaction
            );

            Self::split_and_nominate(&nominator, targets, amount)?;

            <ProxyNonces<T>>::mutate(&nominator, |n| *n += 1);

            Ok(().into())
        }

        /// If successful, the caller is scheduled to be
        /// allowed to exit via a [NominationAction::Revoke] towards all existing nominations.
        /// Success forbids future nomination requests until the request is invoked or cancelled.
        #[pallet::weight(<T as Config>::WeightInfo::schedule_leave_nominators())]
        pub fn schedule_leave_nominators(origin: OriginFor<T>) -> DispatchResultWithPostInfo {
            let nominator = ensure_signed(origin)?;
            Self::nominator_schedule_revoke_all(nominator)
        }

        #[pallet::weight(0)]
        pub fn signed_schedule_leave_nominators(
            origin: OriginFor<T>,
            proof: Proof<T::Signature, T::AccountId>,
        ) -> DispatchResultWithPostInfo {
            let nominator = ensure_signed(origin)?;

            ensure!(nominator == proof.signer, Error::<T>::SenderIsNotSigner);

            let nominator_nonce = Self::proxy_nonce(&nominator);
            let signed_payload = encode_signed_schedule_leave_nominators_params::<T>(
                proof.relayer.clone(),
                nominator_nonce,
            );
            ensure!(
                verify_signature::<T>(&proof, &signed_payload.as_slice()).is_ok(),
                Error::<T>::UnauthorizedSignedScheduleLeaveNominatorsTransaction
            );

            Self::nominator_schedule_revoke_all(nominator)
        }

        /// Execute the right to exit the set of nominators and revoke all ongoing nominations.
        #[pallet::weight(<T as Config>::WeightInfo::execute_leave_nominators(*nomination_count))]
        pub fn execute_leave_nominators(
            origin: OriginFor<T>,
            nominator: T::AccountId,
            nomination_count: u32,
        ) -> DispatchResultWithPostInfo {
            ensure_signed(origin)?;
            Self::nominator_execute_scheduled_revoke_all(nominator, nomination_count)
        }

        /// Execute the right to exit the set of nominators and revoke all ongoing nominations.
        /// Any account can call this extrinsic
        #[pallet::weight(0)]
        pub fn signed_execute_leave_nominators(
            origin: OriginFor<T>,
            proof: Proof<T::Signature, T::AccountId>,
            nominator: T::AccountId,
        ) -> DispatchResultWithPostInfo {
            let sender = ensure_signed(origin)?;

            ensure!(sender == proof.signer, Error::<T>::SenderIsNotSigner);

            let sender_nonce = Self::proxy_nonce(&sender);
            let signed_payload = encode_signed_execute_leave_nominators_params::<T>(
                proof.relayer.clone(),
                &nominator,
                sender_nonce,
            );

            ensure!(
                verify_signature::<T>(&proof, &signed_payload.as_slice()).is_ok(),
                Error::<T>::UnauthorizedSignedExecuteLeaveNominatorsTransaction
            );

            if let Some(nominator_state) = <NominatorState<T>>::get(&nominator) {
                let nomination_count = nominator_state.nominations.0.len() as u32;

                return Self::nominator_execute_scheduled_revoke_all(nominator, nomination_count)
            }

            Err(Error::<T>::NominatorDNE)?
        }

        /// DEPRECATED use batch util with cancel_nomination_request for all nominations
        /// Cancel a pending request to exit the set of nominators. Success clears the pending exit
        /// request (thereby resetting the delay upon another `leave_nominators` call).
        #[pallet::weight(<T as Config>::WeightInfo::cancel_leave_nominators())]
        pub fn cancel_leave_nominators(origin: OriginFor<T>) -> DispatchResultWithPostInfo {
            let nominator = ensure_signed(origin)?;
            Self::nominator_cancel_scheduled_revoke_all(nominator)
        }

        #[pallet::weight(<T as Config>::WeightInfo::schedule_revoke_nomination())]
        /// Request to revoke an existing nomination. If successful, the nomination is scheduled
        /// to be allowed to be revoked via the `execute_nomination_request` extrinsic.
        pub fn schedule_revoke_nomination(
            origin: OriginFor<T>,
            collator: T::AccountId,
        ) -> DispatchResultWithPostInfo {
            let nominator = ensure_signed(origin)?;
            Self::nomination_schedule_revoke(collator, nominator)
        }

        #[pallet::weight(0)]
        /// Signed request to revoke an existing nomination. If successful, the nomination is
        /// scheduled to be allowed to be revoked via the `execute_nomination_request`
        /// extrinsic.
        pub fn signed_schedule_revoke_nomination(
            origin: OriginFor<T>,
            proof: Proof<T::Signature, T::AccountId>,
            collator: T::AccountId,
        ) -> DispatchResultWithPostInfo {
            let nominator = ensure_signed(origin)?;
            ensure!(nominator == proof.signer, Error::<T>::SenderIsNotSigner);

            let nominator_nonce = Self::proxy_nonce(&nominator);
            let signed_payload = encode_signed_schedule_revoke_nomination_params::<T>(
                proof.relayer.clone(),
                &collator,
                nominator_nonce,
            );
            ensure!(
                verify_signature::<T>(&proof, &signed_payload.as_slice()).is_ok(),
                Error::<T>::UnauthorizedSignedRemoveBondTransaction
            );

<<<<<<< HEAD
            Self::nomination_schedule_revoke(collator, nominator)
=======
            Self::nomination_schedule_revoke(collator, nominator.clone())?;

            <ProxyNonces<T>>::mutate(&nominator, |n| *n += 1);

            Ok(().into())
>>>>>>> 3e24c15e
        }

        #[pallet::weight(<T as Config>::WeightInfo::bond_extra())]
        /// Bond more for nominators wrt a specific collator candidate.
        pub fn bond_extra(
            origin: OriginFor<T>,
            candidate: T::AccountId,
            more: BalanceOf<T>,
        ) -> DispatchResultWithPostInfo {
            let nominator = ensure_signed(origin)?;
            return Self::call_bond_extra(&nominator, candidate, more)
        }

        /// Bond a maximum of 'extra_amount' amount.
        // TODO: benchmark me
        #[pallet::weight(0)]
        #[transactional]
        pub fn signed_bond_extra(
            origin: OriginFor<T>,
            proof: Proof<T::Signature, T::AccountId>,
            #[pallet::compact] extra_amount: BalanceOf<T>,
        ) -> DispatchResultWithPostInfo {
            let nominator = ensure_signed(origin)?;
            ensure!(nominator == proof.signer, Error::<T>::SenderIsNotSigner);

            let nominator_nonce = Self::proxy_nonce(&nominator);
            let signed_payload = encode_signed_bond_extra_params::<T>(
                proof.relayer.clone(),
                &extra_amount,
                nominator_nonce,
            );
            ensure!(
                verify_signature::<T>(&proof, &signed_payload.as_slice()).is_ok(),
                Error::<T>::UnauthorizedSignedBondExtraTransaction
            );

            ensure!(
                Self::get_nominator_stakable_free_balance(&nominator) >= extra_amount,
                Error::<T>::InsufficientBalance
            );

            let collators = Self::selected_candidates();
            let num_collators = collators.len() as u32;
            let amount_per_collator = Perbill::from_rational(1, num_collators) * extra_amount;
            ensure!(
                amount_per_collator >= T::MinNominationPerCollator::get(),
                Error::<T>::NominationBelowMin
            );

            let dust = extra_amount - (amount_per_collator * num_collators.into());

            // This is only possible because we won't have more than 20 collators. If that changes,
            // we should not use a loop here.
            for (index, collator) in collators.into_iter().enumerate() {
                let mut actual_amount = amount_per_collator;
                if Self::collator_should_get_dust(dust, num_collators.into(), index as u64) {
                    actual_amount = amount_per_collator + dust;
                }

                Self::call_bond_extra(&nominator, collator, actual_amount)?;
            }

            <ProxyNonces<T>>::mutate(&nominator, |n| *n += 1);

            Ok(().into())
        }

        #[pallet::weight(<T as Config>::WeightInfo::schedule_nominator_unbond())]
        /// Request bond less for nominators wrt a specific collator candidate.
        pub fn schedule_nominator_unbond(
            origin: OriginFor<T>,
            candidate: T::AccountId,
            less: BalanceOf<T>,
        ) -> DispatchResultWithPostInfo {
            let nominator = ensure_signed(origin)?;
            Self::nomination_schedule_bond_decrease(candidate, nominator, less)
        }

        #[pallet::weight(0)]
        #[transactional]
        pub fn signed_schedule_nominator_unbond(
            origin: OriginFor<T>,
            proof: Proof<T::Signature, T::AccountId>,
            less: BalanceOf<T>,
        ) -> DispatchResultWithPostInfo {
            let nominator = ensure_signed(origin)?;

            ensure!(nominator == proof.signer, Error::<T>::SenderIsNotSigner);

            let nominator_nonce = Self::proxy_nonce(&nominator);
            let signed_payload = encode_signed_schedule_nominator_unbond_params::<T>(
                proof.relayer.clone(),
                &less,
                nominator_nonce,
            );
            ensure!(
                verify_signature::<T>(&proof, &signed_payload.as_slice()).is_ok(),
                Error::<T>::UnauthorizedSignedUnbondTransaction
            );

            let (payers, mut outstanding_withdrawal) =
                Self::identify_collators_to_withdraw_from(&nominator, less)?;

            // Deal with any outstanding amount to withdraw and schedule decrease
            for mut stake in payers.into_iter() {
                if !outstanding_withdrawal.is_zero() {
                    let max_amount_to_withdraw = stake.free_amount.min(outstanding_withdrawal);
                    stake.reserved_amount += max_amount_to_withdraw;
                    outstanding_withdrawal -= max_amount_to_withdraw;
                }

                Self::nomination_schedule_bond_decrease(
                    stake.owner,
                    nominator.clone(),
                    stake.reserved_amount,
                )?;
            }

            // Make sure we have unbonded the full amount requested by the user
            ensure!(
                outstanding_withdrawal == BalanceOf::<T>::zero(),
                Error::<T>::FailedToWithdrawFullAmount
            );

            <ProxyNonces<T>>::mutate(&nominator, |n| *n += 1);

            Ok(().into())
        }

        #[pallet::weight(<T as Config>::WeightInfo::execute_nominator_unbond())]
        /// Execute pending request to change an existing nomination
        pub fn execute_nomination_request(
            origin: OriginFor<T>,
            nominator: T::AccountId,
            candidate: T::AccountId,
        ) -> DispatchResultWithPostInfo {
            ensure_signed(origin)?; // we may want to reward caller if caller != nominator
            Self::nomination_execute_scheduled_request(candidate, nominator)
        }

        #[pallet::weight(0)]
        /// Execute pending request to change an existing nomination
        pub fn signed_execute_nomination_request(
            origin: OriginFor<T>,
            proof: Proof<T::Signature, T::AccountId>,
            nominator: T::AccountId,
        ) -> DispatchResultWithPostInfo {
            let sender = ensure_signed(origin)?;

            ensure!(sender == proof.signer, Error::<T>::SenderIsNotSigner);

            let sender_nonce = Self::proxy_nonce(&sender);
            let signed_payload = encode_signed_execute_nomination_request_params::<T>(
                proof.relayer.clone(),
                &nominator,
                sender_nonce,
            );

            ensure!(
                verify_signature::<T>(&proof, &signed_payload.as_slice()).is_ok(),
                Error::<T>::UnauthorizedSignedExecuteNominationRequestTransaction
            );

            let now = <Era<T>>::get().current;
            let state = <NominatorState<T>>::get(&nominator).ok_or(<Error<T>>::NominatorDNE)?;
            for bond in state.nominations.0 {
                let collator = bond.owner;
                let scheduled_requests = &<NominationScheduledRequests<T>>::get(&collator);

                let request_idx = scheduled_requests
                    .iter()
                    .position(|req| req.nominator == nominator)
                    .ok_or(<Error<T>>::PendingNominationRequestDNE)?;

                if scheduled_requests[request_idx].when_executable <= now {
                    Self::nomination_execute_scheduled_request(collator, nominator.clone())?;
                }
            }

            <ProxyNonces<T>>::mutate(&nominator, |n| *n += 1);

            Ok(().into())
        }

        #[pallet::weight(<T as Config>::WeightInfo::cancel_nominator_unbond())]
        /// Cancel request to change an existing nomination.
        pub fn cancel_nomination_request(
            origin: OriginFor<T>,
            candidate: T::AccountId,
        ) -> DispatchResultWithPostInfo {
            let nominator = ensure_signed(origin)?;
            Self::nomination_cancel_request(candidate, nominator)
        }

        /// Hotfix to remove existing empty entries for candidates that have left.
        #[pallet::weight(
			T::DbWeight::get().reads_writes(2 * candidates.len() as u64, candidates.len() as u64)
		)]
        pub fn hotfix_remove_nomination_requests_exited_candidates(
            origin: OriginFor<T>,
            candidates: Vec<T::AccountId>,
        ) -> DispatchResult {
            ensure_signed(origin)?;
            ensure!(candidates.len() < 100, <Error<T>>::InsufficientBalance);
            for candidate in &candidates {
                ensure!(
                    <CandidateInfo<T>>::get(&candidate).is_none(),
                    <Error<T>>::CandidateNotLeaving
                );
                ensure!(
                    <NominationScheduledRequests<T>>::get(&candidate).is_empty(),
                    <Error<T>>::CandidateNotLeaving
                );
            }

            for candidate in candidates {
                <NominationScheduledRequests<T>>::remove(candidate);
            }

            Ok(().into())
        }

        // TODO: Benchmark me
        #[pallet::weight(0)]
        pub fn set_admin_setting(
            origin: OriginFor<T>,
            value: AdminSettings<BalanceOf<T>>,
        ) -> DispatchResult {
            frame_system::ensure_root(origin)?;
            ensure!(value.is_valid::<T>(), Error::<T>::AdminSettingsValueIsNotValid);

            match value {
                AdminSettings::Delay(d) => <Delay<T>>::put(d),
                AdminSettings::MinCollatorStake(s) => <MinCollatorStake<T>>::put(s),
                AdminSettings::MinTotalNominatorStake(s) => <MinTotalNominatorStake<T>>::put(s),
            }

            Self::deposit_event(Event::AdminSettingsUpdated { value });

            Ok(())
        }
    }

    impl<T: Config> Pallet<T> {
        pub fn start_new_era(
            block_number: T::BlockNumber,
            mut era: EraInfo<T::BlockNumber>,
        ) -> (EraInfo<T::BlockNumber>, Weight) {
            // mutate era
            era.update(block_number);

            // pay all stakers for T::RewardPaymentDelay eras ago
            Self::prepare_staking_payouts(era.current);

            // select top collator candidates for next era
            let (collator_count, nomination_count, total_staked) =
                Self::select_top_candidates(era.current);

            // start next era
            <Era<T>>::put(era);
            // snapshot total stake
            <Staked<T>>::insert(era.current, <Total<T>>::get());

            Self::deposit_event(Event::NewEra {
                starting_block: era.first,
                era: era.current,
                selected_collators_number: collator_count,
                total_balance: total_staked,
            });

            let weight = <T as Config>::WeightInfo::era_transition_on_initialize(
                collator_count,
                nomination_count,
            );
            return (era, weight)
        }

        pub fn is_nominator(acc: &T::AccountId) -> bool {
            <NominatorState<T>>::get(acc).is_some()
        }

        pub fn is_candidate(acc: &T::AccountId) -> bool {
            <CandidateInfo<T>>::get(acc).is_some()
        }

        pub fn is_selected_candidate(acc: &T::AccountId) -> bool {
            <SelectedCandidates<T>>::get().binary_search(acc).is_ok()
        }

        /// Returns an account's free balance which is not locked in nomination staking
        pub fn get_nominator_stakable_free_balance(acc: &T::AccountId) -> BalanceOf<T> {
            let mut balance = T::Currency::free_balance(acc);
            if let Some(state) = <NominatorState<T>>::get(acc) {
                balance = balance.saturating_sub(state.total());
            }
            balance
        }
        /// Returns an account's free balance which is not locked in collator staking
        pub fn get_collator_stakable_free_balance(acc: &T::AccountId) -> BalanceOf<T> {
            let mut balance = T::Currency::free_balance(acc);
            if let Some(info) = <CandidateInfo<T>>::get(acc) {
                balance = balance.saturating_sub(info.bond);
            }
            balance
        }
        /// Caller must ensure candidate is active before calling
        pub(crate) fn update_active(candidate: T::AccountId, total: BalanceOf<T>) {
            let mut candidates = <CandidatePool<T>>::get();
            candidates.remove(&Bond::from_owner(candidate.clone()));
            candidates.insert(Bond { owner: candidate, amount: total });
            <CandidatePool<T>>::put(candidates);
        }

        /// Compute total reward for era based on the amount in the reward pot
        pub fn compute_total_reward_to_pay() -> BalanceOf<T> {
            let total_unpaid_reward_amount = Self::reward_pot();
            let mut payout = total_unpaid_reward_amount.checked_sub(&Self::locked_era_payout()).or_else(|| {
				log::error!("💔 Error calculating era payout. Not enough funds in total_unpaid_reward_amount.");

				//This is a bit strange but since we are dealing with money, log it.
				Self::deposit_event(Event::NotEnoughFundsForEraPayment {reward_pot_balance: total_unpaid_reward_amount});
				Some(BalanceOf::<T>::zero())
			}).expect("We have a default value");

            <LockedEraPayout<T>>::mutate(|lp| {
                *lp = lp
                    .checked_add(&payout)
                    .or_else(|| {
                        log::error!("💔 Error - locked_era_payout overflow. Reducing era payout");
                        // In the unlikely event where the value will overflow the LockedEraPayout,
                        // return the difference to avoid errors
                        payout =
                            BalanceOf::<T>::max_value().saturating_sub(Self::locked_era_payout());
                        Some(BalanceOf::<T>::max_value())
                    })
                    .expect("We have a default value");
            });

            return payout
        }

        /// Remove nomination from candidate state
        /// Amount input should be retrieved from nominator and it informs the storage lookups
        pub(crate) fn nominator_leaves_candidate(
            candidate: T::AccountId,
            nominator: T::AccountId,
            amount: BalanceOf<T>,
        ) -> DispatchResult {
            let mut state = <CandidateInfo<T>>::get(&candidate).ok_or(Error::<T>::CandidateDNE)?;
            state.rm_nomination_if_exists::<T>(&candidate, nominator.clone(), amount)?;
            let new_total_locked = <Total<T>>::get().saturating_sub(amount);
            <Total<T>>::put(new_total_locked);
            let new_total = state.total_counted;
            <CandidateInfo<T>>::insert(&candidate, state);
            Self::deposit_event(Event::NominatorLeftCandidate {
                nominator,
                candidate,
                unstaked_amount: amount,
                total_candidate_staked: new_total,
            });
            Ok(())
        }

        fn prepare_staking_payouts(now: EraIndex) {
            // payout is now - delay eras ago => now - delay > 0 else return early
            let delay = T::RewardPaymentDelay::get();
            if now <= delay {
                return
            }
            let era_to_payout = now.saturating_sub(delay);
            let total_points = <Points<T>>::get(era_to_payout);
            if total_points.is_zero() {
                return
            }
            // Remove stake because it has been processed.
            let total_staked = <Staked<T>>::take(era_to_payout);

            let total_reward_to_pay = Self::compute_total_reward_to_pay();

            let payout = DelayedPayout {
                era_issuance: total_reward_to_pay,
                total_staking_reward: total_reward_to_pay, /* TODO: Remove one of the duplicated
                                                            * fields */
            };

            <DelayedPayouts<T>>::insert(era_to_payout, &payout);

            let collator_scores: Vec<CollatorScore<T::AccountId>> =
                <AwardedPts<T>>::iter_prefix(era_to_payout)
                    .map(|(collator, points)| CollatorScore::new(collator, points))
                    .collect::<Vec<CollatorScore<T::AccountId>>>();

            Self::update_collator_payout(
                era_to_payout,
                total_staked,
                payout,
                total_points,
                collator_scores,
            );
        }

        /// Wrapper around pay_one_collator_reward which handles the following logic:
        /// * whether or not a payout needs to be made
        /// * cleaning up when payouts are done
        /// * returns the weight consumed by pay_one_collator_reward if applicable
        fn handle_delayed_payouts(now: EraIndex) -> Weight {
            let delay = T::RewardPaymentDelay::get();

            // don't underflow uint
            if now < delay {
                return 0u64.into()
            }

            let paid_for_era = now.saturating_sub(delay);

            if let Some(payout_info) = <DelayedPayouts<T>>::get(paid_for_era) {
                let result = Self::pay_one_collator_reward(paid_for_era, payout_info);
                if result.0.is_none() {
                    // result.0 indicates whether or not a payout was made
                    // clean up storage items that we no longer need
                    <DelayedPayouts<T>>::remove(paid_for_era);
                    <Points<T>>::remove(paid_for_era);
                }
                result.1 // weight consumed by pay_one_collator_reward
            } else {
                0u64.into()
            }
        }

        /// Payout a single collator from the given era.
        ///
        /// Returns an optional tuple of (Collator's AccountId, total paid)
        /// or None if there were no more payouts to be made for the era.
        pub(crate) fn pay_one_collator_reward(
            paid_for_era: EraIndex,
            payout_info: DelayedPayout<BalanceOf<T>>,
        ) -> (Option<(T::AccountId, BalanceOf<T>)>, Weight) {
            // TODO: it would probably be optimal to roll Points into the DelayedPayouts storage
            // item so that we do fewer reads each block
            let total_points = <Points<T>>::get(paid_for_era);
            if total_points.is_zero() {
                // TODO: this case is obnoxious... it's a value query, so it could mean one of two
                // different logic errors:
                // 1. we removed it before we should have
                // 2. we called pay_one_collator_reward when we were actually done with deferred
                //    payouts
                log::warn!("pay_one_collator_reward called with no <Points<T>> for the era!");
                return (None, 0u64.into())
            }

            let reward_pot_account_id = Self::compute_reward_pot_account_id();
            let pay_reward = |amount: BalanceOf<T>, to: T::AccountId| {
                let result = T::Currency::transfer(
                    &reward_pot_account_id,
                    &to,
                    amount,
                    ExistenceRequirement::KeepAlive,
                );
                if let Ok(_) = result {
                    Self::deposit_event(Event::Rewarded { account: to.clone(), rewards: amount });

                    // Update storage with the amount we paid
                    <LockedEraPayout<T>>::mutate(|p| {
                        *p = p.saturating_sub(amount.into());
                    });
                } else {
                    log::error!("💔 Error paying staking reward: {:?}", result);
                    Self::deposit_event(Event::ErrorPayingStakingReward {
                        payee: to.clone(),
                        rewards: amount,
                    });
                }
            };

            if let Some((collator, pts)) = <AwardedPts<T>>::iter_prefix(paid_for_era).drain().next()
            {
                let pct_due = Perbill::from_rational(pts, total_points);
                let total_reward_for_collator = pct_due * payout_info.total_staking_reward;

                // Take the snapshot of block author and nominations
                let state = <AtStake<T>>::take(paid_for_era, &collator);
                let num_nominators = state.nominations.len();

                // pay collator's due portion first
                let collator_pct = Perbill::from_rational(state.bond, state.total);
                let collator_reward = collator_pct * total_reward_for_collator;
                pay_reward(collator_reward, collator.clone());

                // pay nominators due portion, if there are any
                for Bond { owner, amount } in state.nominations {
                    let percent = Perbill::from_rational(amount, state.total);
                    let nominator_reward = percent * total_reward_for_collator;
                    if !nominator_reward.is_zero() {
                        pay_reward(nominator_reward, owner.clone());
                    }
                }

                (
                    Some((collator, total_reward_for_collator)),
                    <T as Config>::WeightInfo::pay_one_collator_reward(num_nominators as u32),
                )
            } else {
                // Note that we don't clean up storage here; it is cleaned up in
                // handle_delayed_payouts()
                (None, 0u64.into())
            }
        }

        /// Compute the top `TotalSelected` candidates in the CandidatePool and return
        /// a vec of their AccountIds (in the order of selection)
        pub fn compute_top_candidates() -> Vec<T::AccountId> {
            let mut candidates = <CandidatePool<T>>::get().0;
            // order candidates by stake (least to greatest so requires `rev()`)
            candidates.sort_by(|a, b| a.amount.cmp(&b.amount));
            let top_n = <TotalSelected<T>>::get() as usize;
            // choose the top TotalSelected qualified candidates, ordered by stake
            let mut collators = candidates
                .into_iter()
                .rev()
                .take(top_n)
                .filter(|x| x.amount >= <MinCollatorStake<T>>::get())
                .map(|x| x.owner)
                .collect::<Vec<T::AccountId>>();
            collators.sort();
            collators
        }

        /// Best as in most cumulatively supported in terms of stake
        /// Returns [collator_count, nomination_count, total staked]
        pub fn select_top_candidates(now: EraIndex) -> (u32, u32, BalanceOf<T>) {
            let (mut collator_count, mut nomination_count, mut total) =
                (0u32, 0u32, BalanceOf::<T>::zero());
            // choose the top TotalSelected qualified candidates, ordered by stake
            let collators = Self::compute_top_candidates();
            if collators.is_empty() {
                // SELECTION FAILED TO SELECT >=1 COLLATOR => select collators from previous era
                let last_era = now.saturating_sub(1u32);
                let mut total_per_candidate: BTreeMap<T::AccountId, BalanceOf<T>> = BTreeMap::new();
                // set this era AtStake to last era AtStake
                for (account, snapshot) in <AtStake<T>>::iter_prefix(last_era) {
                    collator_count = collator_count.saturating_add(1u32);
                    nomination_count =
                        nomination_count.saturating_add(snapshot.nominations.len() as u32);
                    total = total.saturating_add(snapshot.total);
                    total_per_candidate.insert(account.clone(), snapshot.total);
                    <AtStake<T>>::insert(now, account, snapshot);
                }
                // `SelectedCandidates` remains unchanged from last era
                // emit CollatorChosen event for tools that use this event
                for candidate in <SelectedCandidates<T>>::get() {
                    let snapshot_total = total_per_candidate
                        .get(&candidate)
                        .expect("all selected candidates have snapshots");
                    Self::deposit_event(Event::CollatorChosen {
                        era: now,
                        collator_account: candidate,
                        total_exposed_amount: *snapshot_total,
                    })
                }
                return (collator_count, nomination_count, total)
            }

            // snapshot exposure for era for weighting reward distribution
            for account in collators.iter() {
                let state = <CandidateInfo<T>>::get(account)
                    .expect("all members of CandidateQ must be candidates");

                collator_count = collator_count.saturating_add(1u32);
                nomination_count = nomination_count.saturating_add(state.nomination_count);
                total = total.saturating_add(state.total_counted);
                let CountedNominations { uncounted_stake, rewardable_nominations } =
                    Self::get_rewardable_nominators(&account);
                let total_counted = state.total_counted.saturating_sub(uncounted_stake);

                let snapshot = CollatorSnapshot {
                    bond: state.bond,
                    nominations: rewardable_nominations,
                    total: total_counted,
                };
                <AtStake<T>>::insert(now, account, snapshot);
                Self::deposit_event(Event::CollatorChosen {
                    era: now,
                    collator_account: account.clone(),
                    total_exposed_amount: state.total_counted,
                });
            }
            // insert canonical collator set
            <SelectedCandidates<T>>::put(collators);
            (collator_count, nomination_count, total)
        }

        /// Apply the nominator intent for revoke and decrease in order to build the
        /// effective list of nominators with their intended bond amount.
        ///
        /// This will:
        /// - if [NominationChange::Revoke] is outstanding, set the bond amount to 0.
        /// - if [NominationChange::Decrease] is outstanding, subtract the bond by specified amount.
        /// - else, do nothing
        ///
        /// The intended bond amounts will be used while calculating rewards.
        fn get_rewardable_nominators(collator: &T::AccountId) -> CountedNominations<T> {
            let requests = <NominationScheduledRequests<T>>::get(collator)
                .into_iter()
                .map(|x| (x.nominator, x.action))
                .collect::<BTreeMap<_, _>>();
            let mut uncounted_stake = BalanceOf::<T>::zero();
            let rewardable_nominations = <TopNominations<T>>::get(collator)
                .expect("all members of CandidateQ must be candidates")
                .nominations
                .into_iter()
                .map(|mut bond| {
                    bond.amount = match requests.get(&bond.owner) {
                        None => bond.amount,
                        Some(NominationAction::Revoke(_)) => {
                            log::warn!(
                                "reward for nominator '{:?}' set to zero due to pending \
								revoke request",
                                bond.owner
                            );
                            uncounted_stake = uncounted_stake.saturating_add(bond.amount);
                            BalanceOf::<T>::zero()
                        },
                        Some(NominationAction::Decrease(amount)) => {
                            log::warn!(
                                "reward for nominator '{:?}' reduced by set amount due to pending \
								decrease request",
                                bond.owner
                            );
                            uncounted_stake = uncounted_stake.saturating_add(*amount);
                            bond.amount.saturating_sub(*amount)
                        },
                    };

                    bond
                })
                .collect();
            CountedNominations { uncounted_stake, rewardable_nominations }
        }

        /// The account ID of the staking reward_pot.
        /// This actually does computation. If you need to keep using it, then make sure you cache
        /// the value and only call this once.
        pub fn compute_reward_pot_account_id() -> T::AccountId {
            T::RewardPotId::get().into_account_truncating()
        }

        /// The total amount of funds stored in this pallet
        pub fn reward_pot() -> BalanceOf<T> {
            // Must never be less than 0 but better be safe.
            T::Currency::free_balance(&Self::compute_reward_pot_account_id())
                .saturating_sub(T::Currency::minimum_balance())
        }

        pub fn update_collator_payout(
            payout_era: EraIndex,
            total_staked: BalanceOf<T>,
            payout: DelayedPayout<BalanceOf<T>>,
            total_points: RewardPoint,
            current_collator_scores: Vec<CollatorScore<T::AccountId>>,
        ) {
            let collator_payout_period = Self::growth_period_info();
            let staking_reward_paid_in_era = payout.total_staking_reward;

            if Self::is_new_growth_period(&payout_era, &collator_payout_period) {
                <GrowthPeriod<T>>::mutate(|info| {
                    info.start_era_index = payout_era;
                    info.index = info.index.saturating_add(1);
                });

                let mut new_payout_info = GrowthInfo::new(payout_era);
                new_payout_info.number_of_accumulations = 1u32;
                new_payout_info.total_stake_accumulated = total_staked;
                new_payout_info.total_staker_reward = staking_reward_paid_in_era;
                new_payout_info.total_points = total_points;
                new_payout_info.collator_scores = current_collator_scores;

                <Growth<T>>::insert(Self::growth_period_info().index, new_payout_info);
            } else {
                Self::accumulate_payout_for_period(
                    collator_payout_period.index,
                    total_staked,
                    staking_reward_paid_in_era,
                    total_points,
                    current_collator_scores,
                );
            };
        }

        fn is_new_growth_period(
            era_index: &EraIndex,
            collator_payout_period: &GrowthPeriodInfo,
        ) -> bool {
            return collator_payout_period.index == 0 ||
                era_index - collator_payout_period.start_era_index >=
                    T::ErasPerGrowthPeriod::get()
        }

        fn accumulate_payout_for_period(
            growth_index: GrowthPeriodIndex,
            total_staked: BalanceOf<T>,
            staking_reward_paid_in_era: BalanceOf<T>,
            total_points: RewardPoint,
            current_collator_scores: Vec<CollatorScore<T::AccountId>>,
        ) {
            <Growth<T>>::mutate(growth_index, |info| {
                info.number_of_accumulations = info.number_of_accumulations.saturating_add(1);
                info.total_stake_accumulated =
                    info.total_stake_accumulated.saturating_add(total_staked);
                info.total_staker_reward =
                    info.total_staker_reward.saturating_add(staking_reward_paid_in_era);
                info.total_points = info.total_points.saturating_add(total_points);
                info.collator_scores =
                    Self::update_collator_scores(&info.collator_scores, current_collator_scores);
            });
        }

        fn update_collator_scores(
            existing_collator_scores: &Vec<CollatorScore<T::AccountId>>,
            current_collator_scores: Vec<CollatorScore<T::AccountId>>,
        ) -> Vec<CollatorScore<T::AccountId>> {
            let mut current_scores = existing_collator_scores
                .into_iter()
                .map(|current_score| (current_score.collator.clone(), current_score.points.clone()))
                .collect::<BTreeMap<_, _>>();

            current_collator_scores.into_iter().for_each(|new_score| {
                current_scores
                    .entry(new_score.collator)
                    .and_modify(|points| {
                        *points = points.saturating_add(new_score.points);
                    })
                    .or_insert(new_score.points);
            });

            return current_scores
                .into_iter()
                .map(|(acc, pts)| CollatorScore::new(acc, pts))
                .collect()
        }

        pub fn payout_collators(amount: BalanceOf<T>, growth_period: u32) -> DispatchResult {
            // The only validation we do is checking for replays, for everything else we trust T1.
            ensure!(
                <ProcessedGrowthPeriods<T>>::contains_key(growth_period) == false,
                Error::<T>::GrowthAlreadyProcessed
            );

            let mut imbalance: PositiveImbalanceOf<T> = PositiveImbalanceOf::<T>::zero();
            let mut pay =
                |collator_address: T::AccountId, amount: BalanceOf<T>| -> DispatchResult {
                    match T::Currency::deposit_into_existing(&collator_address, amount) {
                        Ok(amount_paid) => {
                            Self::deposit_event(Event::CollatorPaid {
                                account: collator_address,
                                amount: amount_paid.peek(),
                                period: growth_period,
                            });

                            imbalance.subsume(amount_paid);
                            return Ok(())
                        },
                        Err(e) => {
                            log::error!(
                                "💔💔 Error paying {:?} AVT to collator {:?}: {:?}",
                                amount,
                                collator_address,
                                e
                            );
                            return Err(Error::<T>::ErrorPayingCollator.into())
                        },
                    }
                };

            if <Growth<T>>::contains_key(growth_period) {
                // get the list of candidates that earned points from `growth_period`
                let growth_data = <Growth<T>>::get(growth_period);
                for collator_data in growth_data.collator_scores {
                    let percent =
                        Perbill::from_rational(collator_data.points, growth_data.total_points);
                    pay(collator_data.collator, percent * amount)?;
                }

                // Tidy up state
                <Growth<T>>::remove(growth_period);
                <ProcessedGrowthPeriods<T>>::insert(growth_period, ());
            } else {
                // use current candidates because there is no way of knowing who they were
                let collators = <SelectedCandidates<T>>::get();
                let number_of_collators = collators.len() as u32;
                for collator in collators.into_iter() {
                    let percent = Perbill::from_rational(1u32, number_of_collators);
                    pay(collator, percent * amount)?;
                }

                <ProcessedGrowthPeriods<T>>::insert(growth_period, ());
            }

            // Let the runtime know that we finished paying collators and we may have some amount
            // left.
            let dust_amount: BalanceOf<T> = amount - imbalance.peek();

            // drop the imbalance to increase total issuance
            drop(imbalance);

            if dust_amount > BalanceOf::<T>::zero() {
                T::CollatorPayoutDustHandler::handle_dust(dust_amount);
            }

            Ok(())
        }

        pub fn collator_should_get_dust(
            dust: BalanceOf<T>,
            number_of_collators: u64,
            index: u64,
        ) -> bool {
            let block_number: u64 =
                TryInto::<u64>::try_into(<frame_system::Pallet<T>>::block_number())
                    .unwrap_or_else(|_| 0u64);

            let chosen_collator_index = block_number % number_of_collators;

            return !dust.is_zero() && index == chosen_collator_index
        }

        pub fn identify_collators_to_withdraw_from(
            nominator: &T::AccountId,
            total_reduction: BalanceOf<T>,
        ) -> Result<(Vec<StakeInfo<T::AccountId, BalanceOf<T>>>, BalanceOf<T>), Error<T>> {
            let state = <NominatorState<T>>::get(&nominator).ok_or(<Error<T>>::NominatorDNE)?;
            let net_total_bonded = state.total().saturating_sub(state.less_total);
            // Make sure the nominator has enough to unbond and stay above the min requirement
            ensure!(
                net_total_bonded >= Self::min_total_nominator_stake() + total_reduction,
                Error::<T>::NominatorBondBelowMin
            );

            // Desired balance on each collator after nominator reduces its stake
            let target_average_amount = Perbill::from_rational(1, state.nominations.0.len() as u32) *
                (net_total_bonded - total_reduction);

            // Make sure each nominator will have at least required min amount
            ensure!(
                target_average_amount >= T::MinNominationPerCollator::get(),
                Error::<T>::NominationBelowMin
            );

            // The remaining amount the nominator wants to withdraw
            let mut outstanding_withdrawal = total_reduction;
            let mut payers: Vec<StakeInfo<T::AccountId, BalanceOf<T>>> = vec![];

            for bond in state.nominations.0.into_iter() {
                let amount_to_withdraw =
                    outstanding_withdrawal.min(bond.amount.saturating_sub(target_average_amount));

                if bond.amount >= amount_to_withdraw {
                    outstanding_withdrawal -= amount_to_withdraw;

                    payers.push(StakeInfo::new(
                        bond.owner,
                        bond.amount - (amount_to_withdraw + T::MinNominationPerCollator::get()),
                        amount_to_withdraw,
                    ));
                }

                if outstanding_withdrawal.is_zero() {
                    // exit early
                    break
                }
            }

            return Ok((payers, outstanding_withdrawal))
        }
<<<<<<< HEAD

        pub fn split_and_nominate(nominator: &T::AccountId, targets: Vec<<T::Lookup as StaticLookup>::Source>, amount: BalanceOf<T>) -> DispatchResultWithPostInfo {
            let num_collators = targets.len() as u32;
            let min_total_stake = Self::min_total_nominator_stake() * num_collators.into();

            ensure!(amount >= min_total_stake.into(), Error::<T>::NominatorBondBelowMin);
            ensure!(
                Self::get_nominator_stakable_free_balance(nominator) >= amount,
                Error::<T>::InsufficientBalance
            );

            let mut nomination_count = 0;
            if let Some(nominator_state) = <NominatorState<T>>::get(nominator) {
                nomination_count = nominator_state.nominations.0.len() as u32;
            }

            let amount_per_collator = Perbill::from_rational(1, num_collators) * amount;
            let dust = amount - (amount_per_collator * num_collators.into());

            // This is only possible because we won't have more than 20 collators. If that changes,
            // we should not use a loop here.
            for (index, target) in targets.into_iter().enumerate() {
                let collator = T::Lookup::lookup(target)?;
                let collator_state =
                    <CandidateInfo<T>>::get(&collator).ok_or(Error::<T>::CandidateDNE)?;

                let mut actual_amount = amount_per_collator;
                if Self::collator_should_get_dust(dust, num_collators.into(), index as u64) {
                    actual_amount = amount_per_collator + dust;
                }

                Self::call_nominate(
                    nominator,
                    collator,
                    actual_amount,
                    collator_state.nomination_count,
                    nomination_count,
                )?;

                nomination_count += 1;
            }

            Ok(().into())
        }
=======
>>>>>>> 3e24c15e
    }

    /// Keep track of number of authored blocks per authority, uncles are counted as well since
    /// they're a valid proof of being online.
    impl<T: Config + pallet_authorship::Config>
        pallet_authorship::EventHandler<T::AccountId, T::BlockNumber> for Pallet<T>
    {
        /// Add reward points to block authors:
        /// * 20 points to the block producer for producing a block in the chain
        fn note_author(author: T::AccountId) {
            let now = <Era<T>>::get().current;
            let score_plus_20 = <AwardedPts<T>>::get(now, &author).saturating_add(20);
            <AwardedPts<T>>::insert(now, author, score_plus_20);
            <Points<T>>::mutate(now, |x| *x = x.saturating_add(20));

            frame_system::Pallet::<T>::register_extra_weight_unchecked(
                <T as Config>::WeightInfo::note_author(),
                DispatchClass::Mandatory,
            );
        }

        fn note_uncle(_author: T::AccountId, _age: T::BlockNumber) {
            //TODO: can we ignore this?
        }
    }
}

impl<T: Config> OnGrowthLiftedHandler<BalanceOf<T>> for Pallet<T> {
    fn on_growth_lifted(amount: BalanceOf<T>, growth_period: u32) -> DispatchResult {
        return Self::payout_collators(amount, growth_period)
    }
}<|MERGE_RESOLUTION|>--- conflicted
+++ resolved
@@ -1260,15 +1260,11 @@
                 Error::<T>::UnauthorizedSignedRemoveBondTransaction
             );
 
-<<<<<<< HEAD
-            Self::nomination_schedule_revoke(collator, nominator)
-=======
             Self::nomination_schedule_revoke(collator, nominator.clone())?;
 
             <ProxyNonces<T>>::mutate(&nominator, |n| *n += 1);
 
             Ok(().into())
->>>>>>> 3e24c15e
         }
 
         #[pallet::weight(<T as Config>::WeightInfo::bond_extra())]
@@ -2142,7 +2138,6 @@
 
             return Ok((payers, outstanding_withdrawal))
         }
-<<<<<<< HEAD
 
         pub fn split_and_nominate(nominator: &T::AccountId, targets: Vec<<T::Lookup as StaticLookup>::Source>, amount: BalanceOf<T>) -> DispatchResultWithPostInfo {
             let num_collators = targets.len() as u32;
@@ -2187,8 +2182,6 @@
 
             Ok(().into())
         }
-=======
->>>>>>> 3e24c15e
     }
 
     /// Keep track of number of authored blocks per authority, uncles are counted as well since
