--- conflicted
+++ resolved
@@ -106,11 +106,8 @@
 use crate::vote::*;
 
 pub type AVN<T> = pallet_avn::Pallet<T>;
-<<<<<<< HEAD
 use pallet_ethereum_transactions::ethereum_transaction::TransactionId;
 
-=======
->>>>>>> 6b284255
 #[pallet]
 pub mod pallet {
     const EMPTY_GROWTH_TRANSACTION_ID: TransactionId = 0;
@@ -138,26 +135,17 @@
     };
     pub use frame_system::pallet_prelude::*;
     pub use pallet_avn::{
-<<<<<<< HEAD
         self as avn,
         CollatorPayoutDustHandler, OnGrowthLiftedHandler, ProcessedEventsChecker, AccountToBytesConverter,
-=======
-        CollatorPayoutDustHandler, OnGrowthLiftedHandler, ProcessedEventsChecker, 
->>>>>>> 6b284255
         vote::{
             approve_vote_validate_unsigned, end_voting_period_validate_unsigned, process_approve_vote,
             process_reject_vote, reject_vote_validate_unsigned, VotingSessionData,
             VotingSessionManager,
         },
-<<<<<<< HEAD
         Error as avn_error,
     };
     
     pub use sp_avn_common::{verify_signature, Proof, IngressCounter, bounds::VotingSessionIdBound, event_types::Validator,};
-=======
-    };
-    pub use sp_avn_common::{verify_signature, Proof, IngressCounter, bounds::VotingSessionIdBound};
->>>>>>> 6b284255
     pub use sp_runtime::{
         traits::{
             AccountIdConversion, Bounded, CheckedAdd, CheckedSub, Dispatchable, IdentifyAccount,
@@ -167,14 +155,11 @@
     };
     pub use sp_std::{collections::btree_map::BTreeMap, prelude::*};
     pub use crate::GrowthId;
-<<<<<<< HEAD
     use pallet_ethereum_transactions::{
         ethereum_transaction::{EthAbiHelper, EthTransactionType, TriggerGrowthData, TransactionId},
         CandidateTransactionSubmitter,
     };
     use sp_application_crypto::RuntimeAppPublic;
-=======
->>>>>>> 6b284255
     /// Pallet for parachain staking
     #[pallet::pallet]
     #[pallet::generate_store(pub (super) trait Store)]
@@ -2442,11 +2427,7 @@
         pub fn try_get_growth_data(growth_id: &GrowthId) -> Result<GrowthData<T>, Error<T>> {
             if <Growth<T>>::contains_key(growth_id.period) {
                 let growth_info = <Growth<T>>::get(growth_id.period);
-<<<<<<< HEAD
-                if growth_info.number_of_accumulations < 0u32 {
-=======
                 if growth_info.number_of_accumulations <= 0u32 {
->>>>>>> 6b284255
                     Err(Error::<T>::AccumulationIsZero)?
                 }
 
@@ -2555,8 +2536,6 @@
             return Self::payout_collators(amount, growth_period)
         }
     }
-<<<<<<< HEAD
-=======
 
     #[derive(Encode, Decode, Default, Clone, Copy, PartialEq, Debug, Eq, TypeInfo, MaxEncodedLen)]
     pub struct GrowthId {
@@ -2605,7 +2584,6 @@
     fn session_id(&self) -> BoundedVec<u8, VotingSessionIdBound> {
         BoundedVec::truncate_from(self.encode())
     }
->>>>>>> 6b284255
 }
 
 #[derive(Encode, Decode, Default, Clone, Copy, PartialEq, Debug, Eq, TypeInfo, MaxEncodedLen)]
@@ -2661,4 +2639,59 @@
             tx_id: None,
         }
     }
+}
+
+#[derive(Encode, Decode, Default, Clone, Copy, PartialEq, Debug, Eq, TypeInfo, MaxEncodedLen)]
+pub struct GrowthId {
+    pub period: GrowthPeriodIndex,
+    pub ingress_counter: IngressCounter,
+}
+
+impl GrowthId {
+    fn new(period: GrowthPeriodIndex, ingress_counter: IngressCounter) -> Self {
+        return GrowthId { period, ingress_counter }
+    }
+
+    fn session_id(&self) -> BoundedVec<u8, VotingSessionIdBound> {
+        BoundedVec::truncate_from(self.encode())
+    }
+}
+    
+#[derive(Encode, Decode, Clone, PartialEq, Debug, Eq, TypeInfo, MaxEncodedLen)]
+pub struct GrowthData<T: Config> {
+    pub period: u32,
+    pub rewards_in_period: BalanceOf<T>,
+    pub average_staked_in_period: BalanceOf<T>,
+    pub added_by: Option<T::AccountId>,
+    pub tx_id: Option<TransactionId>
+}
+
+impl<T: Config> GrowthData<T> {
+    fn new(
+        period: u32, 
+        rewards_in_period: BalanceOf<T>, 
+        average_staked_in_period: BalanceOf<T>, 
+        added_by: T::AccountId, 
+        tx_id: Option<TransactionId>) -> Self 
+    {
+        return GrowthData::<T> {
+            period,
+            rewards_in_period,
+            average_staked_in_period,
+            added_by: Some(added_by),
+            tx_id
+        }
+    }
+}
+
+impl<T: Config> Default for GrowthData<T> {
+    fn default() -> Self {
+        Self {
+            period: 0u32,
+            rewards_in_period: BalanceOf::<T>::zero(),
+            average_staked_in_period: BalanceOf::<T>::zero(),
+            added_by: None,
+            tx_id: None,
+        }
+    }
 }