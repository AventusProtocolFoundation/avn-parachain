--- conflicted
+++ resolved
@@ -105,29 +105,20 @@
 pub mod vote;
 use crate::vote::*;
 
-<<<<<<< HEAD
 pub mod offence;
 
-=======
->>>>>>> 24b2b340
 pub type AVN<T> = pallet_avn::Pallet<T>;
 pub use pallet_ethereum_transactions::ethereum_transaction::TransactionId;
 
 #[pallet]
 pub mod pallet {
     const EMPTY_GROWTH_TRANSACTION_ID: TransactionId = 0;
-<<<<<<< HEAD
     use pallet_session::historical::IdentificationTuple;
     use sp_staking::offence::ReportOffence;
     use sp_core::{ecdsa};
     use crate::set::BoundedOrderedSet;    
     pub use crate::{        
         offence::{create_and_report_growth_offence, GrowthOffence, GrowthOffenceType},
-=======
-    use sp_core::{ecdsa};
-    use crate::set::BoundedOrderedSet;
-    pub use crate::{
->>>>>>> 24b2b340
         calls::*,
         nomination_requests::{CancelledScheduledRequest, NominationAction, ScheduledRequest},
         proxy_methods::*,
@@ -201,11 +192,7 @@
 
     /// Configuration trait of this pallet.
     #[pallet::config]
-<<<<<<< HEAD
     pub trait Config: SendTransactionTypes<Call<Self>> + frame_system::Config + pallet_session::Config + pallet_avn::Config + pallet_session::historical::Config {
-=======
-    pub trait Config: SendTransactionTypes<Call<Self>> + frame_system::Config + pallet_session::Config + pallet_avn::Config {
->>>>>>> 24b2b340
         /// The overarching call type.
         type RuntimeCall: Parameter
             + Dispatchable<RuntimeOrigin = Self::RuntimeOrigin, PostInfo = PostDispatchInfo>
@@ -268,7 +255,6 @@
         type AccountToBytesConvert: pallet_avn::AccountToBytesConverter<Self::AccountId>;
 
         type CandidateTransactionSubmitter: CandidateTransactionSubmitter<Self::AccountId>;
-<<<<<<< HEAD
 
         ///  A type that gives the pallet the ability to report offences
         type ReportGrowthOffence: ReportOffence<
@@ -276,8 +262,6 @@
             IdentificationTuple<Self>,
             GrowthOffence<IdentificationTuple<Self>>,
         >;
-=======
->>>>>>> 24b2b340
     }
 
     #[pallet::error]
@@ -501,16 +485,12 @@
         /// Voting for the growth id is finished, true means the growth is approved
         VotingEnded { growth_id: GrowthId, vote_approved: bool },
         /// Starting a new growth trigger for the specified period.
-<<<<<<< HEAD
         TriggeringGrowth {growth_period: u32},
         /// A growth offence by a list of offenders is reported
         GrowthOffenceReported {
             offence_type: GrowthOffenceType,
             offenders: Vec<IdentificationTuple<T>>,
         },
-=======
-        TriggeringGrowth {growth_period: u32}
->>>>>>> 24b2b340
     }
 
     #[pallet::hooks]
@@ -1754,22 +1734,12 @@
             
             let eth_encoded_data = Self::convert_data_to_eth_compatible_encoding(&growth_id.period)?;
             if !AVN::<T>::eth_signature_is_valid(eth_encoded_data, &validator, &approval_signature)
-<<<<<<< HEAD
             {                
                 create_and_report_growth_offence::<T>(
                     &validator.account_id,
                     &vec![validator.account_id.clone()],
                     GrowthOffenceType::InvalidSignatureSubmitted,
                 );
-=======
-            {
-                //TODO: enable offence
-                // create_and_report_summary_offence::<T>(
-                //     &validator.account_id,
-                //     &vec![validator.account_id.clone()],
-                //     SummaryOffenceType::InvalidSignatureSubmitted,
-                // );
->>>>>>> 24b2b340
                 return Err(avn_error::<T>::InvalidECDSASignature)?
             };
 
@@ -1835,13 +1805,10 @@
 
         fn validate_unsigned(_source: TransactionSource, call: &Self::Call) -> TransactionValidity {
             if let Call::end_voting_period { growth_id, validator, signature } = call {
-<<<<<<< HEAD
-=======
                 if !<Growth<T>>::contains_key(growth_id.period) {
                     return InvalidTransaction::Custom(ERROR_CODE_INVALID_GROWTH_PERIOD).into()
                 }
 
->>>>>>> 24b2b340
                 let growth_voting_session = Self::get_growth_voting_session(growth_id);
                 return end_voting_period_validate_unsigned::<T>(
                     &growth_voting_session,
@@ -1867,13 +1834,10 @@
                     signature,
                 )
             } else if let Call::reject_growth { growth_id, validator, signature } = call {
-<<<<<<< HEAD
-=======
                 if !<Growth<T>>::contains_key(growth_id.period) {
                     return InvalidTransaction::Custom(ERROR_CODE_INVALID_GROWTH_PERIOD).into()
                 }
 
->>>>>>> 24b2b340
                 let growth_voting_session = Self::get_growth_voting_session(growth_id);
                 return reject_vote_validate_unsigned::<T>(
                     &growth_voting_session,
@@ -2760,19 +2724,11 @@
                 }
                 // If we get here, then we did not get an error when submitting to T1.
 
-<<<<<<< HEAD
                 create_and_report_growth_offence::<T>(
                     &reporter,
                     &vote.nays,
                     GrowthOffenceType::RejectedValidGrowth,
                 );
-=======
-                // create_and_report_summary_offence::<T>(
-                //     &reporter,
-                //     &vote.nays,
-                //     SummaryOffenceType::RejectedValidRoot,
-                // );
->>>>>>> 24b2b340
                 
                 <Growth<T>>::mutate(growth_id.period, |growth| {
                     growth.triggered = Some(true)
@@ -2783,36 +2739,12 @@
                 });
             } else {
                 // We didn't get enough votes to approve this growth
-<<<<<<< HEAD
-
-                let growth_creator =
-                    growth_info.added_by.ok_or(Error::<T>::GrowthTxSenderNotFound)?;
-                    
-                create_and_report_growth_offence::<T>(
-                    &reporter,
-                    &vec![growth_creator],
-                    GrowthOffenceType::CreatedInvalidGrowth,
-                );
-
+                
                 create_and_report_growth_offence::<T>(
                     &reporter,
                     &vote.ayes,
                     GrowthOffenceType::ApprovedInvalidGrowth,
                 );
-=======
-                
-                // create_and_report_summary_offence::<T>(
-                //     &reporter,
-                //     &vec![growth_creator],
-                //     SummaryOffenceType::CreatedInvalidRoot,
-                // );
-
-                // create_and_report_summary_offence::<T>(
-                //     &reporter,
-                //     &vote.ayes,
-                //     SummaryOffenceType::ApprovedInvalidRoot,
-                // );
->>>>>>> 24b2b340
             }
 
             <PendingApproval<T>>::remove(growth_id.period);
