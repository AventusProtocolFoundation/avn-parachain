--- conflicted
+++ resolved
@@ -127,24 +127,6 @@
         /// Minimum number of blocks per era
         #[pallet::constant]
         type MinBlocksPerEra: Get<u32>;
-<<<<<<< HEAD
-=======
-        /// Number of eras that candidates remain bonded before exit request is executable
-        #[pallet::constant]
-        type LeaveCandidatesDelay: Get<EraIndex>;
-        /// Number of eras candidate requests to decrease self-bond must wait to be executable
-        #[pallet::constant]
-        type CandidateBondLessDelay: Get<EraIndex>;
-        /// Number of eras that nominators remain bonded before exit request is executable
-        #[pallet::constant]
-        type LeaveNominatorsDelay: Get<EraIndex>;
-        /// Number of eras that nominations remain bonded before revocation request is executable
-        #[pallet::constant]
-        type RevokeNominationDelay: Get<EraIndex>;
-        /// Number of eras that nomination less requests must wait before executable
-        #[pallet::constant]
-        type NominationBondLessDelay: Get<EraIndex>;
->>>>>>> 8cdebd9e
         /// Number of eras after which block authors are rewarded
         #[pallet::constant]
         type RewardPaymentDelay: Get<EraIndex>;
@@ -380,13 +362,9 @@
             let mut weight = <T as Config>::WeightInfo::base_on_initialize();
             let mut era = <Era<T>>::get();
             if era.should_update(n) {
-<<<<<<< HEAD
-                (era, weight) = Self::start_new_era(n, era);
-=======
                 let start_new_era_weight;
                 (era, start_new_era_weight) = Self::start_new_era(n, era);
                 weight = weight.saturating_add(start_new_era_weight);
->>>>>>> 8cdebd9e
             }
 
             weight = weight.saturating_add(Self::handle_delayed_payouts(era.current));
@@ -634,10 +612,7 @@
 
             // Choose top TotalSelected collator candidates
             let (v_count, _, total_staked) = <Pallet<T>>::select_top_candidates(1u32);
-<<<<<<< HEAD
-
-=======
->>>>>>> 8cdebd9e
+
             // Start Era 1 at Block 0. Set the genesis era length too.
             let era: EraInfo<T::BlockNumber> =
                 EraInfo::new(1u32, 0u32.into(), T::MinBlocksPerEra::get() + 2);
@@ -1183,14 +1158,10 @@
                 total_balance: total_staked,
             });
 
-<<<<<<< HEAD
-            let weight = <T as Config>::WeightInfo::era_transition_on_initialize(collator_count, nomination_count);
-=======
             let weight = <T as Config>::WeightInfo::era_transition_on_initialize(
                 collator_count,
                 nomination_count,
             );
->>>>>>> 8cdebd9e
             return (era, weight)
         }
 
