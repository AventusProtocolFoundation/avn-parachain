--- conflicted
+++ resolved
@@ -112,14 +112,11 @@
 
 #[pallet]
 pub mod pallet {
-<<<<<<< HEAD
     #[cfg(not(feature = "std"))]
     extern crate alloc;
     #[cfg(not(feature = "std"))]
     use alloc::string::{String, ToString};
 
-=======
->>>>>>> 12d746df
     const EMPTY_GROWTH_TRANSACTION_ID: TransactionId = 0;
     use pallet_session::historical::IdentificationTuple;
     use sp_staking::offence::ReportOffence;
@@ -344,10 +341,7 @@
         VotingSessionIsNotValid,
         ErrorReservingId,
         Overflow,
-<<<<<<< HEAD
         ErrorSubmitCandidateTxnToTier1,
-=======
->>>>>>> 12d746df
     }
 
     #[pallet::event]
@@ -1824,13 +1818,10 @@
 
         fn validate_unsigned(_source: TransactionSource, call: &Self::Call) -> TransactionValidity {
             if let Call::end_voting_period { growth_id, validator, signature } = call {
-<<<<<<< HEAD
-=======
                 if !<Growth<T>>::contains_key(growth_id.period) {
                     return InvalidTransaction::Custom(ERROR_CODE_INVALID_GROWTH_PERIOD).into()
                 }
 
->>>>>>> 12d746df
                 let growth_voting_session = Self::get_growth_voting_session(growth_id);
                 return end_voting_period_validate_unsigned::<T>(
                     &growth_voting_session,
@@ -1856,13 +1847,10 @@
                     signature,
                 )
             } else if let Call::reject_growth { growth_id, validator, signature } = call {
-<<<<<<< HEAD
-=======
                 if !<Growth<T>>::contains_key(growth_id.period) {
                     return InvalidTransaction::Custom(ERROR_CODE_INVALID_GROWTH_PERIOD).into()
                 }
 
->>>>>>> 12d746df
                 let growth_voting_session = Self::get_growth_voting_session(growth_id);
                 return reject_vote_validate_unsigned::<T>(
                     &growth_voting_session,
