--- conflicted
+++ resolved
@@ -138,10 +138,7 @@
         WeightInfo,
         AVN,
         vote::*,
-<<<<<<< HEAD
         MAX_OFFENDERS
-=======
->>>>>>> c748d5e5
     };
     use crate::GrowthVotingSession;
     pub use frame_support::{
@@ -533,11 +530,7 @@
             );
             weight
         }
-<<<<<<< HEAD
-
-=======
-        
->>>>>>> c748d5e5
+
         fn offchain_worker(block_number: T::BlockNumber) {
             let setup_result = AVN::<T>::pre_run_setup(block_number, NAME.to_vec());
             if let Err(e) = setup_result {
@@ -552,19 +545,10 @@
 
                 return
             }
-<<<<<<< HEAD
             let this_validator = setup_result.expect("We have a validator");
             cast_votes_if_required::<T>(block_number, &this_validator);
             end_voting_if_required::<T>(block_number, &this_validator);
         }
-
-=======
-            let this_validator = setup_result.expect("We have a validator");            
-            cast_votes_if_required::<T>(block_number, &this_validator);
-            end_voting_if_required::<T>(block_number, &this_validator);            
-        }
-    
->>>>>>> c748d5e5
     }
 
     #[pallet::storage]
