// Copyright 2019-2022 PureStake Inc.
// This file is part of Moonbeam.

// Moonbeam is free software: you can redistribute it and/or modify
// it under the terms of the GNU General Public License as published by
// the Free Software Foundation, either version 3 of the License, or
// (at your option) any later version.

// Moonbeam is distributed in the hope that it will be useful,
// but WITHOUT ANY WARRANTY; without even the implied warranty of
// MERCHANTABILITY or FITNESS FOR A PARTICULAR PURPOSE.  See the
// GNU General Public License for more details.

// You should have received a copy of the GNU General Public License
// along with Moonbeam.  If not, see <http://www.gnu.org/licenses/>.

//! # Parachain Staking
//! Minimal staking pallet that implements collator selection by total backed stake.
//! The main difference between this pallet and `frame/pallet-staking` is that this pallet
//! uses direct nomination. Nominators choose exactly who they nominate and with what stake.
//! This is different from `frame/pallet-staking` where nominators approval vote and run Phragmen.
//!
//! ### Rules
//! There is a new era every `<Era<T>>::get().length` blocks.
//!
//! At the start of every era,
//! * issuance is calculated for collators (and their nominators) for block authoring
//! `T::RewardPaymentDelay::get()` eras ago
//! * a new set of collators is chosen from the candidates
//!
//! Immediately following a era change, payments are made once-per-block until all payments have
//! been made. In each such block, one collator is chosen for a rewards payment and is paid along
//! with each of its top `T::MaxTopNominationsPerCandidate` nominators.
//!
//! To join the set of candidates, call `join_candidates` with `bond >= MinCollatorStake`.
//! To leave the set of candidates, call `schedule_leave_candidates`. If the call succeeds,
//! the collator is removed from the pool of candidates so they cannot be selected for future
//! collator sets, but they are not unbonded until their exit request is executed. Any signed
//! account may trigger the exit `<Delay<T>>::get()` eras after the era in which the
//! original request was made.
//!
//! To join the set of nominators, call `nominate` and pass in an account that is
//! already a collator candidate and `bond >= MinTotalNominatorStake`. Each nominator can nominate
//! up to `T::MaxNominationsPerNominator` collator candidates by calling `nominate`.
//!
//! To revoke a nomination, call `revoke_nomination` with the collator candidate's account.
//! To leave the set of nominators and revoke all nominations, call `leave_nominators`.

#![cfg_attr(not(feature = "std"), no_std)]

pub mod calls;
pub mod migration;
mod nomination_requests;
pub mod proxy_methods;
pub mod session_handler;
mod set;
pub mod types;
pub mod weights;

#[cfg(any(test, feature = "runtime-benchmarks"))]
mod benchmarks;
#[cfg(test)]
#[path = "tests/bond_extra_tests.rs"]
mod bond_extra_tests;
#[cfg(test)]
#[path = "tests/mock.rs"]
mod mock;
#[cfg(test)]
#[path = "tests/nominate_tests.rs"]
mod nominate_tests;
#[cfg(test)]
#[path = "tests/schedule_revoke_nomination_tests.rs"]
mod schedule_revoke_nomination_tests;
#[cfg(test)]
#[path = "tests/schedule_unbond_tests.rs"]
mod schedule_unbond_tests;
#[cfg(test)]
#[path = "tests/test_admin_settings.rs"]
mod test_admin_settings;
#[cfg(test)]
#[path = "tests/test_growth.rs"]
mod test_growth;
#[cfg(test)]
#[path = "tests/test_reward_payout.rs"]
mod test_reward_payout;
#[cfg(test)]
#[path = "tests/test_staking_pot.rs"]
mod test_staking_pot;
#[cfg(test)]
#[path = "tests/tests.rs"]
mod tests;

use frame_support::pallet;
use pallet_avn::OnGrowthLiftedHandler;
use sp_runtime::DispatchResult;
pub use weights::WeightInfo;

pub use nomination_requests::{CancelledScheduledRequest, NominationAction, ScheduledRequest};
pub use pallet::*;
pub use types::*;

#[pallet]
pub mod pallet {
    pub use crate::{
        calls::*,
        nomination_requests::{CancelledScheduledRequest, NominationAction, ScheduledRequest},
        proxy_methods::*,
        set::OrderedSet,
        types::*,
        WeightInfo,
    };
    pub use frame_support::{
        pallet_prelude::*,
        traits::{
            tokens::WithdrawReasons, Currency, ExistenceRequirement, Get, Imbalance, IsSubType,
            LockIdentifier, LockableCurrency, ReservableCurrency, ValidatorRegistration,
        },
        transactional,
        weights::{GetDispatchInfo, PostDispatchInfo},
        PalletId,
    };
    pub use frame_system::pallet_prelude::*;
    pub use pallet_avn::{CollatorPayoutDustHandler, ProcessedEventsChecker};
    pub use sp_avn_common::Proof;
    pub use sp_runtime::{
        traits::{
            AccountIdConversion, Bounded, CheckedAdd, CheckedSub, Dispatchable, IdentifyAccount,
            Member, Saturating, StaticLookup, Verify, Zero,
        },
        Perbill,
    };
    pub use sp_std::{collections::btree_map::BTreeMap, prelude::*};
    /// Pallet for parachain staking
    #[pallet::pallet]
    #[pallet::without_storage_info]
    pub struct Pallet<T>(PhantomData<T>);

    pub type EraIndex = u32;
    pub type GrowthPeriodIndex = u32;
    pub type RewardPoint = u32;
    pub type BalanceOf<T> =
        <<T as Config>::Currency as Currency<<T as frame_system::Config>::AccountId>>::Balance;
    pub type PositiveImbalanceOf<T> = <<T as Config>::Currency as Currency<
        <T as frame_system::Config>::AccountId,
    >>::PositiveImbalance;

    pub const COLLATOR_LOCK_ID: LockIdentifier = *b"stkngcol";
    pub const NOMINATOR_LOCK_ID: LockIdentifier = *b"stkngnom";

    /// Configuration trait of this pallet.
    #[pallet::config]
    pub trait Config: frame_system::Config + pallet_session::Config + pallet_avn::Config {
        /// The overarching call type.
        type Call: Parameter
            + Dispatchable<Origin = Self::Origin, PostInfo = PostDispatchInfo>
            + GetDispatchInfo
            + From<frame_system::Call<Self>>
            + IsSubType<Call<Self>>;
        /// Overarching event type
        type Event: From<Event<Self>> + IsType<<Self as frame_system::Config>::Event>;
        /// The currency type
        type Currency: Currency<Self::AccountId>
            + ReservableCurrency<Self::AccountId>
            + LockableCurrency<Self::AccountId>;
        /// Minimum number of blocks per era
        #[pallet::constant]
        type MinBlocksPerEra: Get<u32>;
        /// Number of eras after which block authors are rewarded
        #[pallet::constant]
        type RewardPaymentDelay: Get<EraIndex>;
        /// Minimum number of selected candidates every era
        #[pallet::constant]
        type MinSelectedCandidates: Get<u32>;
        /// Maximum top nominations counted per candidate
        #[pallet::constant]
        type MaxTopNominationsPerCandidate: Get<u32>;
        /// Maximum bottom nominations (not counted) per candidate
        #[pallet::constant]
        type MaxBottomNominationsPerCandidate: Get<u32>;
        /// Maximum nominations per nominator
        #[pallet::constant]
        type MaxNominationsPerNominator: Get<u32>;
        /// Minimum stake, per collator, that must be maintained by an account that is nominating
        #[pallet::constant]
        type MinNominationPerCollator: Get<BalanceOf<Self>>;
        /// Number of eras to wait before we process a new growth period
        type ErasPerGrowthPeriod: Get<GrowthPeriodIndex>;
        /// Id of the account that will hold funds to be paid as staking reward
        type RewardPotId: Get<PalletId>;
        /// A way to check if an event has been processed by Ethereum events
        type ProcessedEventsChecker: ProcessedEventsChecker;
        /// A type that can be used to verify signatures
        type Public: IdentifyAccount<AccountId = Self::AccountId>;
        /// The signature type used by accounts/transactions.
        type Signature: Verify<Signer = Self::Public>
            + Member
            + Decode
            + Encode
            + From<sp_core::sr25519::Signature>
            + TypeInfo;
        /// A hook to verify if a collator is registed as a validator (with keys) in the session
        /// pallet
        type CollatorSessionRegistration: ValidatorRegistration<Self::AccountId>;
        /// A handler to notify the runtime of any remaining amount after paying collators
        type CollatorPayoutDustHandler: CollatorPayoutDustHandler<BalanceOf<Self>>;
        /// Weight information for extrinsics in this pallet.
        type WeightInfo: WeightInfo;
    }

    #[pallet::error]
    pub enum Error<T> {
        NominatorDNE,
        NominatorDNEinTopNorBottom,
        NominatorDNEInNominatorSet,
        CandidateDNE,
        NominationDNE,
        NominatorExists,
        CandidateExists,
        CandidateBondBelowMin,
        InsufficientBalance,
        NominatorBondBelowMin,
        NominationBelowMin,
        AlreadyOffline,
        AlreadyActive,
        NominatorAlreadyLeaving,
        NominatorNotLeaving,
        NominatorCannotLeaveYet,
        CannotNominateIfLeaving,
        CandidateAlreadyLeaving,
        CandidateNotLeaving,
        CandidateCannotLeaveYet,
        CannotGoOnlineIfLeaving,
        ExceedMaxNominationsPerNominator,
        AlreadyNominatedCandidate,
        InvalidSchedule,
        CannotSetBelowMin,
        EraLengthMustBeAtLeastTotalSelectedCollators,
        NoWritingSameValue,
        TooLowCandidateCountWeightHintJoinCandidates,
        TooLowCandidateCountWeightHintCancelLeaveCandidates,
        TooLowCandidateCountToLeaveCandidates,
        TooLowNominationCountToNominate,
        TooLowCandidateNominationCountToNominate,
        TooLowCandidateNominationCountToLeaveCandidates,
        TooLowNominationCountToLeaveNominators,
        PendingCandidateRequestsDNE,
        PendingCandidateRequestAlreadyExists,
        PendingCandidateRequestNotDueYet,
        PendingNominationRequestDNE,
        PendingNominationRequestAlreadyExists,
        PendingNominationRequestNotDueYet,
        CannotNominateLessThanOrEqualToLowestBottomWhenFull,
        PendingNominationRevoke,
        ErrorPayingCollator,
        GrowthAlreadyProcessed,
        UnauthorizedProxyTransaction,
        SenderIsNotSigner,
        UnauthorizedSignedNominateTransaction,
        UnauthorizedSignedBondExtraTransaction,
        UnauthorizedSignedCandidateBondExtraTransaction,
        UnauthorizedSignedCandidateUnbondTransaction,
        UnauthorizedSignedUnbondTransaction,
        UnauthorizedSignedRemoveBondTransaction,
        UnauthorizedSignedScheduleLeaveNominatorsTransaction,
        UnauthorizedSignedExecuteLeaveNominatorsTransaction,
<<<<<<< HEAD
        UnauthorizedSignedExecuteNominationRequestTransaction,
=======
>>>>>>> 0762c718
        AdminSettingsValueIsNotValid,
        CandidateSessionKeysNotFound,
        FailedToWithdrawFullAmount,
    }

    #[pallet::event]
    #[pallet::generate_deposit(pub(crate) fn deposit_event)]
    pub enum Event<T: Config> {
        /// Started new era.
        NewEra {
            starting_block: T::BlockNumber,
            era: EraIndex,
            selected_collators_number: u32,
            total_balance: BalanceOf<T>,
        },
        /// Account joined the set of collator candidates.
        JoinedCollatorCandidates {
            account: T::AccountId,
            amount_locked: BalanceOf<T>,
            new_total_amt_locked: BalanceOf<T>,
        },
        /// Candidate selected for collators. Total Exposed Amount includes all nominations.
        CollatorChosen {
            era: EraIndex,
            collator_account: T::AccountId,
            total_exposed_amount: BalanceOf<T>,
        },
        /// Candidate requested to decrease a self bond.
        CandidateBondLessRequested {
            candidate: T::AccountId,
            amount_to_decrease: BalanceOf<T>,
            execute_era: EraIndex,
        },
        /// Candidate has increased a self bond.
        CandidateBondedMore {
            candidate: T::AccountId,
            amount: BalanceOf<T>,
            new_total_bond: BalanceOf<T>,
        },
        /// Candidate has decreased a self bond.
        CandidateBondedLess {
            candidate: T::AccountId,
            amount: BalanceOf<T>,
            new_bond: BalanceOf<T>,
        },
        /// Candidate temporarily leave the set of collator candidates without unbonding.
        CandidateWentOffline { candidate: T::AccountId },
        /// Candidate rejoins the set of collator candidates.
        CandidateBackOnline { candidate: T::AccountId },
        /// Candidate has requested to leave the set of candidates.
        CandidateScheduledExit {
            exit_allowed_era: EraIndex,
            candidate: T::AccountId,
            scheduled_exit: EraIndex,
        },
        /// Cancelled request to leave the set of candidates.
        CancelledCandidateExit { candidate: T::AccountId },
        /// Cancelled request to decrease candidate's bond.
        CancelledCandidateBondLess {
            candidate: T::AccountId,
            amount: BalanceOf<T>,
            execute_era: EraIndex,
        },
        /// Candidate has left the set of candidates.
        CandidateLeft {
            ex_candidate: T::AccountId,
            unlocked_amount: BalanceOf<T>,
            new_total_amt_locked: BalanceOf<T>,
        },
        /// Nominator requested to decrease a bond for the collator candidate.
        NominationDecreaseScheduled {
            nominator: T::AccountId,
            candidate: T::AccountId,
            amount_to_decrease: BalanceOf<T>,
            execute_era: EraIndex,
        },
        // Nomination increased.
        NominationIncreased {
            nominator: T::AccountId,
            candidate: T::AccountId,
            amount: BalanceOf<T>,
            in_top: bool,
        },
        // Nomination decreased.
        NominationDecreased {
            nominator: T::AccountId,
            candidate: T::AccountId,
            amount: BalanceOf<T>,
            in_top: bool,
        },
        /// Nominator requested to leave the set of nominators.
        NominatorExitScheduled { era: EraIndex, nominator: T::AccountId, scheduled_exit: EraIndex },
        /// Nominator requested to revoke nomination.
        NominationRevocationScheduled {
            era: EraIndex,
            nominator: T::AccountId,
            candidate: T::AccountId,
            scheduled_exit: EraIndex,
        },
        /// Nominator has left the set of nominators.
        NominatorLeft { nominator: T::AccountId, unstaked_amount: BalanceOf<T> },
        /// Nomination revoked.
        NominationRevoked {
            nominator: T::AccountId,
            candidate: T::AccountId,
            unstaked_amount: BalanceOf<T>,
        },
        /// Nomination kicked.
        NominationKicked {
            nominator: T::AccountId,
            candidate: T::AccountId,
            unstaked_amount: BalanceOf<T>,
        },
        /// Cancelled a pending request to exit the set of nominators.
        NominatorExitCancelled { nominator: T::AccountId },
        /// Cancelled request to change an existing nomination.
        CancelledNominationRequest {
            nominator: T::AccountId,
            cancelled_request: CancelledScheduledRequest<BalanceOf<T>>,
            collator: T::AccountId,
        },
        /// New nomination (increase of the existing one).
        Nomination {
            nominator: T::AccountId,
            locked_amount: BalanceOf<T>,
            candidate: T::AccountId,
            nominator_position: NominatorAdded<BalanceOf<T>>,
        },
        /// Nomination from candidate state has been remove.
        NominatorLeftCandidate {
            nominator: T::AccountId,
            candidate: T::AccountId,
            unstaked_amount: BalanceOf<T>,
            total_candidate_staked: BalanceOf<T>,
        },
        /// Paid the account (nominator or collator) the balance as liquid rewards.
        Rewarded { account: T::AccountId, rewards: BalanceOf<T> },
        /// There was an error attempting to pay the nominator their staking reward.
        ErrorPayingStakingReward { payee: T::AccountId, rewards: BalanceOf<T> },
        /// Set total selected candidates to this value.
        TotalSelectedSet { old: u32, new: u32 },
        /// Set blocks per era
        BlocksPerEraSet { current_era: EraIndex, first_block: T::BlockNumber, old: u32, new: u32 },
        /// Not enough fund to cover the staking reward payment.
        NotEnoughFundsForEraPayment { reward_pot_balance: BalanceOf<T> },
        /// A collator has been paid for producing blocks
        CollatorPaid { account: T::AccountId, amount: BalanceOf<T>, period: GrowthPeriodIndex },
        /// An admin settings value has been updated
        AdminSettingsUpdated { value: AdminSettings<BalanceOf<T>> },
    }

    #[pallet::hooks]
    impl<T: Config> Hooks<BlockNumberFor<T>> for Pallet<T> {
        fn on_initialize(n: T::BlockNumber) -> Weight {
            let mut weight = <T as Config>::WeightInfo::base_on_initialize();
            let mut era = <Era<T>>::get();
            if era.should_update(n) {
                let start_new_era_weight;
                (era, start_new_era_weight) = Self::start_new_era(n, era);
                weight = weight.saturating_add(start_new_era_weight);
            }

            weight = weight.saturating_add(Self::handle_delayed_payouts(era.current));

            // add on_finalize weight
            weight = weight.saturating_add(
                // read Author, Points, AwardedPts
                // write Points, AwardedPts
                T::DbWeight::get().reads(3).saturating_add(T::DbWeight::get().writes(2)),
            );
            weight
        }
    }

    #[pallet::storage]
    #[pallet::getter(fn delay)]
    /// Number of eras to wait before executing any staking action
    pub type Delay<T: Config> = StorageValue<_, EraIndex, ValueQuery>;

    #[pallet::storage]
    #[pallet::getter(fn total_selected)]
    /// The total candidates selected every era
    pub type TotalSelected<T: Config> = StorageValue<_, u32, ValueQuery>;

    #[pallet::storage]
    #[pallet::getter(fn era)]
    /// Current era index and next era scheduled transition
    pub(crate) type Era<T: Config> = StorageValue<_, EraInfo<T::BlockNumber>, ValueQuery>;

    #[pallet::storage]
    #[pallet::getter(fn nominator_state)]
    /// Get nominator state associated with an account if account is nominating else None
    pub(crate) type NominatorState<T: Config> = StorageMap<
        _,
        Twox64Concat,
        T::AccountId,
        Nominator<T::AccountId, BalanceOf<T>>,
        OptionQuery,
    >;

    #[pallet::storage]
    #[pallet::getter(fn candidate_info)]
    /// Get collator candidate info associated with an account if account is candidate else None
    pub(crate) type CandidateInfo<T: Config> =
        StorageMap<_, Twox64Concat, T::AccountId, CandidateMetadata<BalanceOf<T>>, OptionQuery>;

    /// Stores outstanding nomination requests per collator.
    #[pallet::storage]
    #[pallet::getter(fn nomination_scheduled_requests)]
    pub(crate) type NominationScheduledRequests<T: Config> = StorageMap<
        _,
        Blake2_128Concat,
        T::AccountId,
        Vec<ScheduledRequest<T::AccountId, BalanceOf<T>>>,
        ValueQuery,
    >;

    #[pallet::storage]
    #[pallet::getter(fn top_nominations)]
    /// Top nominations for collator candidate
    pub(crate) type TopNominations<T: Config> = StorageMap<
        _,
        Twox64Concat,
        T::AccountId,
        Nominations<T::AccountId, BalanceOf<T>>,
        OptionQuery,
    >;

    #[pallet::storage]
    #[pallet::getter(fn bottom_nominations)]
    /// Bottom nominations for collator candidate
    pub(crate) type BottomNominations<T: Config> = StorageMap<
        _,
        Twox64Concat,
        T::AccountId,
        Nominations<T::AccountId, BalanceOf<T>>,
        OptionQuery,
    >;

    #[pallet::storage]
    #[pallet::getter(fn selected_candidates)]
    /// The collator candidates selected for the current era
    pub type SelectedCandidates<T: Config> = StorageValue<_, Vec<T::AccountId>, ValueQuery>;

    #[pallet::storage]
    #[pallet::getter(fn total)]
    /// Total capital locked by this staking pallet
    pub(crate) type Total<T: Config> = StorageValue<_, BalanceOf<T>, ValueQuery>;

    #[pallet::storage]
    #[pallet::getter(fn candidate_pool)]
    /// The pool of collator candidates, each with their total backing stake
    pub(crate) type CandidatePool<T: Config> =
        StorageValue<_, OrderedSet<Bond<T::AccountId, BalanceOf<T>>>, ValueQuery>;

    #[pallet::storage]
    #[pallet::getter(fn at_stake)]
    /// Snapshot of collator nomination stake at the start of the era
    pub type AtStake<T: Config> = StorageDoubleMap<
        _,
        Twox64Concat,
        EraIndex,
        Twox64Concat,
        T::AccountId,
        CollatorSnapshot<T::AccountId, BalanceOf<T>>,
        ValueQuery,
    >;

    #[pallet::storage]
    #[pallet::getter(fn delayed_payouts)]
    /// Delayed payouts
    pub type DelayedPayouts<T: Config> =
        StorageMap<_, Twox64Concat, EraIndex, DelayedPayout<BalanceOf<T>>, OptionQuery>;

    #[pallet::storage]
    #[pallet::getter(fn staked)]
    /// Total counted stake for selected candidates in the era
    pub type Staked<T: Config> = StorageMap<_, Twox64Concat, EraIndex, BalanceOf<T>, ValueQuery>;

    #[pallet::storage]
    #[pallet::getter(fn points)]
    /// Total points awarded to collators for block production in the era
    pub type Points<T: Config> = StorageMap<_, Twox64Concat, EraIndex, RewardPoint, ValueQuery>;

    #[pallet::storage]
    #[pallet::getter(fn awarded_pts)]
    /// Points for each collator per era
    pub type AwardedPts<T: Config> = StorageDoubleMap<
        _,
        Twox64Concat,
        EraIndex,
        Twox64Concat,
        T::AccountId,
        RewardPoint,
        ValueQuery,
    >;

    #[pallet::storage]
    #[pallet::getter(fn locked_era_payout)]
    /// Total amount of payouts we are waiting to take out of this pallet's pot.
    pub type LockedEraPayout<T: Config> = StorageValue<_, BalanceOf<T>, ValueQuery>;

    #[pallet::storage]
    #[pallet::getter(fn growth_period_info)]
    /// Tracks the current growth period where collator will get paid for producing blocks
    pub(crate) type GrowthPeriod<T: Config> = StorageValue<_, GrowthPeriodInfo, ValueQuery>;

    #[pallet::storage]
    #[pallet::getter(fn growth)]
    /// Data to calculate growth and collator payouts.
    pub type Growth<T: Config> = StorageMap<
        _,
        Twox64Concat,
        GrowthPeriodIndex,
        GrowthInfo<T::AccountId, BalanceOf<T>>,
        ValueQuery,
    >;

    #[pallet::storage]
    #[pallet::getter(fn processed_growth_periods)]
    pub type ProcessedGrowthPeriods<T: Config> =
        StorageMap<_, Twox64Concat, GrowthPeriodIndex, (), ValueQuery>;

    #[pallet::storage]
    #[pallet::getter(fn new_era_forced)]
    pub type ForceNewEra<T: Config> = StorageValue<_, bool, ValueQuery>;

    #[pallet::storage]
    #[pallet::getter(fn min_collator_stake)]
    /// Minimum stake required for any candidate to be a collator
    pub type MinCollatorStake<T: Config> = StorageValue<_, BalanceOf<T>, ValueQuery>;

    #[pallet::storage]
    #[pallet::getter(fn min_total_nominator_stake)]
    /// Minimum total stake that must be maintained for any registered on-chain account to be a
    /// nominator
    pub type MinTotalNominatorStake<T: Config> = StorageValue<_, BalanceOf<T>, ValueQuery>;

    #[pallet::storage]
    #[pallet::getter(fn proxy_nonce)]
    /// An account nonce that represents the number of proxy transactions from this account
    pub type ProxyNonces<T: Config> = StorageMap<_, Twox64Concat, T::AccountId, u64, ValueQuery>;

    #[pallet::genesis_config]
    pub struct GenesisConfig<T: Config> {
        pub candidates: Vec<(T::AccountId, BalanceOf<T>)>,
        /// Vec of tuples of the format (nominator AccountId, collator AccountId, nomination
        /// Amount)
        pub nominations: Vec<(T::AccountId, T::AccountId, BalanceOf<T>)>,
        pub delay: EraIndex,
        pub min_collator_stake: BalanceOf<T>,
        pub min_total_nominator_stake: BalanceOf<T>,
    }

    #[cfg(feature = "std")]
    impl<T: Config> Default for GenesisConfig<T> {
        fn default() -> Self {
            Self {
                candidates: vec![],
                nominations: vec![],
                delay: Default::default(),
                min_collator_stake: Default::default(),
                min_total_nominator_stake: Default::default(),
            }
        }
    }

    #[pallet::genesis_build]
    impl<T: Config> GenesisBuild<T> for GenesisConfig<T> {
        fn build(&self) {
            let mut candidate_count = 0u32;
            // Initialize the candidates
            for &(ref candidate, balance) in &self.candidates {
                assert!(
                    <Pallet<T>>::get_collator_stakable_free_balance(candidate) >= balance,
                    "Account does not have enough balance to bond as a candidate."
                );
                candidate_count = candidate_count.saturating_add(1u32);
                if let Err(error) = <Pallet<T>>::join_candidates(
                    T::Origin::from(Some(candidate.clone()).into()),
                    balance,
                    candidate_count,
                ) {
                    log::warn!("Join candidates failed in genesis with error {:?}", error);
                } else {
                    candidate_count = candidate_count.saturating_add(1u32);
                }
            }
            let mut col_nominator_count: BTreeMap<T::AccountId, u32> = BTreeMap::new();
            let mut del_nomination_count: BTreeMap<T::AccountId, u32> = BTreeMap::new();
            // Initialize the nominations
            for &(ref nominator, ref target, balance) in &self.nominations {
                assert!(
                    <Pallet<T>>::get_nominator_stakable_free_balance(nominator) >= balance,
                    "Account does not have enough balance to place nomination."
                );
                let cd_count =
                    if let Some(x) = col_nominator_count.get(target) { *x } else { 0u32 };
                let dd_count =
                    if let Some(x) = del_nomination_count.get(nominator) { *x } else { 0u32 };
                if let Err(error) = <Pallet<T>>::nominate(
                    T::Origin::from(Some(nominator.clone()).into()),
                    target.clone(),
                    balance,
                    cd_count,
                    dd_count,
                ) {
                    log::warn!("Nominate failed in genesis with error {:?}", error);
                } else {
                    if let Some(x) = col_nominator_count.get_mut(target) {
                        *x = x.saturating_add(1u32);
                    } else {
                        col_nominator_count.insert(target.clone(), 1u32);
                    };
                    if let Some(x) = del_nomination_count.get_mut(nominator) {
                        *x = x.saturating_add(1u32);
                    } else {
                        del_nomination_count.insert(nominator.clone(), 1u32);
                    };
                }
            }

            // Validate and set delay
            assert!(self.delay > 0, "Delay must be greater than 0.");
            <Delay<T>>::put(self.delay);

            // Set min staking values
            <MinCollatorStake<T>>::put(self.min_collator_stake);
            <MinTotalNominatorStake<T>>::put(self.min_total_nominator_stake);

            // Set total selected candidates to minimum config
            <TotalSelected<T>>::put(T::MinSelectedCandidates::get());

            // Choose top TotalSelected collator candidates
            let (v_count, _, total_staked) = <Pallet<T>>::select_top_candidates(1u32);

            // Start Era 1 at Block 0. Set the genesis era length too.
            let era: EraInfo<T::BlockNumber> =
                EraInfo::new(1u32, 0u32.into(), T::MinBlocksPerEra::get() + 2);
            <Era<T>>::put(era);

            // Snapshot total stake
            <Staked<T>>::insert(1u32, <Total<T>>::get());

            // Set the first GrowthInfo
            <Growth<T>>::insert(0u32, GrowthInfo::new(1u32));

            <Pallet<T>>::deposit_event(Event::NewEra {
                starting_block: T::BlockNumber::zero(),
                era: 1u32,
                selected_collators_number: v_count,
                total_balance: total_staked,
            });
        }
    }

    #[pallet::call]
    impl<T: Config> Pallet<T> {
        #[pallet::weight(<T as Config>::WeightInfo::set_total_selected())]
        /// Set the total number of collator candidates selected per era
        /// - changes are not applied until the start of the next era
        pub fn set_total_selected(origin: OriginFor<T>, new: u32) -> DispatchResultWithPostInfo {
            frame_system::ensure_root(origin)?;
            ensure!(new >= T::MinSelectedCandidates::get(), Error::<T>::CannotSetBelowMin);
            let old = <TotalSelected<T>>::get();
            ensure!(old != new, Error::<T>::NoWritingSameValue);
            ensure!(
                new <= <Era<T>>::get().length,
                Error::<T>::EraLengthMustBeAtLeastTotalSelectedCollators,
            );
            <TotalSelected<T>>::put(new);
            Self::deposit_event(Event::TotalSelectedSet { old, new });
            Ok(().into())
        }

        #[pallet::weight(<T as Config>::WeightInfo::set_blocks_per_era())]
        /// Set blocks per era
        /// - if called with `new` less than length of current era, will transition immediately
        /// in the next block
        /// - also updates per-era inflation config
        pub fn set_blocks_per_era(origin: OriginFor<T>, new: u32) -> DispatchResultWithPostInfo {
            frame_system::ensure_root(origin)?;
            ensure!(new >= T::MinBlocksPerEra::get(), Error::<T>::CannotSetBelowMin);
            let mut era = <Era<T>>::get();
            let (now, first, old) = (era.current, era.first, era.length);
            ensure!(old != new, Error::<T>::NoWritingSameValue);
            ensure!(
                new >= <TotalSelected<T>>::get(),
                Error::<T>::EraLengthMustBeAtLeastTotalSelectedCollators,
            );
            era.length = new;
            <Era<T>>::put(era);
            Self::deposit_event(Event::BlocksPerEraSet {
                current_era: now,
                first_block: first,
                old,
                new,
            });

            Ok(().into())
        }

        #[pallet::weight(<T as Config>::WeightInfo::join_candidates(*candidate_count))]
        /// Join the set of collator candidates
        pub fn join_candidates(
            origin: OriginFor<T>,
            bond: BalanceOf<T>,
            candidate_count: u32,
        ) -> DispatchResultWithPostInfo {
            let acc = ensure_signed(origin)?;
            ensure!(!Self::is_candidate(&acc), Error::<T>::CandidateExists);
            ensure!(!Self::is_nominator(&acc), Error::<T>::NominatorExists);
            ensure!(bond >= <MinCollatorStake<T>>::get(), Error::<T>::CandidateBondBelowMin);
            ensure!(
                T::CollatorSessionRegistration::is_registered(&acc),
                Error::<T>::CandidateSessionKeysNotFound
            );

            let mut candidates = <CandidatePool<T>>::get();
            let old_count = candidates.0.len() as u32;
            ensure!(
                candidate_count >= old_count,
                Error::<T>::TooLowCandidateCountWeightHintJoinCandidates
            );
            ensure!(
                candidates.insert(Bond { owner: acc.clone(), amount: bond }),
                Error::<T>::CandidateExists
            );
            ensure!(
                Self::get_collator_stakable_free_balance(&acc) >= bond,
                Error::<T>::InsufficientBalance,
            );
            T::Currency::set_lock(COLLATOR_LOCK_ID, &acc, bond, WithdrawReasons::all());
            let candidate = CandidateMetadata::new(bond);
            <CandidateInfo<T>>::insert(&acc, candidate);
            let empty_nominations: Nominations<T::AccountId, BalanceOf<T>> = Default::default();
            // insert empty top nominations
            <TopNominations<T>>::insert(&acc, empty_nominations.clone());
            // insert empty bottom nominations
            <BottomNominations<T>>::insert(&acc, empty_nominations);
            <CandidatePool<T>>::put(candidates);
            let new_total = <Total<T>>::get().saturating_add(bond);
            <Total<T>>::put(new_total);
            Self::deposit_event(Event::JoinedCollatorCandidates {
                account: acc,
                amount_locked: bond,
                new_total_amt_locked: new_total,
            });
            Ok(().into())
        }

        #[pallet::weight(<T as Config>::WeightInfo::schedule_leave_candidates(*candidate_count))]
        /// Request to leave the set of candidates. If successful, the account is immediately
        /// removed from the candidate pool to prevent selection as a collator.
        pub fn schedule_leave_candidates(
            origin: OriginFor<T>,
            candidate_count: u32,
        ) -> DispatchResultWithPostInfo {
            let collator = ensure_signed(origin)?;
            let mut state = <CandidateInfo<T>>::get(&collator).ok_or(Error::<T>::CandidateDNE)?;
            let (now, when) = state.schedule_leave::<T>()?;
            let mut candidates = <CandidatePool<T>>::get();
            ensure!(
                candidate_count >= candidates.0.len() as u32,
                Error::<T>::TooLowCandidateCountToLeaveCandidates
            );
            if candidates.remove(&Bond::from_owner(collator.clone())) {
                <CandidatePool<T>>::put(candidates);
            }
            <CandidateInfo<T>>::insert(&collator, state);
            Self::deposit_event(Event::CandidateScheduledExit {
                exit_allowed_era: now,
                candidate: collator,
                scheduled_exit: when,
            });
            Ok(().into())
        }

        #[pallet::weight(
			<T as Config>::WeightInfo::execute_leave_candidates(*candidate_nomination_count)
		)]
        /// Execute leave candidates request
        pub fn execute_leave_candidates(
            origin: OriginFor<T>,
            candidate: T::AccountId,
            candidate_nomination_count: u32,
        ) -> DispatchResultWithPostInfo {
            ensure_signed(origin)?;
            let state = <CandidateInfo<T>>::get(&candidate).ok_or(Error::<T>::CandidateDNE)?;
            ensure!(
                state.nomination_count <= candidate_nomination_count,
                Error::<T>::TooLowCandidateNominationCountToLeaveCandidates
            );
            state.can_leave::<T>()?;
            let return_stake = |bond: Bond<T::AccountId, BalanceOf<T>>| -> DispatchResult {
                // remove nomination from nominator state
                let mut nominator = NominatorState::<T>::get(&bond.owner).expect(
                    "Collator state and nominator state are consistent.
						Collator state has a record of this nomination. Therefore,
						Nominator state also has a record. qed.",
                );

                if let Some(remaining) = nominator.rm_nomination::<T>(&candidate) {
                    Self::nomination_remove_request_with_state(
                        &candidate,
                        &bond.owner,
                        &mut nominator,
                    );

                    if remaining.is_zero() {
                        // we do not remove the scheduled nomination requests from other collators
                        // since it is assumed that they were removed incrementally before only the
                        // last nomination was left.
                        <NominatorState<T>>::remove(&bond.owner);
                        T::Currency::remove_lock(NOMINATOR_LOCK_ID, &bond.owner);
                    } else {
                        <NominatorState<T>>::insert(&bond.owner, nominator);
                    }
                } else {
                    // TODO: review. we assume here that this nominator has no remaining staked
                    // balance, so we ensure the lock is cleared
                    T::Currency::remove_lock(NOMINATOR_LOCK_ID, &bond.owner);
                }
                Ok(())
            };
            // total backing stake is at least the candidate self bond
            let mut total_backing = state.bond;
            // return all top nominations
            let top_nominations =
                <TopNominations<T>>::take(&candidate).expect("CandidateInfo existence checked");
            for bond in top_nominations.nominations {
                return_stake(bond)?;
            }
            total_backing = total_backing.saturating_add(top_nominations.total);
            // return all bottom nominations
            let bottom_nominations =
                <BottomNominations<T>>::take(&candidate).expect("CandidateInfo existence checked");
            for bond in bottom_nominations.nominations {
                return_stake(bond)?;
            }
            total_backing = total_backing.saturating_add(bottom_nominations.total);
            // return stake to collator
            T::Currency::remove_lock(COLLATOR_LOCK_ID, &candidate);
            <CandidateInfo<T>>::remove(&candidate);
            <NominationScheduledRequests<T>>::remove(&candidate);
            <TopNominations<T>>::remove(&candidate);
            <BottomNominations<T>>::remove(&candidate);
            let new_total_staked = <Total<T>>::get().saturating_sub(total_backing);
            <Total<T>>::put(new_total_staked);
            Self::deposit_event(Event::CandidateLeft {
                ex_candidate: candidate,
                unlocked_amount: total_backing,
                new_total_amt_locked: new_total_staked,
            });
            Ok(().into())
        }

        #[pallet::weight(<T as Config>::WeightInfo::cancel_leave_candidates(*candidate_count))]
        /// Cancel open request to leave candidates
        /// - only callable by collator account
        /// - result upon successful call is the candidate is active in the candidate pool
        pub fn cancel_leave_candidates(
            origin: OriginFor<T>,
            candidate_count: u32,
        ) -> DispatchResultWithPostInfo {
            let collator = ensure_signed(origin)?;
            let mut state = <CandidateInfo<T>>::get(&collator).ok_or(Error::<T>::CandidateDNE)?;
            ensure!(state.is_leaving(), Error::<T>::CandidateNotLeaving);
            state.go_online();
            let mut candidates = <CandidatePool<T>>::get();
            ensure!(
                candidates.0.len() as u32 <= candidate_count,
                Error::<T>::TooLowCandidateCountWeightHintCancelLeaveCandidates
            );
            ensure!(
                candidates.insert(Bond { owner: collator.clone(), amount: state.total_counted }),
                Error::<T>::AlreadyActive
            );
            <CandidatePool<T>>::put(candidates);
            <CandidateInfo<T>>::insert(&collator, state);
            Self::deposit_event(Event::CancelledCandidateExit { candidate: collator });
            Ok(().into())
        }

        #[pallet::weight(<T as Config>::WeightInfo::go_offline())]
        /// Temporarily leave the set of collator candidates without unbonding
        pub fn go_offline(origin: OriginFor<T>) -> DispatchResultWithPostInfo {
            let collator = ensure_signed(origin)?;
            let mut state = <CandidateInfo<T>>::get(&collator).ok_or(Error::<T>::CandidateDNE)?;
            ensure!(state.is_active(), Error::<T>::AlreadyOffline);
            state.go_offline();
            let mut candidates = <CandidatePool<T>>::get();
            if candidates.remove(&Bond::from_owner(collator.clone())) {
                <CandidatePool<T>>::put(candidates);
            }
            <CandidateInfo<T>>::insert(&collator, state);
            Self::deposit_event(Event::CandidateWentOffline { candidate: collator });
            Ok(().into())
        }

        #[pallet::weight(<T as Config>::WeightInfo::go_online())]
        /// Rejoin the set of collator candidates if previously had called `go_offline`
        pub fn go_online(origin: OriginFor<T>) -> DispatchResultWithPostInfo {
            let collator = ensure_signed(origin)?;
            let mut state = <CandidateInfo<T>>::get(&collator).ok_or(Error::<T>::CandidateDNE)?;
            ensure!(!state.is_active(), Error::<T>::AlreadyActive);
            ensure!(!state.is_leaving(), Error::<T>::CannotGoOnlineIfLeaving);
            state.go_online();
            let mut candidates = <CandidatePool<T>>::get();
            ensure!(
                candidates.insert(Bond { owner: collator.clone(), amount: state.total_counted }),
                Error::<T>::AlreadyActive
            );
            <CandidatePool<T>>::put(candidates);
            <CandidateInfo<T>>::insert(&collator, state);
            Self::deposit_event(Event::CandidateBackOnline { candidate: collator });
            Ok(().into())
        }

        #[pallet::weight(<T as Config>::WeightInfo::candidate_bond_extra())]
        /// Increase collator candidate self bond by `more`
        pub fn candidate_bond_extra(
            origin: OriginFor<T>,
            more: BalanceOf<T>,
        ) -> DispatchResultWithPostInfo {
            let collator = ensure_signed(origin)?;
            return Self::call_candidate_bond_extra(&collator, more)
        }

        #[pallet::weight(0)]
        /// Increase collator candidate self bond by `more`
        pub fn signed_candidate_bond_extra(
            origin: OriginFor<T>,
            proof: Proof<T::Signature, T::AccountId>,
            extra_amount: BalanceOf<T>,
        ) -> DispatchResultWithPostInfo {
            let collator = ensure_signed(origin)?;

            ensure!(collator == proof.signer, Error::<T>::SenderIsNotSigner);

            let collator_nonce = Self::proxy_nonce(&collator);
            let signed_payload = encode_signed_candidate_bond_extra_params::<T>(
                proof.relayer.clone(),
                &extra_amount,
                collator_nonce,
            );
            ensure!(
                verify_signature::<T>(&proof, &signed_payload.as_slice()).is_ok(),
                Error::<T>::UnauthorizedSignedCandidateBondExtraTransaction
            );

            // Defer any additional validation to the common logic
            Self::call_candidate_bond_extra(&collator, extra_amount)?;

            <ProxyNonces<T>>::mutate(&collator, |n| *n += 1);

            Ok(().into())
        }

        #[pallet::weight(<T as Config>::WeightInfo::schedule_candidate_unbond())]
        /// Request by collator candidate to decrease self bond by `less`
        pub fn schedule_candidate_unbond(
            origin: OriginFor<T>,
            less: BalanceOf<T>,
        ) -> DispatchResultWithPostInfo {
            let collator = ensure_signed(origin)?;
            return Self::call_schedule_candidate_unbond(&collator, less)
        }

        #[pallet::weight(<T as Config>::WeightInfo::execute_candidate_unbond())]
        /// Execute pending request to adjust the collator candidate self bond
        pub fn execute_candidate_unbond(
            origin: OriginFor<T>,
            candidate: T::AccountId,
        ) -> DispatchResultWithPostInfo {
            ensure_signed(origin)?; // we may want to reward this if caller != candidate
            let mut state = <CandidateInfo<T>>::get(&candidate).ok_or(Error::<T>::CandidateDNE)?;
            state.execute_unbond::<T>(candidate.clone())?;
            <CandidateInfo<T>>::insert(&candidate, state);
            Ok(().into())
        }

        #[pallet::weight(<T as Config>::WeightInfo::cancel_candidate_unbond())]
        /// Cancel pending request to adjust the collator candidate self bond
        pub fn cancel_candidate_unbond(origin: OriginFor<T>) -> DispatchResultWithPostInfo {
            let collator = ensure_signed(origin)?;
            let mut state = <CandidateInfo<T>>::get(&collator).ok_or(Error::<T>::CandidateDNE)?;
            state.cancel_unbond::<T>(collator.clone())?;
            <CandidateInfo<T>>::insert(&collator, state);
            Ok(().into())
        }

        #[pallet::weight(0)]
        /// Signed request by collator candidate to decrease self bond by `less`
        pub fn signed_schedule_candidate_unbond(
            origin: OriginFor<T>,
            proof: Proof<T::Signature, T::AccountId>,
            less: BalanceOf<T>,
        ) -> DispatchResultWithPostInfo {
            let collator = ensure_signed(origin)?;

            ensure!(collator == proof.signer, Error::<T>::SenderIsNotSigner);

            let collator_nonce = Self::proxy_nonce(&collator);
            let signed_payload = encode_signed_schedule_candidate_unbond_params::<T>(
                proof.relayer.clone(),
                &less,
                collator_nonce,
            );

            ensure!(
                verify_signature::<T>(&proof, &signed_payload.as_slice()).is_ok(),
                Error::<T>::UnauthorizedSignedCandidateUnbondTransaction
            );

            Self::call_schedule_candidate_unbond(&collator, less)?;

            <ProxyNonces<T>>::mutate(&collator, |n| *n += 1);

            Ok(().into())
        }
        #[pallet::weight(
			<T as Config>::WeightInfo::nominate(
				*candidate_nomination_count,
				*nomination_count
			)
		)]
        /// If caller is not a nominator and not a collator, then join the set of nominators
        /// If caller is a nominator, then makes nomination to change their nomination state
        pub fn nominate(
            origin: OriginFor<T>,
            candidate: T::AccountId,
            amount: BalanceOf<T>,
            candidate_nomination_count: u32,
            nomination_count: u32,
        ) -> DispatchResultWithPostInfo {
            let nominator = ensure_signed(origin)?;

            return Self::call_nominate(
                &nominator,
                candidate,
                amount,
                candidate_nomination_count,
                nomination_count,
            )
        }

        //TODO: Benchmark me
        #[pallet::weight(0)]
        #[transactional]
        pub fn signed_nominate(
            origin: OriginFor<T>,
            proof: Proof<T::Signature, T::AccountId>,
            targets: Vec<<T::Lookup as StaticLookup>::Source>,
            #[pallet::compact] amount: BalanceOf<T>,
        ) -> DispatchResultWithPostInfo {
            let nominator = ensure_signed(origin)?;
            ensure!(nominator == proof.signer, Error::<T>::SenderIsNotSigner);

            let nominator_nonce = Self::proxy_nonce(&nominator);
            let signed_payload = encode_signed_nominate_params::<T>(
                proof.relayer.clone(),
                &targets,
                &amount,
                nominator_nonce,
            );
            ensure!(
                verify_signature::<T>(&proof, &signed_payload.as_slice()).is_ok(),
                Error::<T>::UnauthorizedSignedNominateTransaction
            );

            let collators = Self::selected_candidates();
            let num_collators = collators.len() as u32;
            let min_total_stake = Self::min_total_nominator_stake() * num_collators.into();

            ensure!(amount >= min_total_stake.into(), Error::<T>::NominatorBondBelowMin);
            ensure!(
                Self::get_nominator_stakable_free_balance(&nominator) >= amount,
                Error::<T>::InsufficientBalance
            );

            let mut nomination_count = 0;
            if let Some(nominator_state) = <NominatorState<T>>::get(&nominator) {
                nomination_count = nominator_state.nominations.0.len() as u32;
            }

            let amount_per_collator = Perbill::from_rational(1, num_collators) * amount;
            let dust = amount - (amount_per_collator * num_collators.into());

            // This is only possible because we won't have more than 20 collators. If that changes,
            // we should not use a loop here.
            for (index, collator) in collators.into_iter().enumerate() {
                let collator_state =
                    <CandidateInfo<T>>::get(&collator).ok_or(Error::<T>::CandidateDNE)?;

                let mut actual_amount = amount_per_collator;
                if Self::collator_should_get_dust(dust, num_collators.into(), index as u64) {
                    actual_amount = amount_per_collator + dust;
                }

                Self::call_nominate(
                    &nominator,
                    collator,
                    actual_amount,
                    collator_state.nomination_count,
                    nomination_count,
                )?;

                nomination_count += 1;
            }

            <ProxyNonces<T>>::mutate(&nominator, |n| *n += 1);

            Ok(().into())
        }

        /// If successful, the caller is scheduled to be
        /// allowed to exit via a [NominationAction::Revoke] towards all existing nominations.
        /// Success forbids future nomination requests until the request is invoked or cancelled.
        #[pallet::weight(<T as Config>::WeightInfo::schedule_leave_nominators())]
        pub fn schedule_leave_nominators(origin: OriginFor<T>) -> DispatchResultWithPostInfo {
            let nominator = ensure_signed(origin)?;
            Self::nominator_schedule_revoke_all(nominator)
        }

        #[pallet::weight(0)]
        pub fn signed_schedule_leave_nominators(
            origin: OriginFor<T>,
            proof: Proof<T::Signature, T::AccountId>,
        ) -> DispatchResultWithPostInfo {
            let nominator = ensure_signed(origin)?;

            ensure!(nominator == proof.signer, Error::<T>::SenderIsNotSigner);

            let nominator_nonce = Self::proxy_nonce(&nominator);
            let signed_payload = encode_signed_schedule_leave_nominators_params::<T>(
                proof.relayer.clone(),
                nominator_nonce,
            );
            ensure!(
                verify_signature::<T>(&proof, &signed_payload.as_slice()).is_ok(),
                Error::<T>::UnauthorizedSignedScheduleLeaveNominatorsTransaction
            );

            Self::nominator_schedule_revoke_all(nominator)
        }

        /// Execute the right to exit the set of nominators and revoke all ongoing nominations.
        #[pallet::weight(<T as Config>::WeightInfo::execute_leave_nominators(*nomination_count))]
        pub fn execute_leave_nominators(
            origin: OriginFor<T>,
            nominator: T::AccountId,
            nomination_count: u32,
        ) -> DispatchResultWithPostInfo {
            ensure_signed(origin)?;
            Self::nominator_execute_scheduled_revoke_all(nominator, nomination_count)
        }

        /// Execute the right to exit the set of nominators and revoke all ongoing nominations.
        /// Any account can call this extrinsic
        #[pallet::weight(0)]
        pub fn signed_execute_leave_nominators(
            origin: OriginFor<T>,
            proof: Proof<T::Signature, T::AccountId>,
            nominator: T::AccountId,
        ) -> DispatchResultWithPostInfo {
            let sender = ensure_signed(origin)?;

            ensure!(sender == proof.signer, Error::<T>::SenderIsNotSigner);

            let sender_nonce = Self::proxy_nonce(&sender);
            let signed_payload = encode_signed_execute_leave_nominators_params::<T>(
                proof.relayer.clone(),
                &nominator,
                sender_nonce,
            );

            ensure!(
                verify_signature::<T>(&proof, &signed_payload.as_slice()).is_ok(),
                Error::<T>::UnauthorizedSignedExecuteLeaveNominatorsTransaction
            );

            if let Some(nominator_state) = <NominatorState<T>>::get(&nominator) {
                let nomination_count = nominator_state.nominations.0.len() as u32;

                return Self::nominator_execute_scheduled_revoke_all(nominator, nomination_count)
            }

            Err(Error::<T>::NominatorDNE)?
        }

        /// DEPRECATED use batch util with cancel_nomination_request for all nominations
        /// Cancel a pending request to exit the set of nominators. Success clears the pending exit
        /// request (thereby resetting the delay upon another `leave_nominators` call).
        #[pallet::weight(<T as Config>::WeightInfo::cancel_leave_nominators())]
        pub fn cancel_leave_nominators(origin: OriginFor<T>) -> DispatchResultWithPostInfo {
            let nominator = ensure_signed(origin)?;
            Self::nominator_cancel_scheduled_revoke_all(nominator)
        }

        #[pallet::weight(<T as Config>::WeightInfo::schedule_revoke_nomination())]
        /// Request to revoke an existing nomination. If successful, the nomination is scheduled
        /// to be allowed to be revoked via the `execute_nomination_request` extrinsic.
        pub fn schedule_revoke_nomination(
            origin: OriginFor<T>,
            collator: T::AccountId,
        ) -> DispatchResultWithPostInfo {
            let nominator = ensure_signed(origin)?;
            Self::nomination_schedule_revoke(collator, nominator)
        }

        #[pallet::weight(0)]
        /// Signed request to revoke an existing nomination. If successful, the nomination is
        /// scheduled to be allowed to be revoked via the `execute_nomination_request`
        /// extrinsic.
        pub fn signed_schedule_revoke_nomination(
            origin: OriginFor<T>,
            proof: Proof<T::Signature, T::AccountId>,
            collator: T::AccountId,
        ) -> DispatchResultWithPostInfo {
            let nominator = ensure_signed(origin)?;
            ensure!(nominator == proof.signer, Error::<T>::SenderIsNotSigner);

            let nominator_nonce = Self::proxy_nonce(&nominator);
            let signed_payload = encode_signed_schedule_revoke_nomination_params::<T>(
                proof.relayer.clone(),
                &collator,
                nominator_nonce,
            );
            ensure!(
                verify_signature::<T>(&proof, &signed_payload.as_slice()).is_ok(),
                Error::<T>::UnauthorizedSignedRemoveBondTransaction
            );

<<<<<<< HEAD
            Self::nomination_schedule_revoke(collator, nominator)
=======
            Self::nomination_schedule_revoke(collator, nominator.clone())?;

            <ProxyNonces<T>>::mutate(&nominator, |n| *n += 1);

            Ok(().into())
>>>>>>> 0762c718
        }

        #[pallet::weight(<T as Config>::WeightInfo::bond_extra())]
        /// Bond more for nominators wrt a specific collator candidate.
        pub fn bond_extra(
            origin: OriginFor<T>,
            candidate: T::AccountId,
            more: BalanceOf<T>,
        ) -> DispatchResultWithPostInfo {
            let nominator = ensure_signed(origin)?;
            return Self::call_bond_extra(&nominator, candidate, more)
        }

        /// Bond a maximum of 'extra_amount' amount.
        // TODO: benchmark me
        #[pallet::weight(0)]
        #[transactional]
        pub fn signed_bond_extra(
            origin: OriginFor<T>,
            proof: Proof<T::Signature, T::AccountId>,
            #[pallet::compact] extra_amount: BalanceOf<T>,
        ) -> DispatchResultWithPostInfo {
            let nominator = ensure_signed(origin)?;
            ensure!(nominator == proof.signer, Error::<T>::SenderIsNotSigner);

            let nominator_nonce = Self::proxy_nonce(&nominator);
            let signed_payload = encode_signed_bond_extra_params::<T>(
                proof.relayer.clone(),
                &extra_amount,
                nominator_nonce,
            );
            ensure!(
                verify_signature::<T>(&proof, &signed_payload.as_slice()).is_ok(),
                Error::<T>::UnauthorizedSignedBondExtraTransaction
            );

            ensure!(
                Self::get_nominator_stakable_free_balance(&nominator) >= extra_amount,
                Error::<T>::InsufficientBalance
            );

            let collators = Self::selected_candidates();
            let num_collators = collators.len() as u32;
            let amount_per_collator = Perbill::from_rational(1, num_collators) * extra_amount;
            ensure!(
                amount_per_collator >= T::MinNominationPerCollator::get(),
                Error::<T>::NominationBelowMin
            );

            let dust = extra_amount - (amount_per_collator * num_collators.into());

            // This is only possible because we won't have more than 20 collators. If that changes,
            // we should not use a loop here.
            for (index, collator) in collators.into_iter().enumerate() {
                let mut actual_amount = amount_per_collator;
                if Self::collator_should_get_dust(dust, num_collators.into(), index as u64) {
                    actual_amount = amount_per_collator + dust;
                }

                Self::call_bond_extra(&nominator, collator, actual_amount)?;
            }

            <ProxyNonces<T>>::mutate(&nominator, |n| *n += 1);

            Ok(().into())
        }

        #[pallet::weight(<T as Config>::WeightInfo::schedule_nominator_unbond())]
        /// Request bond less for nominators wrt a specific collator candidate.
        pub fn schedule_nominator_unbond(
            origin: OriginFor<T>,
            candidate: T::AccountId,
            less: BalanceOf<T>,
        ) -> DispatchResultWithPostInfo {
            let nominator = ensure_signed(origin)?;
            Self::nomination_schedule_bond_decrease(candidate, nominator, less)
        }

        #[pallet::weight(0)]
        #[transactional]
        pub fn signed_schedule_nominator_unbond(
            origin: OriginFor<T>,
            proof: Proof<T::Signature, T::AccountId>,
            less: BalanceOf<T>,
        ) -> DispatchResultWithPostInfo {
            let nominator = ensure_signed(origin)?;

            ensure!(nominator == proof.signer, Error::<T>::SenderIsNotSigner);

            let nominator_nonce = Self::proxy_nonce(&nominator);
            let signed_payload = encode_signed_schedule_nominator_unbond_params::<T>(
                proof.relayer.clone(),
                &less,
                nominator_nonce,
            );
            ensure!(
                verify_signature::<T>(&proof, &signed_payload.as_slice()).is_ok(),
                Error::<T>::UnauthorizedSignedUnbondTransaction
            );

            let (payers, mut outstanding_withdrawal) =
                Self::identify_collators_to_withdraw_from(&nominator, less)?;

            // Deal with any outstanding amount to withdraw and schedule decrease
<<<<<<< HEAD
            for mut stake in payers.into_iter() {
=======
            for mut stake in payers.clone().into_iter() {
>>>>>>> 0762c718
                if !outstanding_withdrawal.is_zero() {
                    let max_amount_to_withdraw = stake.free_amount.min(outstanding_withdrawal);
                    stake.reserved_amount += max_amount_to_withdraw;
                    outstanding_withdrawal -= max_amount_to_withdraw;
                }

                Self::nomination_schedule_bond_decrease(
                    stake.owner,
                    nominator.clone(),
                    stake.reserved_amount,
                )?;
            }

            // Make sure we have unbonded the full amount requested by the user
            ensure!(
                outstanding_withdrawal == BalanceOf::<T>::zero(),
                Error::<T>::FailedToWithdrawFullAmount
            );

            <ProxyNonces<T>>::mutate(&nominator, |n| *n += 1);

            Ok(().into())
        }

        #[pallet::weight(<T as Config>::WeightInfo::execute_nominator_unbond())]
        /// Execute pending request to change an existing nomination
        pub fn execute_nomination_request(
            origin: OriginFor<T>,
            nominator: T::AccountId,
            candidate: T::AccountId,
        ) -> DispatchResultWithPostInfo {
            ensure_signed(origin)?; // we may want to reward caller if caller != nominator
            Self::nomination_execute_scheduled_request(candidate, nominator)
        }

<<<<<<< HEAD
        #[pallet::weight(0)]
        /// Execute pending request to change an existing nomination
        pub fn signed_execute_nomination_request(
            origin: OriginFor<T>,
            proof: Proof<T::Signature, T::AccountId>,
            nominator: T::AccountId,
        ) -> DispatchResultWithPostInfo {
            let sender = ensure_signed(origin)?;

            ensure!(sender == proof.signer, Error::<T>::SenderIsNotSigner);

            let sender_nonce = Self::proxy_nonce(&sender);
            let signed_payload = encode_signed_execute_nomination_request_params::<T>(
                proof.relayer.clone(),
                &nominator,
                sender_nonce,
            );

            ensure!(
                verify_signature::<T>(&proof, &signed_payload.as_slice()).is_ok(),
                Error::<T>::UnauthorizedSignedExecuteNominationRequestTransaction
            );

            let now = <Era<T>>::get().current;
            let state = <NominatorState<T>>::get(&nominator).ok_or(<Error<T>>::NominatorDNE)?;
            for bond in state.nominations.0 {
                let collator = bond.owner;
                let scheduled_requests = &<NominationScheduledRequests<T>>::get(&collator);

                let request_idx = scheduled_requests
                    .iter()
                    .position(|req| req.nominator == nominator)
                    .ok_or(<Error<T>>::PendingNominationRequestDNE)?;

                if scheduled_requests[request_idx].when_executable <= now {
                    Self::nomination_execute_scheduled_request(collator, nominator.clone())?;
                }
            }

            <ProxyNonces<T>>::mutate(&nominator, |n| *n += 1);

            Ok(().into())
        }

=======
>>>>>>> 0762c718
        #[pallet::weight(<T as Config>::WeightInfo::cancel_nominator_unbond())]
        /// Cancel request to change an existing nomination.
        pub fn cancel_nomination_request(
            origin: OriginFor<T>,
            candidate: T::AccountId,
        ) -> DispatchResultWithPostInfo {
            let nominator = ensure_signed(origin)?;
            Self::nomination_cancel_request(candidate, nominator)
        }

        /// Hotfix to remove existing empty entries for candidates that have left.
        #[pallet::weight(
			T::DbWeight::get().reads_writes(2 * candidates.len() as u64, candidates.len() as u64)
		)]
        pub fn hotfix_remove_nomination_requests_exited_candidates(
            origin: OriginFor<T>,
            candidates: Vec<T::AccountId>,
        ) -> DispatchResult {
            ensure_signed(origin)?;
            ensure!(candidates.len() < 100, <Error<T>>::InsufficientBalance);
            for candidate in &candidates {
                ensure!(
                    <CandidateInfo<T>>::get(&candidate).is_none(),
                    <Error<T>>::CandidateNotLeaving
                );
                ensure!(
                    <NominationScheduledRequests<T>>::get(&candidate).is_empty(),
                    <Error<T>>::CandidateNotLeaving
                );
            }

            for candidate in candidates {
                <NominationScheduledRequests<T>>::remove(candidate);
            }

            Ok(().into())
        }

        // TODO: Benchmark me
        #[pallet::weight(0)]
        pub fn set_admin_setting(
            origin: OriginFor<T>,
            value: AdminSettings<BalanceOf<T>>,
        ) -> DispatchResult {
            frame_system::ensure_root(origin)?;
            ensure!(value.is_valid::<T>(), Error::<T>::AdminSettingsValueIsNotValid);

            match value {
                AdminSettings::Delay(d) => <Delay<T>>::put(d),
                AdminSettings::MinCollatorStake(s) => <MinCollatorStake<T>>::put(s),
                AdminSettings::MinTotalNominatorStake(s) => <MinTotalNominatorStake<T>>::put(s),
            }

            Self::deposit_event(Event::AdminSettingsUpdated { value });

            Ok(())
        }
    }

    impl<T: Config> Pallet<T> {
        pub fn start_new_era(
            block_number: T::BlockNumber,
            mut era: EraInfo<T::BlockNumber>,
        ) -> (EraInfo<T::BlockNumber>, Weight) {
            // mutate era
            era.update(block_number);

            // pay all stakers for T::RewardPaymentDelay eras ago
            Self::prepare_staking_payouts(era.current);

            // select top collator candidates for next era
            let (collator_count, nomination_count, total_staked) =
                Self::select_top_candidates(era.current);

            // start next era
            <Era<T>>::put(era);
            // snapshot total stake
            <Staked<T>>::insert(era.current, <Total<T>>::get());

            Self::deposit_event(Event::NewEra {
                starting_block: era.first,
                era: era.current,
                selected_collators_number: collator_count,
                total_balance: total_staked,
            });

            let weight = <T as Config>::WeightInfo::era_transition_on_initialize(
                collator_count,
                nomination_count,
            );
            return (era, weight)
        }

        pub fn is_nominator(acc: &T::AccountId) -> bool {
            <NominatorState<T>>::get(acc).is_some()
        }

        pub fn is_candidate(acc: &T::AccountId) -> bool {
            <CandidateInfo<T>>::get(acc).is_some()
        }

        pub fn is_selected_candidate(acc: &T::AccountId) -> bool {
            <SelectedCandidates<T>>::get().binary_search(acc).is_ok()
        }

        /// Returns an account's free balance which is not locked in nomination staking
        pub fn get_nominator_stakable_free_balance(acc: &T::AccountId) -> BalanceOf<T> {
            let mut balance = T::Currency::free_balance(acc);
            if let Some(state) = <NominatorState<T>>::get(acc) {
                balance = balance.saturating_sub(state.total());
            }
            balance
        }
        /// Returns an account's free balance which is not locked in collator staking
        pub fn get_collator_stakable_free_balance(acc: &T::AccountId) -> BalanceOf<T> {
            let mut balance = T::Currency::free_balance(acc);
            if let Some(info) = <CandidateInfo<T>>::get(acc) {
                balance = balance.saturating_sub(info.bond);
            }
            balance
        }
        /// Caller must ensure candidate is active before calling
        pub(crate) fn update_active(candidate: T::AccountId, total: BalanceOf<T>) {
            let mut candidates = <CandidatePool<T>>::get();
            candidates.remove(&Bond::from_owner(candidate.clone()));
            candidates.insert(Bond { owner: candidate, amount: total });
            <CandidatePool<T>>::put(candidates);
        }

        /// Compute total reward for era based on the amount in the reward pot
        pub fn compute_total_reward_to_pay() -> BalanceOf<T> {
            let total_unpaid_reward_amount = Self::reward_pot();
            let mut payout = total_unpaid_reward_amount.checked_sub(&Self::locked_era_payout()).or_else(|| {
				log::error!("💔 Error calculating era payout. Not enough funds in total_unpaid_reward_amount.");

				//This is a bit strange but since we are dealing with money, log it.
				Self::deposit_event(Event::NotEnoughFundsForEraPayment {reward_pot_balance: total_unpaid_reward_amount});
				Some(BalanceOf::<T>::zero())
			}).expect("We have a default value");

            <LockedEraPayout<T>>::mutate(|lp| {
                *lp = lp
                    .checked_add(&payout)
                    .or_else(|| {
                        log::error!("💔 Error - locked_era_payout overflow. Reducing era payout");
                        // In the unlikely event where the value will overflow the LockedEraPayout,
                        // return the difference to avoid errors
                        payout =
                            BalanceOf::<T>::max_value().saturating_sub(Self::locked_era_payout());
                        Some(BalanceOf::<T>::max_value())
                    })
                    .expect("We have a default value");
            });

            return payout
        }

        /// Remove nomination from candidate state
        /// Amount input should be retrieved from nominator and it informs the storage lookups
        pub(crate) fn nominator_leaves_candidate(
            candidate: T::AccountId,
            nominator: T::AccountId,
            amount: BalanceOf<T>,
        ) -> DispatchResult {
            let mut state = <CandidateInfo<T>>::get(&candidate).ok_or(Error::<T>::CandidateDNE)?;
            state.rm_nomination_if_exists::<T>(&candidate, nominator.clone(), amount)?;
            let new_total_locked = <Total<T>>::get().saturating_sub(amount);
            <Total<T>>::put(new_total_locked);
            let new_total = state.total_counted;
            <CandidateInfo<T>>::insert(&candidate, state);
            Self::deposit_event(Event::NominatorLeftCandidate {
                nominator,
                candidate,
                unstaked_amount: amount,
                total_candidate_staked: new_total,
            });
            Ok(())
        }

        fn prepare_staking_payouts(now: EraIndex) {
            // payout is now - delay eras ago => now - delay > 0 else return early
            let delay = T::RewardPaymentDelay::get();
            if now <= delay {
                return
            }
            let era_to_payout = now.saturating_sub(delay);
            let total_points = <Points<T>>::get(era_to_payout);
            if total_points.is_zero() {
                return
            }
            // Remove stake because it has been processed.
            let total_staked = <Staked<T>>::take(era_to_payout);

            let total_reward_to_pay = Self::compute_total_reward_to_pay();

            let payout = DelayedPayout {
                era_issuance: total_reward_to_pay,
                total_staking_reward: total_reward_to_pay, /* TODO: Remove one of the duplicated
                                                            * fields */
            };

            <DelayedPayouts<T>>::insert(era_to_payout, &payout);

            let collator_scores: Vec<CollatorScore<T::AccountId>> =
                <AwardedPts<T>>::iter_prefix(era_to_payout)
                    .map(|(collator, points)| CollatorScore::new(collator, points))
                    .collect::<Vec<CollatorScore<T::AccountId>>>();

            Self::update_collator_payout(
                era_to_payout,
                total_staked,
                payout,
                total_points,
                collator_scores,
            );
        }

        /// Wrapper around pay_one_collator_reward which handles the following logic:
        /// * whether or not a payout needs to be made
        /// * cleaning up when payouts are done
        /// * returns the weight consumed by pay_one_collator_reward if applicable
        fn handle_delayed_payouts(now: EraIndex) -> Weight {
            let delay = T::RewardPaymentDelay::get();

            // don't underflow uint
            if now < delay {
                return 0u64.into()
            }

            let paid_for_era = now.saturating_sub(delay);

            if let Some(payout_info) = <DelayedPayouts<T>>::get(paid_for_era) {
                let result = Self::pay_one_collator_reward(paid_for_era, payout_info);
                if result.0.is_none() {
                    // result.0 indicates whether or not a payout was made
                    // clean up storage items that we no longer need
                    <DelayedPayouts<T>>::remove(paid_for_era);
                    <Points<T>>::remove(paid_for_era);
                }
                result.1 // weight consumed by pay_one_collator_reward
            } else {
                0u64.into()
            }
        }

        /// Payout a single collator from the given era.
        ///
        /// Returns an optional tuple of (Collator's AccountId, total paid)
        /// or None if there were no more payouts to be made for the era.
        pub(crate) fn pay_one_collator_reward(
            paid_for_era: EraIndex,
            payout_info: DelayedPayout<BalanceOf<T>>,
        ) -> (Option<(T::AccountId, BalanceOf<T>)>, Weight) {
            // TODO: it would probably be optimal to roll Points into the DelayedPayouts storage
            // item so that we do fewer reads each block
            let total_points = <Points<T>>::get(paid_for_era);
            if total_points.is_zero() {
                // TODO: this case is obnoxious... it's a value query, so it could mean one of two
                // different logic errors:
                // 1. we removed it before we should have
                // 2. we called pay_one_collator_reward when we were actually done with deferred
                //    payouts
                log::warn!("pay_one_collator_reward called with no <Points<T>> for the era!");
                return (None, 0u64.into())
            }

            let reward_pot_account_id = Self::compute_reward_pot_account_id();
            let pay_reward = |amount: BalanceOf<T>, to: T::AccountId| {
                let result = T::Currency::transfer(
                    &reward_pot_account_id,
                    &to,
                    amount,
                    ExistenceRequirement::KeepAlive,
                );
                if let Ok(_) = result {
                    Self::deposit_event(Event::Rewarded { account: to.clone(), rewards: amount });

                    // Update storage with the amount we paid
                    <LockedEraPayout<T>>::mutate(|p| {
                        *p = p.saturating_sub(amount.into());
                    });
                } else {
                    log::error!("💔 Error paying staking reward: {:?}", result);
                    Self::deposit_event(Event::ErrorPayingStakingReward {
                        payee: to.clone(),
                        rewards: amount,
                    });
                }
            };

            if let Some((collator, pts)) = <AwardedPts<T>>::iter_prefix(paid_for_era).drain().next()
            {
                let pct_due = Perbill::from_rational(pts, total_points);
                let total_reward_for_collator = pct_due * payout_info.total_staking_reward;

                // Take the snapshot of block author and nominations
                let state = <AtStake<T>>::take(paid_for_era, &collator);
                let num_nominators = state.nominations.len();

                // pay collator's due portion first
                let collator_pct = Perbill::from_rational(state.bond, state.total);
                let collator_reward = collator_pct * total_reward_for_collator;
                pay_reward(collator_reward, collator.clone());

                // pay nominators due portion, if there are any
                for Bond { owner, amount } in state.nominations {
                    let percent = Perbill::from_rational(amount, state.total);
                    let nominator_reward = percent * total_reward_for_collator;
                    if !nominator_reward.is_zero() {
                        pay_reward(nominator_reward, owner.clone());
                    }
                }

                (
                    Some((collator, total_reward_for_collator)),
                    <T as Config>::WeightInfo::pay_one_collator_reward(num_nominators as u32),
                )
            } else {
                // Note that we don't clean up storage here; it is cleaned up in
                // handle_delayed_payouts()
                (None, 0u64.into())
            }
        }

        /// Compute the top `TotalSelected` candidates in the CandidatePool and return
        /// a vec of their AccountIds (in the order of selection)
        pub fn compute_top_candidates() -> Vec<T::AccountId> {
            let mut candidates = <CandidatePool<T>>::get().0;
            // order candidates by stake (least to greatest so requires `rev()`)
            candidates.sort_by(|a, b| a.amount.cmp(&b.amount));
            let top_n = <TotalSelected<T>>::get() as usize;
            // choose the top TotalSelected qualified candidates, ordered by stake
            let mut collators = candidates
                .into_iter()
                .rev()
                .take(top_n)
                .filter(|x| x.amount >= <MinCollatorStake<T>>::get())
                .map(|x| x.owner)
                .collect::<Vec<T::AccountId>>();
            collators.sort();
            collators
        }

        /// Best as in most cumulatively supported in terms of stake
        /// Returns [collator_count, nomination_count, total staked]
        pub fn select_top_candidates(now: EraIndex) -> (u32, u32, BalanceOf<T>) {
            let (mut collator_count, mut nomination_count, mut total) =
                (0u32, 0u32, BalanceOf::<T>::zero());
            // choose the top TotalSelected qualified candidates, ordered by stake
            let collators = Self::compute_top_candidates();
            if collators.is_empty() {
                // SELECTION FAILED TO SELECT >=1 COLLATOR => select collators from previous era
                let last_era = now.saturating_sub(1u32);
                let mut total_per_candidate: BTreeMap<T::AccountId, BalanceOf<T>> = BTreeMap::new();
                // set this era AtStake to last era AtStake
                for (account, snapshot) in <AtStake<T>>::iter_prefix(last_era) {
                    collator_count = collator_count.saturating_add(1u32);
                    nomination_count =
                        nomination_count.saturating_add(snapshot.nominations.len() as u32);
                    total = total.saturating_add(snapshot.total);
                    total_per_candidate.insert(account.clone(), snapshot.total);
                    <AtStake<T>>::insert(now, account, snapshot);
                }
                // `SelectedCandidates` remains unchanged from last era
                // emit CollatorChosen event for tools that use this event
                for candidate in <SelectedCandidates<T>>::get() {
                    let snapshot_total = total_per_candidate
                        .get(&candidate)
                        .expect("all selected candidates have snapshots");
                    Self::deposit_event(Event::CollatorChosen {
                        era: now,
                        collator_account: candidate,
                        total_exposed_amount: *snapshot_total,
                    })
                }
                return (collator_count, nomination_count, total)
            }

            // snapshot exposure for era for weighting reward distribution
            for account in collators.iter() {
                let state = <CandidateInfo<T>>::get(account)
                    .expect("all members of CandidateQ must be candidates");

                collator_count = collator_count.saturating_add(1u32);
                nomination_count = nomination_count.saturating_add(state.nomination_count);
                total = total.saturating_add(state.total_counted);
                let CountedNominations { uncounted_stake, rewardable_nominations } =
                    Self::get_rewardable_nominators(&account);
                let total_counted = state.total_counted.saturating_sub(uncounted_stake);

                let snapshot = CollatorSnapshot {
                    bond: state.bond,
                    nominations: rewardable_nominations,
                    total: total_counted,
                };
                <AtStake<T>>::insert(now, account, snapshot);
                Self::deposit_event(Event::CollatorChosen {
                    era: now,
                    collator_account: account.clone(),
                    total_exposed_amount: state.total_counted,
                });
            }
            // insert canonical collator set
            <SelectedCandidates<T>>::put(collators);
            (collator_count, nomination_count, total)
        }

        /// Apply the nominator intent for revoke and decrease in order to build the
        /// effective list of nominators with their intended bond amount.
        ///
        /// This will:
        /// - if [NominationChange::Revoke] is outstanding, set the bond amount to 0.
        /// - if [NominationChange::Decrease] is outstanding, subtract the bond by specified amount.
        /// - else, do nothing
        ///
        /// The intended bond amounts will be used while calculating rewards.
        fn get_rewardable_nominators(collator: &T::AccountId) -> CountedNominations<T> {
            let requests = <NominationScheduledRequests<T>>::get(collator)
                .into_iter()
                .map(|x| (x.nominator, x.action))
                .collect::<BTreeMap<_, _>>();
            let mut uncounted_stake = BalanceOf::<T>::zero();
            let rewardable_nominations = <TopNominations<T>>::get(collator)
                .expect("all members of CandidateQ must be candidates")
                .nominations
                .into_iter()
                .map(|mut bond| {
                    bond.amount = match requests.get(&bond.owner) {
                        None => bond.amount,
                        Some(NominationAction::Revoke(_)) => {
                            log::warn!(
                                "reward for nominator '{:?}' set to zero due to pending \
								revoke request",
                                bond.owner
                            );
                            uncounted_stake = uncounted_stake.saturating_add(bond.amount);
                            BalanceOf::<T>::zero()
                        },
                        Some(NominationAction::Decrease(amount)) => {
                            log::warn!(
                                "reward for nominator '{:?}' reduced by set amount due to pending \
								decrease request",
                                bond.owner
                            );
                            uncounted_stake = uncounted_stake.saturating_add(*amount);
                            bond.amount.saturating_sub(*amount)
                        },
                    };

                    bond
                })
                .collect();
            CountedNominations { uncounted_stake, rewardable_nominations }
        }

        /// The account ID of the staking reward_pot.
        /// This actually does computation. If you need to keep using it, then make sure you cache
        /// the value and only call this once.
        pub fn compute_reward_pot_account_id() -> T::AccountId {
            T::RewardPotId::get().into_account_truncating()
        }

        /// The total amount of funds stored in this pallet
        pub fn reward_pot() -> BalanceOf<T> {
            // Must never be less than 0 but better be safe.
            T::Currency::free_balance(&Self::compute_reward_pot_account_id())
                .saturating_sub(T::Currency::minimum_balance())
        }

        pub fn update_collator_payout(
            payout_era: EraIndex,
            total_staked: BalanceOf<T>,
            payout: DelayedPayout<BalanceOf<T>>,
            total_points: RewardPoint,
            current_collator_scores: Vec<CollatorScore<T::AccountId>>,
        ) {
            let collator_payout_period = Self::growth_period_info();
            let staking_reward_paid_in_era = payout.total_staking_reward;

            if Self::is_new_growth_period(&payout_era, &collator_payout_period) {
                <GrowthPeriod<T>>::mutate(|info| {
                    info.start_era_index = payout_era;
                    info.index = info.index.saturating_add(1);
                });

                let mut new_payout_info = GrowthInfo::new(payout_era);
                new_payout_info.number_of_accumulations = 1u32;
                new_payout_info.total_stake_accumulated = total_staked;
                new_payout_info.total_staker_reward = staking_reward_paid_in_era;
                new_payout_info.total_points = total_points;
                new_payout_info.collator_scores = current_collator_scores;

                <Growth<T>>::insert(Self::growth_period_info().index, new_payout_info);
            } else {
                Self::accumulate_payout_for_period(
                    collator_payout_period.index,
                    total_staked,
                    staking_reward_paid_in_era,
                    total_points,
                    current_collator_scores,
                );
            };
        }

        fn is_new_growth_period(
            era_index: &EraIndex,
            collator_payout_period: &GrowthPeriodInfo,
        ) -> bool {
            return collator_payout_period.index == 0 ||
                era_index - collator_payout_period.start_era_index >=
                    T::ErasPerGrowthPeriod::get()
        }

        fn accumulate_payout_for_period(
            growth_index: GrowthPeriodIndex,
            total_staked: BalanceOf<T>,
            staking_reward_paid_in_era: BalanceOf<T>,
            total_points: RewardPoint,
            current_collator_scores: Vec<CollatorScore<T::AccountId>>,
        ) {
            <Growth<T>>::mutate(growth_index, |info| {
                info.number_of_accumulations = info.number_of_accumulations.saturating_add(1);
                info.total_stake_accumulated =
                    info.total_stake_accumulated.saturating_add(total_staked);
                info.total_staker_reward =
                    info.total_staker_reward.saturating_add(staking_reward_paid_in_era);
                info.total_points = info.total_points.saturating_add(total_points);
                info.collator_scores =
                    Self::update_collator_scores(&info.collator_scores, current_collator_scores);
            });
        }

        fn update_collator_scores(
            existing_collator_scores: &Vec<CollatorScore<T::AccountId>>,
            current_collator_scores: Vec<CollatorScore<T::AccountId>>,
        ) -> Vec<CollatorScore<T::AccountId>> {
            let mut current_scores = existing_collator_scores
                .into_iter()
                .map(|current_score| (current_score.collator.clone(), current_score.points.clone()))
                .collect::<BTreeMap<_, _>>();

            current_collator_scores.into_iter().for_each(|new_score| {
                current_scores
                    .entry(new_score.collator)
                    .and_modify(|points| {
                        *points = points.saturating_add(new_score.points);
                    })
                    .or_insert(new_score.points);
            });

            return current_scores
                .into_iter()
                .map(|(acc, pts)| CollatorScore::new(acc, pts))
                .collect()
        }

        pub fn payout_collators(amount: BalanceOf<T>, growth_period: u32) -> DispatchResult {
            // The only validation we do is checking for replays, for everything else we trust T1.
            ensure!(
                <ProcessedGrowthPeriods<T>>::contains_key(growth_period) == false,
                Error::<T>::GrowthAlreadyProcessed
            );

            let mut imbalance: PositiveImbalanceOf<T> = PositiveImbalanceOf::<T>::zero();
            let mut pay =
                |collator_address: T::AccountId, amount: BalanceOf<T>| -> DispatchResult {
                    match T::Currency::deposit_into_existing(&collator_address, amount) {
                        Ok(amount_paid) => {
                            Self::deposit_event(Event::CollatorPaid {
                                account: collator_address,
                                amount: amount_paid.peek(),
                                period: growth_period,
                            });

                            imbalance.subsume(amount_paid);
                            return Ok(())
                        },
                        Err(e) => {
                            log::error!(
                                "💔💔 Error paying {:?} AVT to collator {:?}: {:?}",
                                amount,
                                collator_address,
                                e
                            );
                            return Err(Error::<T>::ErrorPayingCollator.into())
                        },
                    }
                };

            if <Growth<T>>::contains_key(growth_period) {
                // get the list of candidates that earned points from `growth_period`
                let growth_data = <Growth<T>>::get(growth_period);
                for collator_data in growth_data.collator_scores {
                    let percent =
                        Perbill::from_rational(collator_data.points, growth_data.total_points);
                    pay(collator_data.collator, percent * amount)?;
                }

                // Tidy up state
                <Growth<T>>::remove(growth_period);
                <ProcessedGrowthPeriods<T>>::insert(growth_period, ());
            } else {
                // use current candidates because there is no way of knowing who they were
                let collators = <SelectedCandidates<T>>::get();
                let number_of_collators = collators.len() as u32;
                for collator in collators.into_iter() {
                    let percent = Perbill::from_rational(1u32, number_of_collators);
                    pay(collator, percent * amount)?;
                }

                <ProcessedGrowthPeriods<T>>::insert(growth_period, ());
            }

            // Let the runtime know that we finished paying collators and we may have some amount
            // left.
            let dust_amount: BalanceOf<T> = amount - imbalance.peek();

            // drop the imbalance to increase total issuance
            drop(imbalance);

            if dust_amount > BalanceOf::<T>::zero() {
                T::CollatorPayoutDustHandler::handle_dust(dust_amount);
            }

            Ok(())
        }

        pub fn collator_should_get_dust(
            dust: BalanceOf<T>,
            number_of_collators: u64,
            index: u64,
        ) -> bool {
            let block_number: u64 =
                TryInto::<u64>::try_into(<frame_system::Pallet<T>>::block_number())
                    .unwrap_or_else(|_| 0u64);

            let chosen_collator_index = block_number % number_of_collators;

            return !dust.is_zero() && index == chosen_collator_index
        }

        pub fn identify_collators_to_withdraw_from(
            nominator: &T::AccountId,
            total_reduction: BalanceOf<T>,
        ) -> Result<(Vec<StakeInfo<T::AccountId, BalanceOf<T>>>, BalanceOf<T>), Error<T>> {
            let state = <NominatorState<T>>::get(&nominator).ok_or(<Error<T>>::NominatorDNE)?;
            let net_total_bonded = state.total().saturating_sub(state.less_total);
            // Make sure the nominator has enough to unbond and stay above the min requirement
            ensure!(
                net_total_bonded >= Self::min_total_nominator_stake() + total_reduction,
                Error::<T>::NominatorBondBelowMin
            );

            // Desired balance on each collator after nominator reduces its stake
            let target_average_amount = Perbill::from_rational(1, state.nominations.0.len() as u32) *
                (net_total_bonded - total_reduction);

            // Make sure each nominator will have at least required min amount
            ensure!(
                target_average_amount >= T::MinNominationPerCollator::get(),
                Error::<T>::NominationBelowMin
            );

            // The remaining amount the nominator wants to withdraw
            let mut outstanding_withdrawal = total_reduction;
            let mut payers: Vec<StakeInfo<T::AccountId, BalanceOf<T>>> = vec![];

            for bond in state.nominations.0.into_iter() {
                let amount_to_withdraw =
                    outstanding_withdrawal.min(bond.amount.saturating_sub(target_average_amount));

                if bond.amount >= amount_to_withdraw {
                    outstanding_withdrawal -= amount_to_withdraw;

                    payers.push(StakeInfo::new(
                        bond.owner,
                        bond.amount - (amount_to_withdraw + T::MinNominationPerCollator::get()),
                        amount_to_withdraw,
                    ));
                }

                if outstanding_withdrawal.is_zero() {
                    // exit early
                    break
                }
            }

            return Ok((payers, outstanding_withdrawal))
        }
    }

    /// Keep track of number of authored blocks per authority, uncles are counted as well since
    /// they're a valid proof of being online.
    impl<T: Config + pallet_authorship::Config>
        pallet_authorship::EventHandler<T::AccountId, T::BlockNumber> for Pallet<T>
    {
        /// Add reward points to block authors:
        /// * 20 points to the block producer for producing a block in the chain
        fn note_author(author: T::AccountId) {
            let now = <Era<T>>::get().current;
            let score_plus_20 = <AwardedPts<T>>::get(now, &author).saturating_add(20);
            <AwardedPts<T>>::insert(now, author, score_plus_20);
            <Points<T>>::mutate(now, |x| *x = x.saturating_add(20));

            frame_system::Pallet::<T>::register_extra_weight_unchecked(
                <T as Config>::WeightInfo::note_author(),
                DispatchClass::Mandatory,
            );
        }

        fn note_uncle(_author: T::AccountId, _age: T::BlockNumber) {
            //TODO: can we ignore this?
        }
    }
}

impl<T: Config> OnGrowthLiftedHandler<BalanceOf<T>> for Pallet<T> {
    fn on_growth_lifted(amount: BalanceOf<T>, growth_period: u32) -> DispatchResult {
        return Self::payout_collators(amount, growth_period)
    }
}<|MERGE_RESOLUTION|>--- conflicted
+++ resolved
@@ -263,10 +263,7 @@
         UnauthorizedSignedRemoveBondTransaction,
         UnauthorizedSignedScheduleLeaveNominatorsTransaction,
         UnauthorizedSignedExecuteLeaveNominatorsTransaction,
-<<<<<<< HEAD
         UnauthorizedSignedExecuteNominationRequestTransaction,
-=======
->>>>>>> 0762c718
         AdminSettingsValueIsNotValid,
         CandidateSessionKeysNotFound,
         FailedToWithdrawFullAmount,
@@ -1301,15 +1298,11 @@
                 Error::<T>::UnauthorizedSignedRemoveBondTransaction
             );
 
-<<<<<<< HEAD
-            Self::nomination_schedule_revoke(collator, nominator)
-=======
             Self::nomination_schedule_revoke(collator, nominator.clone())?;
 
             <ProxyNonces<T>>::mutate(&nominator, |n| *n += 1);
 
             Ok(().into())
->>>>>>> 0762c718
         }
 
         #[pallet::weight(<T as Config>::WeightInfo::bond_extra())]
@@ -1414,11 +1407,7 @@
                 Self::identify_collators_to_withdraw_from(&nominator, less)?;
 
             // Deal with any outstanding amount to withdraw and schedule decrease
-<<<<<<< HEAD
             for mut stake in payers.into_iter() {
-=======
-            for mut stake in payers.clone().into_iter() {
->>>>>>> 0762c718
                 if !outstanding_withdrawal.is_zero() {
                     let max_amount_to_withdraw = stake.free_amount.min(outstanding_withdrawal);
                     stake.reserved_amount += max_amount_to_withdraw;
@@ -1454,7 +1443,6 @@
             Self::nomination_execute_scheduled_request(candidate, nominator)
         }
 
-<<<<<<< HEAD
         #[pallet::weight(0)]
         /// Execute pending request to change an existing nomination
         pub fn signed_execute_nomination_request(
@@ -1499,8 +1487,6 @@
             Ok(().into())
         }
 
-=======
->>>>>>> 0762c718
         #[pallet::weight(<T as Config>::WeightInfo::cancel_nominator_unbond())]
         /// Cancel request to change an existing nomination.
         pub fn cancel_nomination_request(
