// Copyright 2019-2022 PureStake Inc.
// This file is part of Moonbeam.

// Moonbeam is free software: you can redistribute it and/or modify
// it under the terms of the GNU General Public License as published by
// the Free Software Foundation, either version 3 of the License, or
// (at your option) any later version.

// Moonbeam is distributed in the hope that it will be useful,
// but WITHOUT ANY WARRANTY; without even the implied warranty of
// MERCHANTABILITY or FITNESS FOR A PARTICULAR PURPOSE.  See the
// GNU General Public License for more details.

// You should have received a copy of the GNU General Public License
// along with Moonbeam.  If not, see <http://www.gnu.org/licenses/>.

//! # Parachain Staking
//! Minimal staking pallet that implements collator selection by total backed stake.
//! The main difference between this pallet and `frame/pallet-staking` is that this pallet
//! uses direct nomination. Nominators choose exactly who they nominate and with what stake.
//! This is different from `frame/pallet-staking` where nominators approval vote and run Phragmen.
//!
//! ### Rules
//! There is a new era every `<Era<T>>::get().length` blocks.
//!
//! At the start of every era,
//! * issuance is calculated for collators (and their nominators) for block authoring
//! `T::RewardPaymentDelay::get()` eras ago
//! * a new set of collators is chosen from the candidates
//!
//! Immediately following a era change, payments are made once-per-block until all payments have
//! been made. In each such block, one collator is chosen for a rewards payment and is paid along
//! with each of its top `T::MaxTopNominationsPerCandidate` nominators.
//!
//! To join the set of candidates, call `join_candidates` with `bond >= MinCollatorStake`.
//! To leave the set of candidates, call `schedule_leave_candidates`. If the call succeeds,
//! the collator is removed from the pool of candidates so they cannot be selected for future
//! collator sets, but they are not unbonded until their exit request is executed. Any signed
//! account may trigger the exit `<Delay<T>>::get()` eras after the era in which the
//! original request was made.
//!
//! To join the set of nominators, call `nominate` and pass in an account that is
//! already a collator candidate and `bond >= MinTotalNominatorStake`. Each nominator can nominate
//! up to `T::MaxNominationsPerNominator` collator candidates by calling `nominate`.
//!
//! To revoke a nomination, call `revoke_nomination` with the collator candidate's account.
//! To leave the set of nominators and revoke all nominations, call `leave_nominators`.

#![recursion_limit = "256"]
#![cfg_attr(not(feature = "std"), no_std)]

pub mod calls;
pub mod migration;
mod nomination_requests;
pub mod proxy_methods;
pub mod session_handler;
mod set;
pub mod types;
pub mod weights;

#[cfg(any(test, feature = "runtime-benchmarks"))]
mod benchmarks;
#[cfg(test)]
#[path = "tests/bond_extra_tests.rs"]
mod bond_extra_tests;
#[cfg(test)]
#[path = "tests/mock.rs"]
mod mock;
#[cfg(test)]
#[path = "tests/nominate_tests.rs"]
mod nominate_tests;
#[cfg(test)]
#[path = "tests/schedule_revoke_nomination_tests.rs"]
mod schedule_revoke_nomination_tests;
#[cfg(test)]
#[path = "tests/schedule_unbond_tests.rs"]
mod schedule_unbond_tests;
#[cfg(test)]
#[path = "tests/test_admin_settings.rs"]
mod test_admin_settings;
#[cfg(test)]
#[path = "tests/test_growth.rs"]
mod test_growth;
#[cfg(test)]
#[path = "tests/test_reward_payout.rs"]
mod test_reward_payout;
#[cfg(test)]
#[path = "tests/test_staking_pot.rs"]
mod test_staking_pot;
#[cfg(test)]
#[path = "tests/tests.rs"]
mod tests;

#[cfg(test)]
#[path = "tests/test_bounded_ordered_set.rs"]
mod test_bounded_ordered_set;

use frame_support::pallet;
pub use weights::WeightInfo;

pub use nomination_requests::{CancelledScheduledRequest, NominationAction, ScheduledRequest};
pub use pallet::*;
pub use types::*;

pub mod vote;
use crate::vote::*;

pub type AVN<T> = pallet_avn::Pallet<T>;
pub use pallet_ethereum_transactions::ethereum_transaction::TransactionId;

#[pallet]
pub mod pallet {
    const EMPTY_GROWTH_TRANSACTION_ID: TransactionId = 0;
    use sp_core::{ecdsa};
    use crate::set::BoundedOrderedSet;
    pub use crate::{
        calls::*,
        nomination_requests::{CancelledScheduledRequest, NominationAction, ScheduledRequest},
        proxy_methods::*,
        set::OrderedSet,
        types::*,
        WeightInfo,
        AVN,
    };
    use crate::GrowthVotingSession;
    pub use frame_support::{
        dispatch::{GetDispatchInfo, PostDispatchInfo},
        pallet_prelude::*,
        traits::{
            tokens::WithdrawReasons, Currency, ExistenceRequirement, Get, Imbalance, IsSubType,
            LockIdentifier, LockableCurrency, ReservableCurrency, ValidatorRegistration,
        },
        transactional, PalletId,
    };
    pub use frame_system::{pallet_prelude::*,  offchain::{SendTransactionTypes, SubmitTransaction},};
    pub use pallet_avn::{
        self as avn,
        CollatorPayoutDustHandler, OnGrowthLiftedHandler, ProcessedEventsChecker, AccountToBytesConverter,
        vote::{
            approve_vote_validate_unsigned, end_voting_period_validate_unsigned, process_approve_vote,
            process_reject_vote, reject_vote_validate_unsigned, VotingSessionData,
            VotingSessionManager,
        },
        Error as avn_error,
    };
    
    pub use sp_avn_common::{verify_signature, Proof, IngressCounter, bounds::VotingSessionIdBound, event_types::Validator,
        calculate_two_third_quorum, safe_add_block_numbers,
        offchain_worker_storage_lock::{self as OcwLock, OcwOperationExpiration},};
    pub use sp_runtime::{
        traits::{
            AccountIdConversion, Bounded, CheckedAdd, CheckedSub, Dispatchable, IdentifyAccount,
            Member, Saturating, StaticLookup, Verify, Zero, CheckedDiv
        },
        Perbill,
    };
    pub use sp_std::{collections::btree_map::BTreeMap, prelude::*};
    pub use crate::GrowthId;
    use pallet_ethereum_transactions::{
        ethereum_transaction::{EthAbiHelper, EthTransactionType, TriggerGrowthData, TransactionId},
        CandidateTransactionSubmitter,
    };
    use sp_application_crypto::RuntimeAppPublic;
    /// Pallet for parachain staking
    #[pallet::pallet]
    #[pallet::generate_store(pub (super) trait Store)]
    #[pallet::storage_version(crate::migration::STORAGE_VERSION)]
    pub struct Pallet<T>(PhantomData<T>);

    pub type EraIndex = u32;
    pub type GrowthPeriodIndex = u32;
    pub type RewardPoint = u32;
    pub type BalanceOf<T> =
        <<T as Config>::Currency as Currency<<T as frame_system::Config>::AccountId>>::Balance;
    pub type PositiveImbalanceOf<T> = <<T as Config>::Currency as Currency<
        <T as frame_system::Config>::AccountId,
    >>::PositiveImbalance;

    pub const COLLATOR_LOCK_ID: LockIdentifier = *b"stkngcol";
    pub const NOMINATOR_LOCK_ID: LockIdentifier = *b"stkngnom";

    // Error codes returned by validate unsigned methods    
    const ERROR_CODE_INVALID_GROWTH_DATA: u8 = 10;
    const ERROR_CODE_INVALID_GROWTH_PERIOD: u8 = 20;

    pub type CollatorMaxScores = ConstU32<10000>;

    /// Configuration trait of this pallet.
    #[pallet::config]
    pub trait Config: SendTransactionTypes<Call<Self>> + frame_system::Config + pallet_session::Config + pallet_avn::Config {
        /// The overarching call type.
        type RuntimeCall: Parameter
            + Dispatchable<RuntimeOrigin = Self::RuntimeOrigin, PostInfo = PostDispatchInfo>
            + GetDispatchInfo
            + From<frame_system::Call<Self>>
            + IsSubType<Call<Self>>;
        /// Overarching event type
        type RuntimeEvent: From<Event<Self>> + IsType<<Self as frame_system::Config>::RuntimeEvent>;
        /// The currency type
        type Currency: Currency<Self::AccountId>
            + ReservableCurrency<Self::AccountId>
            + LockableCurrency<Self::AccountId>;
        /// Minimum number of blocks per era
        #[pallet::constant]
        type MinBlocksPerEra: Get<u32>;
        /// Number of eras after which block authors are rewarded
        #[pallet::constant]
        type RewardPaymentDelay: Get<EraIndex>;
        /// Minimum number of selected candidates every era
        #[pallet::constant]
        type MinSelectedCandidates: Get<u32>;
        /// Maximum top nominations counted per candidate
        #[pallet::constant]
        type MaxTopNominationsPerCandidate: Get<u32>;
        /// Maximum bottom nominations (not counted) per candidate
        #[pallet::constant]
        type MaxBottomNominationsPerCandidate: Get<u32>;
        /// Maximum nominations per nominator
        #[pallet::constant]
        type MaxNominationsPerNominator: Get<u32>;
        /// Minimum stake, per collator, that must be maintained by an account that is nominating
        #[pallet::constant]
        type MinNominationPerCollator: Get<BalanceOf<Self>>;
        /// Number of eras to MinNominationPerCollator before we process a new growth period
        type ErasPerGrowthPeriod: Get<GrowthPeriodIndex>;
        /// Id of the account that will hold funds to be paid as staking reward
        type RewardPotId: Get<PalletId>;
        /// A way to check if an event has been processed by Ethereum events
        type ProcessedEventsChecker: ProcessedEventsChecker;
        /// A type that can be used to verify signatures
        type Public: IdentifyAccount<AccountId = Self::AccountId>;
        /// The signature type used by accounts/transactions.
        type Signature: Verify<Signer = Self::Public>
            + Member
            + Decode
            + Encode
            + From<sp_core::sr25519::Signature>
            + TypeInfo;
        /// A hook to verify if a collator is registed as a validator (with keys) in the session
        /// pallet
        type CollatorSessionRegistration: ValidatorRegistration<Self::AccountId>;
        /// A handler to notify the runtime of any remaining amount after paying collators
        type CollatorPayoutDustHandler: CollatorPayoutDustHandler<BalanceOf<Self>>;
        /// Weight information for extrinsics in this pallet.
        type WeightInfo: WeightInfo;
        /// Maximum candidates
        #[pallet::constant]
        type MaxCandidates: Get<u32>;

        type AccountToBytesConvert: pallet_avn::AccountToBytesConverter<Self::AccountId>;

        type CandidateTransactionSubmitter: CandidateTransactionSubmitter<Self::AccountId>;
    }

    #[pallet::error]
    pub enum Error<T> {
        NominatorDNE,
        CandidateDNE,
        NominationDNE,
        NominatorExists,
        CandidateExists,
        CandidateBondBelowMin,
        InsufficientBalance,
        NominatorBondBelowMin,
        NominationBelowMin,
        AlreadyOffline,
        AlreadyActive,
        NominatorAlreadyLeaving,
        NominatorNotLeaving,
        NominatorCannotLeaveYet,
        CandidateAlreadyLeaving,
        CandidateNotLeaving,
        CandidateLimitReached,
        CandidateCannotLeaveYet,
        CannotGoOnlineIfLeaving,
        ExceedMaxNominationsPerNominator,
        AlreadyNominatedCandidate,
        InvalidSchedule,
        CannotSetBelowMin,
        EraLengthMustBeAtLeastTotalSelectedCollators,
        NoWritingSameValue,
        TooLowCandidateCountWeightHintJoinCandidates,
        TooLowCandidateCountWeightHintCancelLeaveCandidates,
        TooLowCandidateCountToLeaveCandidates,
        TooLowNominationCountToNominate,
        TooLowCandidateNominationCountToNominate,
        TooLowCandidateNominationCountToLeaveCandidates,
        TooLowNominationCountToLeaveNominators,
        PendingCandidateRequestsDNE,
        PendingCandidateRequestAlreadyExists,
        PendingCandidateRequestNotDueYet,
        PendingNominationRequestDNE,
        PendingNominationRequestAlreadyExists,
        PendingNominationRequestNotDueYet,
        CannotNominateLessThanOrEqualToLowestBottomWhenFull,
        PendingNominationRevoke,
        ErrorPayingCollator,
        GrowthAlreadyProcessed,
        UnauthorizedProxyTransaction,
        SenderIsNotSigner,
        UnauthorizedSignedNominateTransaction,
        UnauthorizedSignedBondExtraTransaction,
        UnauthorizedSignedCandidateBondExtraTransaction,
        UnauthorizedSignedCandidateUnbondTransaction,
        UnauthorizedSignedUnbondTransaction,
        UnauthorizedSignedRemoveBondTransaction,
        UnauthorizedSignedScheduleLeaveNominatorsTransaction,
        UnauthorizedSignedExecuteLeaveNominatorsTransaction,
        UnauthorizedSignedExecuteNominationRequestTransaction,
        UnauthorizedSignedExecuteCandidateUnbondTransaction,
        AdminSettingsValueIsNotValid,
        CandidateSessionKeysNotFound,
        FailedToWithdrawFullAmount,
        GrowthDataNotFound,
        AccumulationIsZero,
        ErrorCalculatingPrimaryValidator,
        PrimaryCollatorNotFound,
        InvalidGrowthData,
        ErrorConvertingBalance,
        GrowthTxSenderNotFound,
        ErrorEndingVotingPeriod,
        VotingSessionIsNotValid,
        ErrorReservingId,
        Overflow,
    }

    #[pallet::event]
    #[pallet::generate_deposit(pub(crate) fn deposit_event)]
    pub enum Event<T: Config> {
        /// Started new era.
        NewEra {
            starting_block: T::BlockNumber,
            era: EraIndex,
            selected_collators_number: u32,
            total_balance: BalanceOf<T>,
        },
        /// Account joined the set of collator candidates.
        JoinedCollatorCandidates {
            account: T::AccountId,
            amount_locked: BalanceOf<T>,
            new_total_amt_locked: BalanceOf<T>,
        },
        /// Candidate selected for collators. Total Exposed Amount includes all nominations.
        CollatorChosen {
            era: EraIndex,
            collator_account: T::AccountId,
            total_exposed_amount: BalanceOf<T>,
        },
        /// Candidate requested to decrease a self bond.
        CandidateBondLessRequested {
            candidate: T::AccountId,
            amount_to_decrease: BalanceOf<T>,
            execute_era: EraIndex,
        },
        /// Candidate has increased a self bond.
        CandidateBondedMore {
            candidate: T::AccountId,
            amount: BalanceOf<T>,
            new_total_bond: BalanceOf<T>,
        },
        /// Candidate has decreased a self bond.
        CandidateBondedLess {
            candidate: T::AccountId,
            amount: BalanceOf<T>,
            new_bond: BalanceOf<T>,
        },
        /// Candidate temporarily leave the set of collator candidates without unbonding.
        CandidateWentOffline { candidate: T::AccountId },
        /// Candidate rejoins the set of collator candidates.
        CandidateBackOnline { candidate: T::AccountId },
        /// Candidate has requested to leave the set of candidates.
        CandidateScheduledExit {
            exit_allowed_era: EraIndex,
            candidate: T::AccountId,
            scheduled_exit: EraIndex,
        },
        /// Cancelled request to leave the set of candidates.
        CancelledCandidateExit { candidate: T::AccountId },
        /// Cancelled request to decrease candidate's bond.
        CancelledCandidateBondLess {
            candidate: T::AccountId,
            amount: BalanceOf<T>,
            execute_era: EraIndex,
        },
        /// Candidate has left the set of candidates.
        CandidateLeft {
            ex_candidate: T::AccountId,
            unlocked_amount: BalanceOf<T>,
            new_total_amt_locked: BalanceOf<T>,
        },
        /// Nominator requested to decrease a bond for the collator candidate.
        NominationDecreaseScheduled {
            nominator: T::AccountId,
            candidate: T::AccountId,
            amount_to_decrease: BalanceOf<T>,
            execute_era: EraIndex,
        },
        // Nomination increased.
        NominationIncreased {
            nominator: T::AccountId,
            candidate: T::AccountId,
            amount: BalanceOf<T>,
            in_top: bool,
        },
        // Nomination decreased.
        NominationDecreased {
            nominator: T::AccountId,
            candidate: T::AccountId,
            amount: BalanceOf<T>,
            in_top: bool,
        },
        /// Nominator requested to leave the set of nominators.
        NominatorExitScheduled { era: EraIndex, nominator: T::AccountId, scheduled_exit: EraIndex },
        /// Nominator requested to revoke nomination.
        NominationRevocationScheduled {
            era: EraIndex,
            nominator: T::AccountId,
            candidate: T::AccountId,
            scheduled_exit: EraIndex,
        },
        /// Nominator has left the set of nominators.
        NominatorLeft { nominator: T::AccountId, unstaked_amount: BalanceOf<T> },
        /// Nomination revoked.
        NominationRevoked {
            nominator: T::AccountId,
            candidate: T::AccountId,
            unstaked_amount: BalanceOf<T>,
        },
        /// Nomination kicked.
        NominationKicked {
            nominator: T::AccountId,
            candidate: T::AccountId,
            unstaked_amount: BalanceOf<T>,
        },
        /// Cancelled a pending request to exit the set of nominators.
        NominatorExitCancelled { nominator: T::AccountId },
        /// Cancelled request to change an existing nomination.
        CancelledNominationRequest {
            nominator: T::AccountId,
            cancelled_request: CancelledScheduledRequest<BalanceOf<T>>,
            collator: T::AccountId,
        },
        /// New nomination (increase of the existing one).
        Nomination {
            nominator: T::AccountId,
            locked_amount: BalanceOf<T>,
            candidate: T::AccountId,
            nominator_position: NominatorAdded<BalanceOf<T>>,
        },
        /// Nomination from candidate state has been remove.
        NominatorLeftCandidate {
            nominator: T::AccountId,
            candidate: T::AccountId,
            unstaked_amount: BalanceOf<T>,
            total_candidate_staked: BalanceOf<T>,
        },
        /// Paid the account (nominator or collator) the balance as liquid rewards.
        Rewarded { account: T::AccountId, rewards: BalanceOf<T> },
        /// There was an error attempting to pay the nominator their staking reward.
        ErrorPayingStakingReward { payee: T::AccountId, rewards: BalanceOf<T> },
        /// Set total selected candidates to this value.
        TotalSelectedSet { old: u32, new: u32 },
        /// Set blocks per era
        BlocksPerEraSet { current_era: EraIndex, first_block: T::BlockNumber, old: u32, new: u32 },
        /// Not enough fund to cover the staking reward payment.
        NotEnoughFundsForEraPayment { reward_pot_balance: BalanceOf<T> },
        /// A collator has been paid for producing blocks
        CollatorPaid { account: T::AccountId, amount: BalanceOf<T>, period: GrowthPeriodIndex },
        /// An admin settings value has been updated
        AdminSettingsUpdated { value: AdminSettings<BalanceOf<T>> },
        /// Vote by a voter for a growth id is added
        VoteAdded { voter: T::AccountId, growth_id: GrowthId, agree_vote: bool },
        /// Voting for the growth id is finished, true means the growth is approved
        VotingEnded { growth_id: GrowthId, vote_approved: bool },
        /// Starting a new growth trigger for the specified period.
        TriggeringGrowth {growth_period: u32}
    }

    #[pallet::hooks]
    impl<T: Config> Hooks<BlockNumberFor<T>> for Pallet<T> {
        fn on_initialize(n: T::BlockNumber) -> Weight {
            let mut weight = <T as Config>::WeightInfo::base_on_initialize();
            let mut era = <Era<T>>::get();
            if era.should_update(n) {
                let start_new_era_weight;
                (era, start_new_era_weight) = Self::start_new_era(n, era);
                weight = weight.saturating_add(start_new_era_weight);
            }

            weight = weight.saturating_add(Self::handle_delayed_payouts(era.current));

            // add on_finalize weight
            weight = weight.saturating_add(
                // read Author, Points, AwardedPts
                // write Points, AwardedPts
                T::DbWeight::get().reads(3).saturating_add(T::DbWeight::get().writes(2)),
            );
            weight
        }
    }

    #[pallet::storage]
    #[pallet::getter(fn delay)]
    /// Number of eras to wait before executing any staking action
    pub type Delay<T: Config> = StorageValue<_, EraIndex, ValueQuery>;

    #[pallet::storage]
    #[pallet::getter(fn total_selected)]
    /// The total candidates selected every era
    pub type TotalSelected<T: Config> = StorageValue<_, u32, ValueQuery>;

    #[pallet::storage]
    #[pallet::getter(fn era)]
    /// Current era index and next era scheduled transition
    pub(crate) type Era<T: Config> = StorageValue<_, EraInfo<T::BlockNumber>, ValueQuery>;

    #[pallet::storage]
    #[pallet::getter(fn nominator_state)]
    /// Get nominator state associated with an account if account is nominating else None
    pub(crate) type NominatorState<T: Config> = StorageMap<
        _,
        Twox64Concat,
        T::AccountId,
        Nominator<T::AccountId, BalanceOf<T>>,
        OptionQuery,
    >;

    #[pallet::storage]
    #[pallet::getter(fn candidate_info)]
    /// Get collator candidate info associated with an account if account is candidate else None
    pub type CandidateInfo<T: Config> =
        StorageMap<_, Twox64Concat, T::AccountId, CandidateMetadata<BalanceOf<T>>, OptionQuery>;

    /// Stores outstanding nomination requests per collator.
    #[pallet::storage]
    #[pallet::getter(fn nomination_scheduled_requests)]
    pub(crate) type NominationScheduledRequests<T: Config> = StorageMap<
        _,
        Blake2_128Concat,
        T::AccountId,
        BoundedVec<ScheduledRequest<T::AccountId, BalanceOf<T>>, T::MaxNominationsPerNominator>,
        ValueQuery,
    >;

    #[pallet::storage]
    #[pallet::getter(fn top_nominations)]
    /// Top nominations for collator candidate
    pub(crate) type TopNominations<T: Config> = StorageMap<
        _,
        Twox64Concat,
        T::AccountId,
        Nominations<T::AccountId, BalanceOf<T>>,
        OptionQuery,
    >;

    #[pallet::storage]
    #[pallet::getter(fn bottom_nominations)]
    /// Bottom nominations for collator candidate
    pub(crate) type BottomNominations<T: Config> = StorageMap<
        _,
        Twox64Concat,
        T::AccountId,
        Nominations<T::AccountId, BalanceOf<T>>,
        OptionQuery,
    >;

    #[pallet::storage]
    #[pallet::getter(fn selected_candidates)]
    /// The collator candidates selected for the current era
    pub type SelectedCandidates<T: Config> =
        StorageValue<_, BoundedVec<T::AccountId, T::MaxCandidates>, ValueQuery>;

    #[pallet::storage]
    #[pallet::getter(fn total)]
    /// Total capital locked by this staking pallet
    pub(crate) type Total<T: Config> = StorageValue<_, BalanceOf<T>, ValueQuery>;

    #[pallet::storage]
    #[pallet::getter(fn candidate_pool)]
    /// The pool of collator candidates, each with their total backing stake
    pub(crate) type CandidatePool<T: Config> = StorageValue<
        _,
        BoundedOrderedSet<Bond<T::AccountId, BalanceOf<T>>, T::MaxCandidates>,
        ValueQuery,
    >;

    #[pallet::storage]
    #[pallet::getter(fn at_stake)]
    /// Snapshot of collator nomination stake at the start of the era
    pub type AtStake<T: Config> = StorageDoubleMap<
        _,
        Twox64Concat,
        EraIndex,
        Twox64Concat,
        T::AccountId,
        CollatorSnapshot<T::AccountId, BalanceOf<T>>,
        ValueQuery,
    >;

    #[pallet::storage]
    #[pallet::getter(fn delayed_payouts)]
    /// Delayed payouts
    pub type DelayedPayouts<T: Config> =
        StorageMap<_, Twox64Concat, EraIndex, DelayedPayout<BalanceOf<T>>, OptionQuery>;

    #[pallet::storage]
    #[pallet::getter(fn staked)]
    /// Total counted stake for selected candidates in the era
    pub type Staked<T: Config> = StorageMap<_, Twox64Concat, EraIndex, BalanceOf<T>, ValueQuery>;

    #[pallet::storage]
    #[pallet::getter(fn points)]
    /// Total points awarded to collators for block production in the era
    pub type Points<T: Config> = StorageMap<_, Twox64Concat, EraIndex, RewardPoint, ValueQuery>;

    #[pallet::storage]
    #[pallet::getter(fn awarded_pts)]
    /// Points for each collator per era
    pub type AwardedPts<T: Config> = StorageDoubleMap<
        _,
        Twox64Concat,
        EraIndex,
        Twox64Concat,
        T::AccountId,
        RewardPoint,
        ValueQuery,
    >;

    #[pallet::storage]
    #[pallet::getter(fn locked_era_payout)]
    /// Total amount of payouts we are waiting to take out of this pallet's pot.
    pub type LockedEraPayout<T: Config> = StorageValue<_, BalanceOf<T>, ValueQuery>;

    #[pallet::storage]
    #[pallet::getter(fn growth_period_info)]
    /// Tracks the current growth period where collator will get paid for producing blocks
    pub(crate) type GrowthPeriod<T: Config> = StorageValue<_, GrowthPeriodInfo, ValueQuery>;

    #[pallet::storage]
    #[pallet::getter(fn growth)]
    /// Data to calculate growth and collator payouts.
    pub type Growth<T: Config> = StorageMap<
        _,
        Twox64Concat,
        GrowthPeriodIndex,
        GrowthInfo<T::AccountId, BalanceOf<T>>,
        ValueQuery,
    >;

    #[pallet::storage]
    #[pallet::getter(fn processed_growth_periods)]
    pub type ProcessedGrowthPeriods<T: Config> =
        StorageMap<_, Twox64Concat, GrowthPeriodIndex, (), ValueQuery>;

    #[pallet::storage]
    #[pallet::getter(fn new_era_forced)]
    pub type ForceNewEra<T: Config> = StorageValue<_, bool, ValueQuery>;

    #[pallet::storage]
    #[pallet::getter(fn min_collator_stake)]
    /// Minimum stake required for any candidate to be a collator
    pub type MinCollatorStake<T: Config> = StorageValue<_, BalanceOf<T>, ValueQuery>;

    #[pallet::storage]
    #[pallet::getter(fn min_total_nominator_stake)]
    /// Minimum total stake that must be maintained for any registered on-chain account to be a
    /// nominator
    pub type MinTotalNominatorStake<T: Config> = StorageValue<_, BalanceOf<T>, ValueQuery>;

    #[pallet::storage]
    #[pallet::getter(fn proxy_nonce)]
    /// An account nonce that represents the number of proxy transactions from this account
    pub type ProxyNonces<T: Config> = StorageMap<_, Twox64Concat, T::AccountId, u64, ValueQuery>;

    #[pallet::storage]
    #[pallet::getter(fn get_vote)]
    pub type VotesRepository<T: Config> = StorageMap<
        _,
        Blake2_128Concat,
        GrowthId,
        VotingSessionData<T::AccountId, T::BlockNumber>,
        ValueQuery,
    >;

    #[pallet::storage]
    #[pallet::getter(fn get_pending_growths)]
    pub type PendingApproval<T: Config> =
        StorageMap<_, Blake2_128Concat, GrowthPeriodIndex, IngressCounter, ValueQuery>;

    /// The total ingresses of growths 
    #[pallet::storage]
    #[pallet::getter(fn get_ingress_counter)]
    pub type TotalIngresses<T: Config> = StorageValue<_, IngressCounter, ValueQuery>;
 
    /// A period (in block number) where authors are allowed to vote on the validity of a growth
    /// hash
    #[pallet::storage]
    #[pallet::getter(fn voting_period)]
    pub type VotingPeriod<T: Config> = StorageValue<_, T::BlockNumber, ValueQuery>;

    #[pallet::genesis_config]
    pub struct GenesisConfig<T: Config> {
        pub candidates: Vec<(T::AccountId, BalanceOf<T>)>,
        /// Vec of tuples of the format (nominator AccountId, collator AccountId, nomination
        /// Amount)
        pub nominations: Vec<(T::AccountId, T::AccountId, BalanceOf<T>)>,
        pub delay: EraIndex,
        pub min_collator_stake: BalanceOf<T>,
        pub min_total_nominator_stake: BalanceOf<T>,
    }

    #[cfg(feature = "std")]
    impl<T: Config> Default for GenesisConfig<T> {
        fn default() -> Self {
            Self {
                candidates: vec![],
                nominations: vec![],
                delay: Default::default(),
                min_collator_stake: Default::default(),
                min_total_nominator_stake: Default::default(),
            }
        }
    }

    #[pallet::genesis_build]
    impl<T: Config> GenesisBuild<T> for GenesisConfig<T> {
        fn build(&self) {
            let mut candidate_count = 0u32;
            // Initialize the candidates
            for &(ref candidate, balance) in &self.candidates {
                assert!(
                    <Pallet<T>>::get_collator_stakable_free_balance(candidate) >= balance,
                    "Account does not have enough balance to bond as a candidate."
                );
                candidate_count = candidate_count.saturating_add(1u32);
                if let Err(error) = <Pallet<T>>::join_candidates(
                    T::RuntimeOrigin::from(Some(candidate.clone()).into()),
                    balance,
                    candidate_count,
                ) {
                    log::warn!("Join candidates failed in genesis with error {:?}", error);
                } else {
                    candidate_count = candidate_count.saturating_add(1u32);
                }
            }
            let mut col_nominator_count: BTreeMap<T::AccountId, u32> = BTreeMap::new();
            let mut del_nomination_count: BTreeMap<T::AccountId, u32> = BTreeMap::new();
            // Initialize the nominations
            for &(ref nominator, ref target, balance) in &self.nominations {
                assert!(
                    <Pallet<T>>::get_nominator_stakable_free_balance(nominator) >= balance,
                    "Account does not have enough balance to place nomination."
                );
                let cd_count =
                    if let Some(x) = col_nominator_count.get(target) { *x } else { 0u32 };
                let dd_count =
                    if let Some(x) = del_nomination_count.get(nominator) { *x } else { 0u32 };
                if let Err(error) = <Pallet<T>>::nominate(
                    T::RuntimeOrigin::from(Some(nominator.clone()).into()),
                    target.clone(),
                    balance,
                    cd_count,
                    dd_count,
                ) {
                    log::warn!("Nominate failed in genesis with error {:?}", error);
                } else {
                    if let Some(x) = col_nominator_count.get_mut(target) {
                        *x = x.saturating_add(1u32);
                    } else {
                        col_nominator_count.insert(target.clone(), 1u32);
                    };
                    if let Some(x) = del_nomination_count.get_mut(nominator) {
                        *x = x.saturating_add(1u32);
                    } else {
                        del_nomination_count.insert(nominator.clone(), 1u32);
                    };
                }
            }

            // Validate and set delay
            assert!(self.delay > 0, "Delay must be greater than 0.");
            <Delay<T>>::put(self.delay);

            // Set min staking values
            <MinCollatorStake<T>>::put(self.min_collator_stake);
            <MinTotalNominatorStake<T>>::put(self.min_total_nominator_stake);

            // Set total selected candidates to minimum config
            <TotalSelected<T>>::put(T::MinSelectedCandidates::get());

            // Choose top TotalSelected collator candidates
            let (v_count, _, total_staked) = <Pallet<T>>::select_top_candidates(1u32);

            // Start Era 1 at Block 0. Set the genesis era length too.
            let era: EraInfo<T::BlockNumber> =
                EraInfo::new(1u32, 0u32.into(), T::MinBlocksPerEra::get() + 2);
            <Era<T>>::put(era);

            // Snapshot total stake
            <Staked<T>>::insert(1u32, <Total<T>>::get());

            // Set the first GrowthInfo
            <Growth<T>>::insert(0u32, GrowthInfo::new(1u32));

            <Pallet<T>>::deposit_event(Event::NewEra {
                starting_block: T::BlockNumber::zero(),
                era: 1u32,
                selected_collators_number: v_count,
                total_balance: total_staked,
            });

            // Set storage version
            crate::migration::STORAGE_VERSION.put::<Pallet<T>>();
            log::debug!(
                "Staking storage chain/current storage version: {:?} / {:?}",
                Pallet::<T>::on_chain_storage_version(),
                Pallet::<T>::current_storage_version(),
            );
        }
    }

    #[pallet::call]
    impl<T: Config> Pallet<T> {
        #[pallet::weight(<T as Config>::WeightInfo::set_total_selected())]
        /// Set the total number of collator candidates selected per era
        /// - changes are not applied until the start of the next era
        #[pallet::call_index(0)]
        pub fn set_total_selected(origin: OriginFor<T>, new: u32) -> DispatchResultWithPostInfo {
            frame_system::ensure_root(origin)?;
            ensure!(new >= T::MinSelectedCandidates::get(), Error::<T>::CannotSetBelowMin);
            let old = <TotalSelected<T>>::get();
            ensure!(old != new, Error::<T>::NoWritingSameValue);
            ensure!(
                new <= <Era<T>>::get().length,
                Error::<T>::EraLengthMustBeAtLeastTotalSelectedCollators,
            );
            <TotalSelected<T>>::put(new);
            Self::deposit_event(Event::TotalSelectedSet { old, new });
            Ok(().into())
        }

        #[pallet::weight(<T as Config>::WeightInfo::set_blocks_per_era())]
        /// Set blocks per era
        /// - if called with `new` less than length of current era, will transition immediately
        /// in the next block
        #[pallet::call_index(1)]
        pub fn set_blocks_per_era(origin: OriginFor<T>, new: u32) -> DispatchResultWithPostInfo {
            frame_system::ensure_root(origin)?;
            ensure!(new >= T::MinBlocksPerEra::get(), Error::<T>::CannotSetBelowMin);
            let mut era = <Era<T>>::get();
            let (now, first, old) = (era.current, era.first, era.length);
            ensure!(old != new, Error::<T>::NoWritingSameValue);
            ensure!(
                new >= <TotalSelected<T>>::get(),
                Error::<T>::EraLengthMustBeAtLeastTotalSelectedCollators,
            );
            era.length = new;
            <Era<T>>::put(era);
            Self::deposit_event(Event::BlocksPerEraSet {
                current_era: now,
                first_block: first,
                old,
                new,
            });

            Ok(().into())
        }

        #[pallet::weight(<T as Config>::WeightInfo::join_candidates(*candidate_count))]
        /// Join the set of collator candidates
        #[pallet::call_index(2)]
        pub fn join_candidates(
            origin: OriginFor<T>,
            bond: BalanceOf<T>,
            candidate_count: u32,
        ) -> DispatchResultWithPostInfo {
            let acc = ensure_signed(origin)?;
            ensure!(!Self::is_candidate(&acc), Error::<T>::CandidateExists);
            ensure!(!Self::is_nominator(&acc), Error::<T>::NominatorExists);
            ensure!(bond >= <MinCollatorStake<T>>::get(), Error::<T>::CandidateBondBelowMin);
            ensure!(
                T::CollatorSessionRegistration::is_registered(&acc),
                Error::<T>::CandidateSessionKeysNotFound
            );

            let mut candidates = <CandidatePool<T>>::get();
            let old_count = candidates.0.len() as u32;
            ensure!(
                candidate_count >= old_count,
                Error::<T>::TooLowCandidateCountWeightHintJoinCandidates
            );

            match candidates.try_insert(Bond { owner: acc.clone(), amount: bond }) {
                Err(_) => Err(Error::<T>::CandidateLimitReached)?,
                Ok(false) => Err(Error::<T>::CandidateExists)?,
                Ok(true) => {},
            };
            ensure!(
                Self::get_collator_stakable_free_balance(&acc) >= bond,
                Error::<T>::InsufficientBalance,
            );
            T::Currency::set_lock(COLLATOR_LOCK_ID, &acc, bond, WithdrawReasons::all());
            let candidate = CandidateMetadata::new(bond);
            <CandidateInfo<T>>::insert(&acc, candidate);
            let empty_nominations: Nominations<T::AccountId, BalanceOf<T>> = Default::default();
            // insert empty top nominations
            <TopNominations<T>>::insert(&acc, empty_nominations.clone());
            // insert empty bottom nominations
            <BottomNominations<T>>::insert(&acc, empty_nominations);
            <CandidatePool<T>>::put(candidates);
            let new_total = <Total<T>>::get().saturating_add(bond);
            <Total<T>>::put(new_total);
            Self::deposit_event(Event::JoinedCollatorCandidates {
                account: acc,
                amount_locked: bond,
                new_total_amt_locked: new_total,
            });
            Ok(().into())
        }

        #[pallet::weight(<T as Config>::WeightInfo::schedule_leave_candidates(*candidate_count))]
        /// Request to leave the set of candidates. If successful, the account is immediately
        /// removed from the candidate pool to prevent selection as a collator.
        #[pallet::call_index(3)]
        pub fn schedule_leave_candidates(
            origin: OriginFor<T>,
            candidate_count: u32,
        ) -> DispatchResultWithPostInfo {
            let collator = ensure_signed(origin)?;
            let mut state = <CandidateInfo<T>>::get(&collator).ok_or(Error::<T>::CandidateDNE)?;
            let (now, when) = state.schedule_leave::<T>()?;
            let mut candidates = <CandidatePool<T>>::get();
            ensure!(
                candidate_count >= candidates.0.len() as u32,
                Error::<T>::TooLowCandidateCountToLeaveCandidates
            );
            if candidates.remove(&Bond::from_owner(collator.clone())) {
                <CandidatePool<T>>::put(candidates);
            }
            <CandidateInfo<T>>::insert(&collator, state);
            Self::deposit_event(Event::CandidateScheduledExit {
                exit_allowed_era: now,
                candidate: collator,
                scheduled_exit: when,
            });
            Ok(().into())
        }

        #[pallet::weight(
			<T as Config>::WeightInfo::execute_leave_candidates(*candidate_nomination_count)
		)]
        /// Execute leave candidates request
        #[pallet::call_index(4)]
        pub fn execute_leave_candidates(
            origin: OriginFor<T>,
            candidate: T::AccountId,
            candidate_nomination_count: u32,
        ) -> DispatchResultWithPostInfo {
            ensure_signed(origin)?;
            let state = <CandidateInfo<T>>::get(&candidate).ok_or(Error::<T>::CandidateDNE)?;
            ensure!(
                state.nomination_count <= candidate_nomination_count,
                Error::<T>::TooLowCandidateNominationCountToLeaveCandidates
            );
            state.can_leave::<T>()?;
            let return_stake = |bond: Bond<T::AccountId, BalanceOf<T>>| -> DispatchResult {
                // remove nomination from nominator state
                let mut nominator = NominatorState::<T>::get(&bond.owner).expect(
                    "Collator state and nominator state are consistent.
						Collator state has a record of this nomination. Therefore,
						Nominator state also has a record. qed.",
                );

                if let Some(remaining) = nominator.rm_nomination::<T>(&candidate) {
                    Self::nomination_remove_request_with_state(
                        &candidate,
                        &bond.owner,
                        &mut nominator,
                    );

                    if remaining.is_zero() {
                        // we do not remove the scheduled nomination requests from other collators
                        // since it is assumed that they were removed incrementally before only the
                        // last nomination was left.
                        <NominatorState<T>>::remove(&bond.owner);
                        T::Currency::remove_lock(NOMINATOR_LOCK_ID, &bond.owner);
                    } else {
                        <NominatorState<T>>::insert(&bond.owner, nominator);
                    }
                } else {
                    // TODO: review. we assume here that this nominator has no remaining staked
                    // balance, so we ensure the lock is cleared
                    T::Currency::remove_lock(NOMINATOR_LOCK_ID, &bond.owner);
                }
                Ok(())
            };
            // total backing stake is at least the candidate self bond
            let mut total_backing = state.bond;
            // return all top nominations
            let top_nominations =
                <TopNominations<T>>::take(&candidate).expect("CandidateInfo existence checked");
            for bond in top_nominations.nominations {
                return_stake(bond)?;
            }
            total_backing = total_backing.saturating_add(top_nominations.total);
            // return all bottom nominations
            let bottom_nominations =
                <BottomNominations<T>>::take(&candidate).expect("CandidateInfo existence checked");
            for bond in bottom_nominations.nominations {
                return_stake(bond)?;
            }
            total_backing = total_backing.saturating_add(bottom_nominations.total);
            // return stake to collator
            T::Currency::remove_lock(COLLATOR_LOCK_ID, &candidate);
            <CandidateInfo<T>>::remove(&candidate);
            <NominationScheduledRequests<T>>::remove(&candidate);
            <TopNominations<T>>::remove(&candidate);
            <BottomNominations<T>>::remove(&candidate);
            let new_total_staked = <Total<T>>::get().saturating_sub(total_backing);
            <Total<T>>::put(new_total_staked);
            Self::deposit_event(Event::CandidateLeft {
                ex_candidate: candidate,
                unlocked_amount: total_backing,
                new_total_amt_locked: new_total_staked,
            });
            Ok(().into())
        }

        #[pallet::weight(<T as Config>::WeightInfo::cancel_leave_candidates(*candidate_count))]
        /// Cancel open request to leave candidates
        /// - only callable by collator account
        /// - result upon successful call is the candidate is active in the candidate pool
        #[pallet::call_index(5)]
        pub fn cancel_leave_candidates(
            origin: OriginFor<T>,
            candidate_count: u32,
        ) -> DispatchResultWithPostInfo {
            let collator = ensure_signed(origin)?;
            let mut state = <CandidateInfo<T>>::get(&collator).ok_or(Error::<T>::CandidateDNE)?;
            ensure!(state.is_leaving(), Error::<T>::CandidateNotLeaving);
            state.go_online();
            let mut candidates = <CandidatePool<T>>::get();
            ensure!(
                candidates.0.len() as u32 <= candidate_count,
                Error::<T>::TooLowCandidateCountWeightHintCancelLeaveCandidates
            );

            match candidates
                .try_insert(Bond { owner: collator.clone(), amount: state.total_counted })
            {
                Err(_) => Err(Error::<T>::CandidateLimitReached)?,
                Ok(false) => Err(Error::<T>::AlreadyActive)?,
                Ok(true) => {},
            };
            <CandidatePool<T>>::put(candidates);
            <CandidateInfo<T>>::insert(&collator, state);
            Self::deposit_event(Event::CancelledCandidateExit { candidate: collator });
            Ok(().into())
        }

        #[pallet::weight(<T as Config>::WeightInfo::go_offline())]
        /// Temporarily leave the set of collator candidates without unbonding
        #[pallet::call_index(6)]
        pub fn go_offline(origin: OriginFor<T>) -> DispatchResultWithPostInfo {
            let collator = ensure_signed(origin)?;
            let mut state = <CandidateInfo<T>>::get(&collator).ok_or(Error::<T>::CandidateDNE)?;
            ensure!(state.is_active(), Error::<T>::AlreadyOffline);
            state.go_offline();
            let mut candidates = <CandidatePool<T>>::get();
            if candidates.remove(&Bond::from_owner(collator.clone())) {
                <CandidatePool<T>>::put(candidates);
            }
            <CandidateInfo<T>>::insert(&collator, state);
            Self::deposit_event(Event::CandidateWentOffline { candidate: collator });
            Ok(().into())
        }

        #[pallet::weight(<T as Config>::WeightInfo::go_online())]
        /// Rejoin the set of collator candidates if previously had called `go_offline`
        #[pallet::call_index(7)]
        pub fn go_online(origin: OriginFor<T>) -> DispatchResultWithPostInfo {
            let collator = ensure_signed(origin)?;
            let mut state = <CandidateInfo<T>>::get(&collator).ok_or(Error::<T>::CandidateDNE)?;
            ensure!(!state.is_active(), Error::<T>::AlreadyActive);
            ensure!(!state.is_leaving(), Error::<T>::CannotGoOnlineIfLeaving);
            state.go_online();
            let mut candidates = <CandidatePool<T>>::get();
            let maybe_inserted_candidate = candidates
                .try_insert(Bond { owner: collator.clone(), amount: state.total_counted })
                .map_err(|_| Error::<T>::CandidateLimitReached)?;
            ensure!(maybe_inserted_candidate, Error::<T>::AlreadyActive);

            <CandidatePool<T>>::put(candidates);
            <CandidateInfo<T>>::insert(&collator, state);
            Self::deposit_event(Event::CandidateBackOnline { candidate: collator });
            Ok(().into())
        }

        #[pallet::weight(<T as Config>::WeightInfo::candidate_bond_extra())]
        /// Increase collator candidate self bond by `more`
        #[pallet::call_index(8)]
        pub fn candidate_bond_extra(
            origin: OriginFor<T>,
            more: BalanceOf<T>,
        ) -> DispatchResultWithPostInfo {
            let collator = ensure_signed(origin)?;
            return Self::call_candidate_bond_extra(&collator, more)
        }

        #[pallet::weight(<T as Config>::WeightInfo::signed_candidate_bond_extra())]
        #[transactional]
        /// Increase collator candidate self bond by `more`
        #[pallet::call_index(9)]
        pub fn signed_candidate_bond_extra(
            origin: OriginFor<T>,
            proof: Proof<T::Signature, T::AccountId>,
            extra_amount: BalanceOf<T>,
        ) -> DispatchResultWithPostInfo {
            let collator = ensure_signed(origin)?;

            ensure!(collator == proof.signer, Error::<T>::SenderIsNotSigner);

            let collator_nonce = Self::proxy_nonce(&collator);
            let signed_payload = encode_signed_candidate_bond_extra_params::<T>(
                proof.relayer.clone(),
                &extra_amount,
                collator_nonce,
            );
            ensure!(
                verify_signature::<T::Signature, T::AccountId>(&proof, &signed_payload.as_slice())
                    .is_ok(),
                Error::<T>::UnauthorizedSignedCandidateBondExtraTransaction
            );

            // Defer any additional validation to the common logic
            Self::call_candidate_bond_extra(&collator, extra_amount)?;

            <ProxyNonces<T>>::mutate(&collator, |n| *n += 1);

            Ok(().into())
        }

        #[pallet::weight(<T as Config>::WeightInfo::schedule_candidate_unbond())]
        /// Request by collator candidate to decrease self bond by `less`
        #[pallet::call_index(10)]
        pub fn schedule_candidate_unbond(
            origin: OriginFor<T>,
            less: BalanceOf<T>,
        ) -> DispatchResultWithPostInfo {
            let collator = ensure_signed(origin)?;
            return Self::call_schedule_candidate_unbond(&collator, less)
        }

        #[pallet::weight(<T as Config>::WeightInfo::execute_candidate_unbond())]
        /// Execute pending request to adjust the collator candidate self bond
        #[pallet::call_index(11)]
        pub fn execute_candidate_unbond(
            origin: OriginFor<T>,
            candidate: T::AccountId,
        ) -> DispatchResultWithPostInfo {
            ensure_signed(origin)?; // we may want to reward this if caller != candidate
            return Self::call_execute_candidate_unbond(&candidate)
        }

        #[pallet::weight(<T as Config>::WeightInfo::signed_execute_candidate_unbond())]
        #[transactional]
        /// Execute pending request to adjust the collator candidate self bond
        #[pallet::call_index(12)]
        pub fn signed_execute_candidate_unbond(
            origin: OriginFor<T>,
            proof: Proof<T::Signature, T::AccountId>,
            candidate: T::AccountId,
        ) -> DispatchResultWithPostInfo {
            let sender = ensure_signed(origin)?; // we may want to reward this if caller != candidate

            ensure!(sender == proof.signer, Error::<T>::SenderIsNotSigner);

            let sender_nonce = Self::proxy_nonce(&sender);
            let signed_payload = encode_signed_execute_candidate_unbond_params::<T>(
                proof.relayer.clone(),
                &candidate,
                sender_nonce,
            );

            ensure!(
                verify_signature::<T::Signature, T::AccountId>(&proof, &signed_payload.as_slice())
                    .is_ok(),
                Error::<T>::UnauthorizedSignedExecuteCandidateUnbondTransaction
            );

            Self::call_execute_candidate_unbond(&candidate)?;

            <ProxyNonces<T>>::mutate(&sender, |n| *n += 1);

            Ok(().into())
        }

        #[pallet::weight(<T as Config>::WeightInfo::cancel_candidate_unbond())]
        /// Cancel pending request to adjust the collator candidate self bond
        #[pallet::call_index(13)]
        pub fn cancel_candidate_unbond(origin: OriginFor<T>) -> DispatchResultWithPostInfo {
            let collator = ensure_signed(origin)?;
            let mut state = <CandidateInfo<T>>::get(&collator).ok_or(Error::<T>::CandidateDNE)?;
            state.cancel_unbond::<T>(collator.clone())?;
            <CandidateInfo<T>>::insert(&collator, state);
            Ok(().into())
        }

        #[pallet::weight(<T as Config>::WeightInfo::signed_schedule_candidate_unbond())]
        #[transactional]
        /// Signed request by collator candidate to decrease self bond by `less`
        #[pallet::call_index(14)]
        pub fn signed_schedule_candidate_unbond(
            origin: OriginFor<T>,
            proof: Proof<T::Signature, T::AccountId>,
            less: BalanceOf<T>,
        ) -> DispatchResultWithPostInfo {
            let collator = ensure_signed(origin)?;

            ensure!(collator == proof.signer, Error::<T>::SenderIsNotSigner);

            let collator_nonce = Self::proxy_nonce(&collator);
            let signed_payload = encode_signed_schedule_candidate_unbond_params::<T>(
                proof.relayer.clone(),
                &less,
                collator_nonce,
            );

            ensure!(
                verify_signature::<T::Signature, T::AccountId>(&proof, &signed_payload.as_slice())
                    .is_ok(),
                Error::<T>::UnauthorizedSignedCandidateUnbondTransaction
            );

            Self::call_schedule_candidate_unbond(&collator, less)?;

            <ProxyNonces<T>>::mutate(&collator, |n| *n += 1);

            Ok(().into())
        }

        #[pallet::weight(
			<T as Config>::WeightInfo::nominate(
				*candidate_nomination_count,
				*nomination_count
			)
		)]
        /// If caller is not a nominator and not a collator, then join the set of nominators
        /// If caller is a nominator, then makes nomination to change their nomination state
        #[pallet::call_index(15)]
        pub fn nominate(
            origin: OriginFor<T>,
            candidate: T::AccountId,
            amount: BalanceOf<T>,
            candidate_nomination_count: u32,
            nomination_count: u32,
        ) -> DispatchResultWithPostInfo {
            let nominator = ensure_signed(origin)?;

            return Self::call_nominate(
                &nominator,
                candidate,
                amount,
                candidate_nomination_count,
                nomination_count,
            )
        }

        #[pallet::weight(<T as Config>::WeightInfo::signed_nominate(
            T::MaxNominationsPerNominator::get(), T::MaxTopNominationsPerCandidate::get())
        )]
        #[transactional]
        #[pallet::call_index(16)]
        pub fn signed_nominate(
            origin: OriginFor<T>,
            proof: Proof<T::Signature, T::AccountId>,
            targets: Vec<<T::Lookup as StaticLookup>::Source>,
            #[pallet::compact] amount: BalanceOf<T>,
        ) -> DispatchResultWithPostInfo {
            let nominator = ensure_signed(origin)?;
            ensure!(nominator == proof.signer, Error::<T>::SenderIsNotSigner);

            let nominator_nonce = Self::proxy_nonce(&nominator);
            let signed_payload = encode_signed_nominate_params::<T>(
                proof.relayer.clone(),
                &targets,
                &amount,
                nominator_nonce,
            );
            ensure!(
                verify_signature::<T::Signature, T::AccountId>(&proof, &signed_payload.as_slice())
                    .is_ok(),
                Error::<T>::UnauthorizedSignedNominateTransaction
            );

            Self::split_and_nominate(&nominator, targets, amount)?;

            <ProxyNonces<T>>::mutate(&nominator, |n| *n += 1);

            Ok(().into())
        }

        /// If successful, the caller is scheduled to be
        /// allowed to exit via a [NominationAction::Revoke] towards all existing nominations.
        /// Success forbids future nomination requests until the request is invoked or cancelled.
        #[pallet::weight(<T as Config>::WeightInfo::schedule_leave_nominators())]
        #[pallet::call_index(17)]
        pub fn schedule_leave_nominators(origin: OriginFor<T>) -> DispatchResultWithPostInfo {
            let nominator = ensure_signed(origin)?;
            Self::nominator_schedule_revoke_all(nominator)
        }

        #[pallet::weight(<T as Config>::WeightInfo::signed_schedule_leave_nominators())]
        #[transactional]
        #[pallet::call_index(18)]
        pub fn signed_schedule_leave_nominators(
            origin: OriginFor<T>,
            proof: Proof<T::Signature, T::AccountId>,
        ) -> DispatchResultWithPostInfo {
            let nominator = ensure_signed(origin)?;

            ensure!(nominator == proof.signer, Error::<T>::SenderIsNotSigner);

            let nominator_nonce = Self::proxy_nonce(&nominator);
            let signed_payload = encode_signed_schedule_leave_nominators_params::<T>(
                proof.relayer.clone(),
                nominator_nonce,
            );
            ensure!(
                verify_signature::<T::Signature, T::AccountId>(&proof, &signed_payload.as_slice())
                    .is_ok(),
                Error::<T>::UnauthorizedSignedScheduleLeaveNominatorsTransaction
            );

            Self::nominator_schedule_revoke_all(nominator.clone())?;

            <ProxyNonces<T>>::mutate(&nominator, |n| *n += 1);

            Ok(().into())
        }

        /// Execute the right to exit the set of nominators and revoke all ongoing nominations.
        #[pallet::weight(<T as Config>::WeightInfo::execute_leave_nominators(*nomination_count))]
        #[pallet::call_index(19)]
        pub fn execute_leave_nominators(
            origin: OriginFor<T>,
            nominator: T::AccountId,
            nomination_count: u32,
        ) -> DispatchResultWithPostInfo {
            ensure_signed(origin)?;
            Self::nominator_execute_scheduled_revoke_all(nominator, nomination_count)
        }

        /// Execute the right to exit the set of nominators and revoke all ongoing nominations.
        /// Any account can call this extrinsic
        #[pallet::weight(<T as Config>::WeightInfo::signed_execute_leave_nominators(T::MaxNominationsPerNominator::get()))]
        #[transactional]
        #[pallet::call_index(20)]
        pub fn signed_execute_leave_nominators(
            origin: OriginFor<T>,
            proof: Proof<T::Signature, T::AccountId>,
            nominator: T::AccountId,
        ) -> DispatchResultWithPostInfo {
            let sender = ensure_signed(origin)?;

            ensure!(sender == proof.signer, Error::<T>::SenderIsNotSigner);

            let sender_nonce = Self::proxy_nonce(&sender);
            let signed_payload = encode_signed_execute_leave_nominators_params::<T>(
                proof.relayer.clone(),
                &nominator,
                sender_nonce,
            );

            ensure!(
                verify_signature::<T::Signature, T::AccountId>(&proof, &signed_payload.as_slice())
                    .is_ok(),
                Error::<T>::UnauthorizedSignedExecuteLeaveNominatorsTransaction
            );

            if let Some(nominator_state) = <NominatorState<T>>::get(&nominator) {
                let nomination_count = nominator_state.nominations.0.len() as u32;

                Self::nominator_execute_scheduled_revoke_all(nominator.clone(), nomination_count)?;

                <ProxyNonces<T>>::mutate(&sender, |n| *n += 1);

                return Ok(().into())
            }

            Err(Error::<T>::NominatorDNE)?
        }

        /// Cancel a pending request to exit the set of nominators. Success clears the pending exit
        /// request (thereby resetting the delay upon another `leave_nominators` call).
        #[pallet::weight(<T as Config>::WeightInfo::cancel_leave_nominators())]
        #[pallet::call_index(21)]
        pub fn cancel_leave_nominators(origin: OriginFor<T>) -> DispatchResultWithPostInfo {
            let nominator = ensure_signed(origin)?;
            Self::nominator_cancel_scheduled_revoke_all(nominator)
        }

        #[pallet::weight(<T as Config>::WeightInfo::schedule_revoke_nomination())]
        /// Request to revoke an existing nomination. If successful, the nomination is scheduled
        /// to be allowed to be revoked via the `execute_nomination_request` extrinsic.
        #[pallet::call_index(22)]
        pub fn schedule_revoke_nomination(
            origin: OriginFor<T>,
            collator: T::AccountId,
        ) -> DispatchResultWithPostInfo {
            let nominator = ensure_signed(origin)?;
            Self::nomination_schedule_revoke(collator, nominator)
        }

        #[pallet::weight(<T as Config>::WeightInfo::signed_schedule_revoke_nomination())]
        #[transactional]
        /// Signed request to revoke an existing nomination. If successful, the nomination is
        /// scheduled to be allowed to be revoked via the `execute_nomination_request`
        /// extrinsic.
        #[pallet::call_index(23)]
        pub fn signed_schedule_revoke_nomination(
            origin: OriginFor<T>,
            proof: Proof<T::Signature, T::AccountId>,
            collator: T::AccountId,
        ) -> DispatchResultWithPostInfo {
            let nominator = ensure_signed(origin)?;
            ensure!(nominator == proof.signer, Error::<T>::SenderIsNotSigner);

            let nominator_nonce = Self::proxy_nonce(&nominator);
            let signed_payload = encode_signed_schedule_revoke_nomination_params::<T>(
                proof.relayer.clone(),
                &collator,
                nominator_nonce,
            );
            ensure!(
                verify_signature::<T::Signature, T::AccountId>(&proof, &signed_payload.as_slice())
                    .is_ok(),
                Error::<T>::UnauthorizedSignedRemoveBondTransaction
            );

            Self::nomination_schedule_revoke(collator, nominator.clone())?;

            <ProxyNonces<T>>::mutate(&nominator, |n| *n += 1);

            Ok(().into())
        }

        #[pallet::weight(<T as Config>::WeightInfo::bond_extra())]
        /// Bond more for nominators wrt a specific collator candidate.
        #[pallet::call_index(24)]
        pub fn bond_extra(
            origin: OriginFor<T>,
            candidate: T::AccountId,
            more: BalanceOf<T>,
        ) -> DispatchResultWithPostInfo {
            let nominator = ensure_signed(origin)?;
            return Self::call_bond_extra(&nominator, candidate, more)
        }

        /// Bond a maximum of 'extra_amount' amount.
        #[pallet::weight(<T as Config>::WeightInfo::signed_bond_extra())]
        #[transactional]
        #[pallet::call_index(25)]
        pub fn signed_bond_extra(
            origin: OriginFor<T>,
            proof: Proof<T::Signature, T::AccountId>,
            #[pallet::compact] extra_amount: BalanceOf<T>,
        ) -> DispatchResultWithPostInfo {
            let nominator = ensure_signed(origin)?;
            ensure!(nominator == proof.signer, Error::<T>::SenderIsNotSigner);

            let nominator_nonce = Self::proxy_nonce(&nominator);
            let signed_payload = encode_signed_bond_extra_params::<T>(
                proof.relayer.clone(),
                &extra_amount,
                nominator_nonce,
            );
            ensure!(
                verify_signature::<T::Signature, T::AccountId>(&proof, &signed_payload.as_slice())
                    .is_ok(),
                Error::<T>::UnauthorizedSignedBondExtraTransaction
            );

            ensure!(
                Self::get_nominator_stakable_free_balance(&nominator) >= extra_amount,
                Error::<T>::InsufficientBalance
            );

            // Top up existing nominations only.
            let state = <NominatorState<T>>::get(&nominator).ok_or(<Error<T>>::NominatorDNE)?;
            let nominations = state.nominations.0;
            let num_nominations = nominations.len() as u32;
            let amount_per_collator = Perbill::from_rational(1, num_nominations) * extra_amount;
            ensure!(
                amount_per_collator >= T::MinNominationPerCollator::get(),
                Error::<T>::NominationBelowMin
            );

            let dust = extra_amount.saturating_sub(amount_per_collator * num_nominations.into());
            let mut remaining_amount_to_nominate = extra_amount;
            // This is only possible because we won't have more than 20 collators. If that changes,
            // we should not use a loop here.
            for (index, nomination) in nominations.into_iter().enumerate() {
                let mut actual_amount = amount_per_collator;
                if Self::collator_should_get_dust(dust, num_nominations.into(), index as u64) {
                    actual_amount = amount_per_collator + dust;
                }

                // make sure we don't bond more than what the user asked
                actual_amount = remaining_amount_to_nominate.min(actual_amount);

                Self::call_bond_extra(&nominator, nomination.owner, actual_amount)?;

                remaining_amount_to_nominate -= actual_amount;
            }

            <ProxyNonces<T>>::mutate(&nominator, |n| *n += 1);

            Ok(().into())
        }

        #[pallet::weight(<T as Config>::WeightInfo::schedule_nominator_unbond())]
        /// Request bond less for nominators wrt a specific collator candidate.
        #[pallet::call_index(26)]
        pub fn schedule_nominator_unbond(
            origin: OriginFor<T>,
            candidate: T::AccountId,
            less: BalanceOf<T>,
        ) -> DispatchResultWithPostInfo {
            let nominator = ensure_signed(origin)?;
            Self::nomination_schedule_bond_decrease(candidate, nominator, less)
        }

        #[pallet::weight(<T as Config>::WeightInfo::signed_schedule_nominator_unbond())]
        #[transactional]
        #[pallet::call_index(27)]
        pub fn signed_schedule_nominator_unbond(
            origin: OriginFor<T>,
            proof: Proof<T::Signature, T::AccountId>,
            less: BalanceOf<T>,
        ) -> DispatchResultWithPostInfo {
            let nominator = ensure_signed(origin)?;

            ensure!(nominator == proof.signer, Error::<T>::SenderIsNotSigner);

            let nominator_nonce = Self::proxy_nonce(&nominator);
            let signed_payload = encode_signed_schedule_nominator_unbond_params::<T>(
                proof.relayer.clone(),
                &less,
                nominator_nonce,
            );
            ensure!(
                verify_signature::<T::Signature, T::AccountId>(&proof, &signed_payload.as_slice())
                    .is_ok(),
                Error::<T>::UnauthorizedSignedUnbondTransaction
            );

            let (payers, mut outstanding_withdrawal) =
                Self::identify_collators_to_withdraw_from(&nominator, less)?;

            // Deal with any outstanding amount to withdraw and schedule decrease
            for mut stake in payers.into_iter() {
                if !outstanding_withdrawal.is_zero() {
                    let max_amount_to_withdraw = stake.free_amount.min(outstanding_withdrawal);
                    stake.reserved_amount += max_amount_to_withdraw;
                    outstanding_withdrawal -= max_amount_to_withdraw;
                }

                Self::nomination_schedule_bond_decrease(
                    stake.owner,
                    nominator.clone(),
                    stake.reserved_amount,
                )?;
            }

            // Make sure we have unbonded the full amount requested by the user
            ensure!(
                outstanding_withdrawal == BalanceOf::<T>::zero(),
                Error::<T>::FailedToWithdrawFullAmount
            );

            <ProxyNonces<T>>::mutate(&nominator, |n| *n += 1);

            Ok(().into())
        }

        #[pallet::weight(<T as Config>::WeightInfo::execute_nominator_unbond())]
        /// Execute pending request to change an existing nomination
        #[pallet::call_index(28)]
        pub fn execute_nomination_request(
            origin: OriginFor<T>,
            nominator: T::AccountId,
            candidate: T::AccountId,
        ) -> DispatchResultWithPostInfo {
            ensure_signed(origin)?; // we may want to reward caller if caller != nominator
            Self::nomination_execute_scheduled_request(candidate, nominator)
        }

        #[pallet::weight(<T as Config>::WeightInfo::signed_execute_nominator_unbond())]
        #[transactional]
        /// Execute pending request to change an existing nomination
        #[pallet::call_index(29)]
        pub fn signed_execute_nomination_request(
            origin: OriginFor<T>,
            proof: Proof<T::Signature, T::AccountId>,
            nominator: T::AccountId,
        ) -> DispatchResultWithPostInfo {
            let sender = ensure_signed(origin)?;

            ensure!(sender == proof.signer, Error::<T>::SenderIsNotSigner);

            let sender_nonce = Self::proxy_nonce(&sender);
            let signed_payload = encode_signed_execute_nomination_request_params::<T>(
                proof.relayer.clone(),
                &nominator,
                sender_nonce,
            );

            ensure!(
                verify_signature::<T::Signature, T::AccountId>(&proof, &signed_payload.as_slice())
                    .is_ok(),
                Error::<T>::UnauthorizedSignedExecuteNominationRequestTransaction
            );

            let now = <Era<T>>::get().current;
            let state = <NominatorState<T>>::get(&nominator).ok_or(<Error<T>>::NominatorDNE)?;
            for bond in state.nominations.0 {
                let collator = bond.owner;
                let scheduled_requests = &<NominationScheduledRequests<T>>::get(&collator);

                let request_idx = scheduled_requests
                    .iter()
                    .position(|req| req.nominator == nominator)
                    .ok_or(<Error<T>>::PendingNominationRequestDNE)?;

                if scheduled_requests[request_idx].when_executable <= now {
                    Self::nomination_execute_scheduled_request(collator, nominator.clone())?;
                }
            }

            <ProxyNonces<T>>::mutate(&sender, |n| *n += 1);

            Ok(().into())
        }

        #[pallet::weight(<T as Config>::WeightInfo::cancel_nominator_unbond())]
        /// Cancel request to change an existing nomination.
        #[pallet::call_index(30)]
        pub fn cancel_nomination_request(
            origin: OriginFor<T>,
            candidate: T::AccountId,
        ) -> DispatchResultWithPostInfo {
            let nominator = ensure_signed(origin)?;
            Self::nomination_cancel_request(candidate, nominator)
        }

        /// Hotfix to remove existing empty entries for candidates that have left.
        #[pallet::weight(
			T::DbWeight::get().reads_writes(2 * candidates.len() as u64, candidates.len() as u64)
		)]
        #[pallet::call_index(31)]
        pub fn hotfix_remove_nomination_requests_exited_candidates(
            origin: OriginFor<T>,
            candidates: Vec<T::AccountId>,
        ) -> DispatchResult {
            ensure_signed(origin)?;
            ensure!(candidates.len() < 100, <Error<T>>::InsufficientBalance);
            for candidate in &candidates {
                ensure!(
                    <CandidateInfo<T>>::get(&candidate).is_none(),
                    <Error<T>>::CandidateNotLeaving
                );
                ensure!(
                    <NominationScheduledRequests<T>>::get(&candidate).is_empty(),
                    <Error<T>>::CandidateNotLeaving
                );
            }

            for candidate in candidates {
                <NominationScheduledRequests<T>>::remove(candidate);
            }

            Ok(().into())
        }

        #[pallet::weight(<T as Config>::WeightInfo::set_admin_setting())]
        #[pallet::call_index(32)]
        pub fn set_admin_setting(
            origin: OriginFor<T>,
            value: AdminSettings<BalanceOf<T>>,
        ) -> DispatchResult {
            frame_system::ensure_root(origin)?;
            ensure!(value.is_valid::<T>(), Error::<T>::AdminSettingsValueIsNotValid);

            match value {
                AdminSettings::Delay(d) => <Delay<T>>::put(d),
                AdminSettings::MinCollatorStake(s) => <MinCollatorStake<T>>::put(s),
                AdminSettings::MinTotalNominatorStake(s) => <MinTotalNominatorStake<T>>::put(s),
            }

            Self::deposit_event(Event::AdminSettingsUpdated { value });

            Ok(())
        }

        // TODO: Benchmark me
        #[pallet::weight(0)]
        #[pallet::call_index(33)]
        pub fn approve_growth(
            origin: OriginFor<T>,
            growth_id: GrowthId,
            validator: Validator<<T as avn::Config>::AuthorityId, T::AccountId>,
            approval_signature: ecdsa::Signature,
            _signature: <T::AuthorityId as RuntimeAppPublic>::Signature,
        ) -> DispatchResult {
            ensure_none(origin)?;
            
            let eth_encoded_data = Self::convert_data_to_eth_compatible_encoding(&growth_id.period)?;
            if !AVN::<T>::eth_signature_is_valid(eth_encoded_data, &validator, &approval_signature)
            {
                //TODO: enable offence
                // create_and_report_summary_offence::<T>(
                //     &validator.account_id,
                //     &vec![validator.account_id.clone()],
                //     SummaryOffenceType::InvalidSignatureSubmitted,
                // );
                return Err(avn_error::<T>::InvalidECDSASignature)?
            };

            let voting_session = Self::get_growth_voting_session(&growth_id);

            process_approve_vote::<T>(
                &voting_session,
                validator.account_id.clone(),
                approval_signature,
            )?;

            Self::deposit_event(Event::<T>::VoteAdded {
                voter: validator.account_id,
                growth_id,
                agree_vote: true,
            });
            // TODO [TYPE: weightInfo][PRI: medium]: Return accurate weight
            Ok(())
        }

        #[pallet::weight(0)]
        #[pallet::call_index(34)]
        pub fn reject_growth(
            origin: OriginFor<T>,
            growth_id: GrowthId,
            validator: Validator<<T as avn::Config>::AuthorityId, T::AccountId>,
            _signature: <T::AuthorityId as RuntimeAppPublic>::Signature,
        ) -> DispatchResult {
            ensure_none(origin)?;
            let voting_session = Self::get_growth_voting_session(&growth_id);
            process_reject_vote::<T>(&voting_session, validator.account_id.clone())?;

            Self::deposit_event(Event::<T>::VoteAdded {
                voter: validator.account_id,
                growth_id,
                agree_vote: false,
            });
            // TODO [TYPE: weightInfo][PRI: medium]: Return accurate weight
            Ok(())
        }

        #[pallet::weight(0)]
        #[pallet::call_index(35)]
        pub fn end_voting_period(
            origin: OriginFor<T>,
            growth_id: GrowthId,
            validator: Validator<<T as avn::Config>::AuthorityId, T::AccountId>,
            _signature: <T::AuthorityId as RuntimeAppPublic>::Signature,
        ) -> DispatchResult {
            ensure_none(origin)?;
            //Event is deposited in end_voting because this function can get called from
            // `approve_growth` or `reject_growth`
            Self::end_voting(validator.account_id, &growth_id)?;

            // TODO [TYPE: weightInfo][PRI: medium]: Return accurate weight
            Ok(())
        }
    }

    #[pallet::validate_unsigned]
    impl<T: Config> ValidateUnsigned for Pallet<T> {
        type Call = Call<T>;

        fn validate_unsigned(_source: TransactionSource, call: &Self::Call) -> TransactionValidity {
            if let Call::end_voting_period { growth_id, validator, signature } = call {
<<<<<<< HEAD
=======
                if !<Growth<T>>::contains_key(growth_id.period) {
                    return InvalidTransaction::Custom(ERROR_CODE_INVALID_GROWTH_PERIOD).into()
                }

>>>>>>> 03041e88
                let growth_voting_session = Self::get_growth_voting_session(growth_id);
                return end_voting_period_validate_unsigned::<T>(
                    &growth_voting_session,
                    validator,
                    signature,
                )
            } else if let Call::approve_growth { growth_id, validator, approval_signature, signature } =
                call
            {
                if !<Growth<T>>::contains_key(growth_id.period) {
                    return InvalidTransaction::Custom(ERROR_CODE_INVALID_GROWTH_PERIOD).into()
                }

                let growth_voting_session = Self::get_growth_voting_session(growth_id);                
                let eth_encoded_data = Self::convert_data_to_eth_compatible_encoding(&growth_id.period)
                    .map_err(|_| InvalidTransaction::Custom(ERROR_CODE_INVALID_GROWTH_DATA))?;

                return approve_vote_validate_unsigned::<T>(
                    &growth_voting_session,
                    validator,
                    eth_encoded_data.encode(),
                    approval_signature,
                    signature,
                )
            } else if let Call::reject_growth { growth_id, validator, signature } = call {
<<<<<<< HEAD
=======
                if !<Growth<T>>::contains_key(growth_id.period) {
                    return InvalidTransaction::Custom(ERROR_CODE_INVALID_GROWTH_PERIOD).into()
                }

>>>>>>> 03041e88
                let growth_voting_session = Self::get_growth_voting_session(growth_id);
                return reject_vote_validate_unsigned::<T>(
                    &growth_voting_session,
                    validator,
                    signature,
                )
            } else {
                return InvalidTransaction::Call.into()
            }
        }
    }

    impl<T: Config> Pallet<T> {
        pub fn start_new_era(
            block_number: T::BlockNumber,
            mut era: EraInfo<T::BlockNumber>,
        ) -> (EraInfo<T::BlockNumber>, Weight) {
            // mutate era
            era.update(block_number);

            // pay all stakers for T::RewardPaymentDelay eras ago
            Self::prepare_staking_payouts(era.current);

            // select top collator candidates for next era
            let (collator_count, nomination_count, total_staked) =
                Self::select_top_candidates(era.current);

            // start next era
            <Era<T>>::put(era);
            // snapshot total stake
            <Staked<T>>::insert(era.current, <Total<T>>::get());

            Self::deposit_event(Event::NewEra {
                starting_block: era.first,
                era: era.current,
                selected_collators_number: collator_count,
                total_balance: total_staked,
            });

            let weight = <T as Config>::WeightInfo::era_transition_on_initialize(
                collator_count,
                nomination_count,
            );
            return (era, weight)
        }

        pub fn is_nominator(acc: &T::AccountId) -> bool {
            <NominatorState<T>>::get(acc).is_some()
        }

        pub fn is_candidate(acc: &T::AccountId) -> bool {
            <CandidateInfo<T>>::get(acc).is_some()
        }

        pub fn is_selected_candidate(acc: &T::AccountId) -> bool {
            <SelectedCandidates<T>>::get().binary_search(acc).is_ok()
        }

        /// Returns an account's free balance which is not locked in nomination staking
        pub fn get_nominator_stakable_free_balance(acc: &T::AccountId) -> BalanceOf<T> {
            let mut balance = T::Currency::free_balance(acc);
            if let Some(state) = <NominatorState<T>>::get(acc) {
                balance = balance.saturating_sub(state.total());
            }
            balance
        }
        /// Returns an account's free balance which is not locked in collator staking
        pub fn get_collator_stakable_free_balance(acc: &T::AccountId) -> BalanceOf<T> {
            let mut balance = T::Currency::free_balance(acc);
            if let Some(info) = <CandidateInfo<T>>::get(acc) {
                balance = balance.saturating_sub(info.bond);
            }
            balance
        }
        /// Caller must ensure candidate is active before calling
        pub(crate) fn update_active(candidate: T::AccountId, total: BalanceOf<T>) {
            let mut candidates = <CandidatePool<T>>::get();
            candidates.remove(&Bond::from_owner(candidate.clone()));

            if let Err(_) | Ok(false) =
                candidates.try_insert(Bond { owner: candidate, amount: total })
            {
                log::error!("💔 Error while trying to update active candidates. Since a candidate was just removed this should never fail.");
            }
            <CandidatePool<T>>::put(candidates);
        }

        /// Compute total reward for era based on the amount in the reward pot
        pub fn compute_total_reward_to_pay() -> BalanceOf<T> {
            let total_unpaid_reward_amount = Self::reward_pot();
            let mut payout = total_unpaid_reward_amount.checked_sub(&Self::locked_era_payout()).or_else(|| {
				log::error!("💔 Error calculating era payout. Not enough funds in total_unpaid_reward_amount.");

				//This is a bit strange but since we are dealing with money, log it.
				Self::deposit_event(Event::NotEnoughFundsForEraPayment {reward_pot_balance: total_unpaid_reward_amount});
				Some(BalanceOf::<T>::zero())
			}).expect("We have a default value");

            <LockedEraPayout<T>>::mutate(|lp| {
                *lp = lp
                    .checked_add(&payout)
                    .or_else(|| {
                        log::error!("💔 Error - locked_era_payout overflow. Reducing era payout");
                        // In the unlikely event where the value will overflow the LockedEraPayout,
                        // return the difference to avoid errors
                        payout =
                            BalanceOf::<T>::max_value().saturating_sub(Self::locked_era_payout());
                        Some(BalanceOf::<T>::max_value())
                    })
                    .expect("We have a default value");
            });

            return payout
        }

        /// Remove nomination from candidate state
        /// Amount input should be retrieved from nominator and it informs the storage lookups
        pub(crate) fn nominator_leaves_candidate(
            candidate: T::AccountId,
            nominator: T::AccountId,
            amount: BalanceOf<T>,
        ) -> DispatchResult {
            let mut state = <CandidateInfo<T>>::get(&candidate).ok_or(Error::<T>::CandidateDNE)?;
            state.rm_nomination_if_exists::<T>(&candidate, nominator.clone(), amount)?;
            let new_total_locked = <Total<T>>::get().saturating_sub(amount);
            <Total<T>>::put(new_total_locked);
            let new_total = state.total_counted;
            <CandidateInfo<T>>::insert(&candidate, state);
            Self::deposit_event(Event::NominatorLeftCandidate {
                nominator,
                candidate,
                unstaked_amount: amount,
                total_candidate_staked: new_total,
            });
            Ok(())
        }

        fn prepare_staking_payouts(now: EraIndex) {
            // payout is now - delay eras ago => now - delay > 0 else return early
            let delay = T::RewardPaymentDelay::get();
            if now <= delay {
                return
            }
            let era_to_payout = now.saturating_sub(delay);
            let total_points = <Points<T>>::get(era_to_payout);
            if total_points.is_zero() {
                return
            }
            // Remove stake because it has been processed.
            let total_staked = <Staked<T>>::take(era_to_payout);

            let total_reward_to_pay = Self::compute_total_reward_to_pay();

            let payout = DelayedPayout {
                total_staking_reward: total_reward_to_pay, /* TODO: Remove one of the duplicated
                                                            * fields */
            };

            <DelayedPayouts<T>>::insert(era_to_payout, &payout);

            let collator_scores_vec: Vec<CollatorScore<T::AccountId>> =
                <AwardedPts<T>>::iter_prefix(era_to_payout)
                    .map(|(collator, points)| CollatorScore::new(collator, points))
                    .collect::<Vec<CollatorScore<T::AccountId>>>();
            let collator_scores = BoundedVec::truncate_from(collator_scores_vec);
            Self::update_collator_payout(
                era_to_payout,
                total_staked,
                payout,
                total_points,
                collator_scores,
            );
        }

        /// Wrapper around pay_one_collator_reward which handles the following logic:
        /// * whether or not a payout needs to be made
        /// * cleaning up when payouts are done
        /// * returns the weight consumed by pay_one_collator_reward if applicable
        fn handle_delayed_payouts(now: EraIndex) -> Weight {
            let delay = T::RewardPaymentDelay::get();

            // don't underflow uint
            if now < delay {
                return Weight::from_ref_time(0u64).into()
            }

            let paid_for_era = now.saturating_sub(delay);

            if let Some(payout_info) = <DelayedPayouts<T>>::get(paid_for_era) {
                let result = Self::pay_one_collator_reward(paid_for_era, payout_info);
                if result.0.is_none() {
                    // result.0 indicates whether or not a payout was made
                    // clean up storage items that we no longer need
                    <DelayedPayouts<T>>::remove(paid_for_era);
                    <Points<T>>::remove(paid_for_era);
                }
                result.1 // weight consumed by pay_one_collator_reward
            } else {
                Weight::from_ref_time(0u64).into()
            }
        }

        /// Payout a single collator from the given era.
        ///
        /// Returns an optional tuple of (Collator's AccountId, total paid)
        /// or None if there were no more payouts to be made for the era.
        pub(crate) fn pay_one_collator_reward(
            paid_for_era: EraIndex,
            payout_info: DelayedPayout<BalanceOf<T>>,
        ) -> (Option<(T::AccountId, BalanceOf<T>)>, Weight) {
            // TODO: it would probably be optimal to roll Points into the DelayedPayouts storage
            // item so that we do fewer reads each block
            let total_points = <Points<T>>::get(paid_for_era);
            if total_points.is_zero() {
                // TODO: this case is obnoxious... it's a value query, so it could mean one of two
                // different logic errors:
                // 1. we removed it before we should have
                // 2. we called pay_one_collator_reward when we were actually done with deferred
                //    payouts
                log::warn!("pay_one_collator_reward called with no <Points<T>> for the era!");
                return (None, Weight::from_ref_time(0u64).into())
            }

            let reward_pot_account_id = Self::compute_reward_pot_account_id();
            let pay_reward = |amount: BalanceOf<T>, to: T::AccountId| {
                let result = T::Currency::transfer(
                    &reward_pot_account_id,
                    &to,
                    amount,
                    ExistenceRequirement::KeepAlive,
                );
                if let Ok(_) = result {
                    Self::deposit_event(Event::Rewarded { account: to.clone(), rewards: amount });

                    // Update storage with the amount we paid
                    <LockedEraPayout<T>>::mutate(|p| {
                        *p = p.saturating_sub(amount.into());
                    });
                } else {
                    log::error!("💔 Error paying staking reward: {:?}", result);
                    Self::deposit_event(Event::ErrorPayingStakingReward {
                        payee: to.clone(),
                        rewards: amount,
                    });
                }
            };

            if let Some((collator, pts)) = <AwardedPts<T>>::iter_prefix(paid_for_era).drain().next()
            {
                let pct_due = Perbill::from_rational(pts, total_points);
                let total_reward_for_collator = pct_due * payout_info.total_staking_reward;

                // Take the snapshot of block author and nominations
                let state = <AtStake<T>>::take(paid_for_era, &collator);
                let num_nominators = state.nominations.len();

                // pay collator's due portion first
                let collator_pct = Perbill::from_rational(state.bond, state.total);
                let collator_reward = collator_pct * total_reward_for_collator;
                pay_reward(collator_reward, collator.clone());

                // pay nominators due portion, if there are any
                for Bond { owner, amount } in state.nominations {
                    let percent = Perbill::from_rational(amount, state.total);
                    let nominator_reward = percent * total_reward_for_collator;
                    if !nominator_reward.is_zero() {
                        pay_reward(nominator_reward, owner.clone());
                    }
                }

                (
                    Some((collator, total_reward_for_collator)),
                    <T as Config>::WeightInfo::pay_one_collator_reward(num_nominators as u32),
                )
            } else {
                // Note that we don't clean up storage here; it is cleaned up in
                // handle_delayed_payouts()
                (None, Weight::from_ref_time(0u64).into())
            }
        }

        /// Compute the top `TotalSelected` candidates in the CandidatePool and return
        /// a vec of their AccountIds (in the order of selection)
        pub fn compute_top_candidates() -> Vec<T::AccountId> {
            let mut candidates = <CandidatePool<T>>::get().0;
            // order candidates by stake (least to greatest so requires `rev()`)
            candidates.sort_by(|a, b| a.amount.cmp(&b.amount));
            let top_n = <TotalSelected<T>>::get() as usize;
            // choose the top TotalSelected qualified candidates, ordered by stake
            let mut collators = candidates
                .into_iter()
                .rev()
                .take(top_n)
                .filter(|x| x.amount >= <MinCollatorStake<T>>::get())
                .map(|x| x.owner)
                .collect::<Vec<T::AccountId>>();
            collators.sort();
            collators
        }

        /// Best as in most cumulatively supported in terms of stake
        /// Returns [collator_count, nomination_count, total staked]
        pub fn select_top_candidates(now: EraIndex) -> (u32, u32, BalanceOf<T>) {
            let (mut collator_count, mut nomination_count, mut total) =
                (0u32, 0u32, BalanceOf::<T>::zero());
            // choose the top TotalSelected qualified candidates, ordered by stake
            let collators = Self::compute_top_candidates();
            if collators.is_empty() {
                // SELECTION FAILED TO SELECT >=1 COLLATOR => select collators from previous era
                let last_era = now.saturating_sub(1u32);
                let mut total_per_candidate: BTreeMap<T::AccountId, BalanceOf<T>> = BTreeMap::new();
                // set this era AtStake to last era AtStake
                for (account, snapshot) in <AtStake<T>>::iter_prefix(last_era) {
                    collator_count = collator_count.saturating_add(1u32);
                    nomination_count =
                        nomination_count.saturating_add(snapshot.nominations.len() as u32);
                    total = total.saturating_add(snapshot.total);
                    total_per_candidate.insert(account.clone(), snapshot.total);
                    <AtStake<T>>::insert(now, account, snapshot);
                }
                // `SelectedCandidates` remains unchanged from last era
                // emit CollatorChosen event for tools that use this event
                for candidate in <SelectedCandidates<T>>::get() {
                    let snapshot_total = total_per_candidate
                        .get(&candidate)
                        .expect("all selected candidates have snapshots");
                    Self::deposit_event(Event::CollatorChosen {
                        era: now,
                        collator_account: candidate,
                        total_exposed_amount: *snapshot_total,
                    })
                }
                return (collator_count, nomination_count, total)
            }

            // snapshot exposure for era for weighting reward distribution
            for account in collators.iter() {
                let state = <CandidateInfo<T>>::get(account)
                    .expect("all members of CandidateQ must be candidates");

                collator_count = collator_count.saturating_add(1u32);
                nomination_count = nomination_count.saturating_add(state.nomination_count);
                total = total.saturating_add(state.total_counted);
                let CountedNominations { uncounted_stake, rewardable_nominations } =
                    Self::get_rewardable_nominators(&account);
                let total_counted = state.total_counted.saturating_sub(uncounted_stake);

                let snapshot = CollatorSnapshot {
                    bond: state.bond,
                    nominations: rewardable_nominations,
                    total: total_counted,
                };
                <AtStake<T>>::insert(now, account, snapshot);
                Self::deposit_event(Event::CollatorChosen {
                    era: now,
                    collator_account: account.clone(),
                    total_exposed_amount: state.total_counted,
                });
            }
            // insert canonical collator set
            <SelectedCandidates<T>>::put(
                BoundedVec::try_from(collators)
                    .expect("subset of collators is always less than or equal to max candidates"),
            );
            (collator_count, nomination_count, total)
        }

        /// Apply the nominator intent for revoke and decrease in order to build the
        /// effective list of nominators with their intended bond amount.
        ///
        /// This will:
        /// - if [NominationChange::Revoke] is outstanding, set the bond amount to 0.
        /// - if [NominationChange::Decrease] is outstanding, subtract the bond by specified amount.
        /// - else, do nothing
        ///
        /// The intended bond amounts will be used while calculating rewards.
        fn get_rewardable_nominators(collator: &T::AccountId) -> CountedNominations<T> {
            let requests = <NominationScheduledRequests<T>>::get(collator)
                .into_iter()
                .map(|x| (x.nominator, x.action))
                .collect::<BTreeMap<_, _>>();
            let mut uncounted_stake = BalanceOf::<T>::zero();
            let rewardable_nominations_vec = <TopNominations<T>>::get(collator)
                .expect("all members of CandidateQ must be candidates")
                .nominations
                .into_iter()
                .map(|mut bond| {
                    bond.amount = match requests.get(&bond.owner) {
                        None => bond.amount,
                        Some(NominationAction::Revoke(_)) => {
                            log::warn!(
                                "reward for nominator '{:?}' set to zero due to pending \
								revoke request",
                                bond.owner
                            );
                            uncounted_stake = uncounted_stake.saturating_add(bond.amount);
                            BalanceOf::<T>::zero()
                        },
                        Some(NominationAction::Decrease(amount)) => {
                            log::warn!(
                                "reward for nominator '{:?}' reduced by set amount due to pending \
								decrease request",
                                bond.owner
                            );
                            uncounted_stake = uncounted_stake.saturating_add(*amount);
                            bond.amount.saturating_sub(*amount)
                        },
                    };

                    bond
                })
                .collect();
            let rewardable_nominations = BoundedVec::truncate_from(rewardable_nominations_vec);
            CountedNominations { uncounted_stake, rewardable_nominations }
        }

        /// The account ID of the staking reward_pot.
        /// This actually does computation. If you need to keep using it, then make sure you cache
        /// the value and only call this once.
        pub fn compute_reward_pot_account_id() -> T::AccountId {
            T::RewardPotId::get().into_account_truncating()
        }

        /// The total amount of funds stored in this pallet
        pub fn reward_pot() -> BalanceOf<T> {
            // Must never be less than 0 but better be safe.
            T::Currency::free_balance(&Self::compute_reward_pot_account_id())
                .saturating_sub(T::Currency::minimum_balance())
        }

        pub fn update_collator_payout(
            payout_era: EraIndex,
            total_staked: BalanceOf<T>,
            payout: DelayedPayout<BalanceOf<T>>,
            total_points: RewardPoint,
            current_collator_scores: BoundedVec<CollatorScore<T::AccountId>, CollatorMaxScores>,
        ) {
            let collator_payout_period = Self::growth_period_info();
            let staking_reward_paid_in_era = payout.total_staking_reward;

            if Self::is_new_growth_period(&payout_era, &collator_payout_period) {
                <GrowthPeriod<T>>::mutate(|info| {
                    info.start_era_index = payout_era;
                    info.index = info.index.saturating_add(1);
                });

                let new_growth_period = Self::growth_period_info().index;
                let mut new_payout_info = GrowthInfo::new(payout_era);
                new_payout_info.number_of_accumulations = 1u32;
                new_payout_info.total_stake_accumulated = total_staked;
                new_payout_info.total_staker_reward = staking_reward_paid_in_era;
                new_payout_info.total_points = total_points;
                new_payout_info.collator_scores = current_collator_scores;

                <Growth<T>>::insert(new_growth_period, new_payout_info);
<<<<<<< HEAD

                if new_growth_period > 0u32 && total_staked > 0u32.into() && staking_reward_paid_in_era > 0u32.into() {
                    let result = Self::trigger_growth_on_t1(&(new_growth_period - 1));
                    if result.is_err() {
                        log::error!("💔 Error triggering growth for period {:?}. {:?}", new_growth_period - 1, result);
                    }
                }
=======
>>>>>>> 03041e88
            } else {
                Self::accumulate_payout_for_period(
                    collator_payout_period.index,
                    total_staked,
                    staking_reward_paid_in_era,
                    total_points,
                    current_collator_scores,
                );
            };
        }

        fn is_new_growth_period(
            era_index: &EraIndex,
            collator_payout_period: &GrowthPeriodInfo,
        ) -> bool {
            return collator_payout_period.index == 0 ||
                era_index - collator_payout_period.start_era_index >=
                    T::ErasPerGrowthPeriod::get()
        }

        fn accumulate_payout_for_period(
            growth_index: GrowthPeriodIndex,
            total_staked: BalanceOf<T>,
            staking_reward_paid_in_era: BalanceOf<T>,
            total_points: RewardPoint,
            current_collator_scores: BoundedVec<CollatorScore<T::AccountId>, CollatorMaxScores>,
        ) {
            <Growth<T>>::mutate(growth_index, |info| {
                info.number_of_accumulations = info.number_of_accumulations.saturating_add(1);
                info.total_stake_accumulated =
                    info.total_stake_accumulated.saturating_add(total_staked);
                info.total_staker_reward =
                    info.total_staker_reward.saturating_add(staking_reward_paid_in_era);
                info.total_points = info.total_points.saturating_add(total_points);
                info.collator_scores =
                    Self::update_collator_scores(&info.collator_scores, current_collator_scores);
            });
        }

        fn update_collator_scores(
            existing_collator_scores: &BoundedVec<CollatorScore<T::AccountId>, CollatorMaxScores>,
            current_collator_scores: BoundedVec<CollatorScore<T::AccountId>, CollatorMaxScores>,
        ) -> BoundedVec<CollatorScore<T::AccountId>, CollatorMaxScores> {
            let mut current_scores = existing_collator_scores
                .into_iter()
                .map(|current_score| (current_score.collator.clone(), current_score.points.clone()))
                .collect::<BTreeMap<_, _>>();

            current_collator_scores.into_iter().for_each(|new_score| {
                current_scores
                    .entry(new_score.collator)
                    .and_modify(|points| {
                        *points = points.saturating_add(new_score.points);
                    })
                    .or_insert(new_score.points);
            });

            return BoundedVec::truncate_from(
                current_scores
                    .into_iter()
                    .map(|(acc, pts)| CollatorScore::new(acc, pts))
                    .collect(),
            )
        }

        pub fn payout_collators(amount: BalanceOf<T>, growth_period: u32) -> DispatchResult {
            // The only validation we do is checking for replays, for everything else we trust T1.
            ensure!(
                <ProcessedGrowthPeriods<T>>::contains_key(growth_period) == false,
                Error::<T>::GrowthAlreadyProcessed
            );

            let mut imbalance: PositiveImbalanceOf<T> = PositiveImbalanceOf::<T>::zero();
            let mut pay =
                |collator_address: T::AccountId, amount: BalanceOf<T>| -> DispatchResult {
                    match T::Currency::deposit_into_existing(&collator_address, amount) {
                        Ok(amount_paid) => {
                            Self::deposit_event(Event::CollatorPaid {
                                account: collator_address,
                                amount: amount_paid.peek(),
                                period: growth_period,
                            });

                            imbalance.subsume(amount_paid);
                            return Ok(())
                        },
                        Err(e) => {
                            log::error!(
                                "💔💔 Error paying {:?} AVT to collator {:?}: {:?}",
                                amount,
                                collator_address,
                                e
                            );
                            return Err(Error::<T>::ErrorPayingCollator.into())
                        },
                    }
                };

            if <Growth<T>>::contains_key(growth_period) {
                // get the list of candidates that earned points from `growth_period`
                let growth_info = <Growth<T>>::get(growth_period);
                for collator_data in growth_info.collator_scores {
                    let percent =
                        Perbill::from_rational(collator_data.points, growth_info.total_points);
                    pay(collator_data.collator, percent * amount)?;
                }

                // Tidy up state
                <Growth<T>>::remove(growth_period);
                <ProcessedGrowthPeriods<T>>::insert(growth_period, ());
            } else {
                // use current candidates because there is no way of knowing who they were
                let collators = <SelectedCandidates<T>>::get();
                let number_of_collators = collators.len() as u32;
                for collator in collators.into_iter() {
                    let percent = Perbill::from_rational(1u32, number_of_collators);
                    pay(collator, percent * amount)?;
                }

                <ProcessedGrowthPeriods<T>>::insert(growth_period, ());
            }

            // Let the runtime know that we finished paying collators and we may have some amount
            // left.
            let dust_amount: BalanceOf<T> = amount.saturating_sub(imbalance.peek());

            // drop the imbalance to increase total issuance
            drop(imbalance);

            if dust_amount > BalanceOf::<T>::zero() {
                T::CollatorPayoutDustHandler::handle_dust(dust_amount);
            }

            Ok(())
        }

        pub fn collator_should_get_dust(
            dust: BalanceOf<T>,
            number_of_collators: u64,
            index: u64,
        ) -> bool {
            if dust.is_zero() {
                return false
            }

            let block_number: u64 =
                TryInto::<u64>::try_into(<frame_system::Pallet<T>>::block_number())
                    .unwrap_or_else(|_| 0u64);

            let chosen_collator_index = block_number % number_of_collators;

            return index == chosen_collator_index
        }

        pub fn identify_collators_to_withdraw_from(
            nominator: &T::AccountId,
            total_reduction: BalanceOf<T>,
        ) -> Result<(Vec<StakeInfo<T::AccountId, BalanceOf<T>>>, BalanceOf<T>), Error<T>> {
            let state = <NominatorState<T>>::get(&nominator).ok_or(<Error<T>>::NominatorDNE)?;
            let net_total_bonded = state.total().saturating_sub(state.less_total);
            // Make sure the nominator has enough to unbond and stay above the min requirement
            ensure!(
                net_total_bonded >= Self::min_total_nominator_stake() + total_reduction,
                Error::<T>::NominatorBondBelowMin
            );

            // Desired balance on each collator after nominator reduces its stake
            let target_average_amount = Perbill::from_rational(1, state.nominations.0.len() as u32) *
                (net_total_bonded.saturating_sub(total_reduction));

            // Make sure each nominator will have at least required min amount
            ensure!(
                target_average_amount >= T::MinNominationPerCollator::get(),
                Error::<T>::NominationBelowMin
            );

            // The remaining amount the nominator wants to withdraw
            let mut outstanding_withdrawal = total_reduction;
            let mut payers: Vec<StakeInfo<T::AccountId, BalanceOf<T>>> = vec![];

            for bond in state.nominations.0.into_iter() {
                let amount_to_withdraw =
                    outstanding_withdrawal.min(bond.amount.saturating_sub(target_average_amount));

                if bond.amount >= amount_to_withdraw {
                    outstanding_withdrawal -= amount_to_withdraw;

                    payers.push(StakeInfo::new(
                        bond.owner,
                        bond.amount - (amount_to_withdraw + T::MinNominationPerCollator::get()),
                        amount_to_withdraw,
                    ));
                }

                if outstanding_withdrawal.is_zero() {
                    // exit early
                    break
                }
            }

            return Ok((payers, outstanding_withdrawal))
        }

        pub fn split_and_nominate(
            nominator: &T::AccountId,
            targets: Vec<<T::Lookup as StaticLookup>::Source>,
            amount: BalanceOf<T>,
        ) -> DispatchResultWithPostInfo {
            let num_collators = targets.len() as u32;
            let min_total_stake = Self::min_total_nominator_stake() * num_collators.into();

            ensure!(amount >= min_total_stake.into(), Error::<T>::NominatorBondBelowMin);
            ensure!(
                Self::get_nominator_stakable_free_balance(nominator) >= amount,
                Error::<T>::InsufficientBalance
            );

            let mut nomination_count = 0;
            if let Some(nominator_state) = <NominatorState<T>>::get(nominator) {
                nomination_count = nominator_state.nominations.0.len() as u32;
            }

            let amount_per_collator = Perbill::from_rational(1, num_collators) * amount;
            let dust = amount.saturating_sub(amount_per_collator * num_collators.into());
            let mut remaining_amount_to_nominate = amount;

            // This is only possible because we won't have more than 20 collators. If that changes,
            // we should not use a loop here.
            for (index, target) in targets.into_iter().enumerate() {
                let collator = T::Lookup::lookup(target)?;
                let collator_state =
                    <CandidateInfo<T>>::get(&collator).ok_or(Error::<T>::CandidateDNE)?;

                let mut actual_amount = amount_per_collator;
                if Self::collator_should_get_dust(dust, num_collators.into(), index as u64) {
                    actual_amount = amount_per_collator + dust;
                }

                // make sure we don't nominate more than what the user asked
                actual_amount = remaining_amount_to_nominate.min(actual_amount);

                Self::call_nominate(
                    nominator,
                    collator,
                    actual_amount,
                    collator_state.nomination_count,
                    nomination_count,
                )?;

                remaining_amount_to_nominate -= actual_amount;
                nomination_count += 1;
            }

            Ok(().into())
        }

        pub fn get_growth_voting_session(growth_id: &GrowthId) -> 
            Box<dyn VotingSessionManager<T::AccountId, T::BlockNumber>> 
        {
            return Box::new(GrowthVotingSession::<T>::new(growth_id))
                as Box<dyn VotingSessionManager<T::AccountId, T::BlockNumber>>
        }
<<<<<<< HEAD

        pub fn trigger_growth_on_t1(growth_period: &u32) -> Result<(), Error<T>> {
            if <Growth<T>>::contains_key(growth_period) {
                let growth_info = <Growth<T>>::get(growth_period);
                               
                let rewards_in_period_128 = TryInto::<u128>::try_into(growth_info.total_staker_reward)
                .map_err(|_| Error::<T>::ErrorConvertingBalance)?;

                let average_staked_in_period_128 = TryInto::<u128>::try_into(growth_info.total_stake_accumulated / growth_info.number_of_accumulations.into())
                .map_err(|_| Error::<T>::ErrorConvertingBalance)?;
                
                let trigger_growth = EthTransactionType::TriggerGrowth(TriggerGrowthData::new(
                    rewards_in_period_128,
                    average_staked_in_period_128,
                    *growth_period
                ));

                let tx_id =  Some(T::CandidateTransactionSubmitter::reserve_transaction_id(&trigger_growth).map_err(|_| Error::<T>::ErrorReservingId)?);                            
                let added_by = 
                    AVN::<T>::calculate_primary_validator(<frame_system::Pallet<T>>::block_number())
                    .map_err(|_| Error::<T>::ErrorCalculatingPrimaryValidator)?;
                
                let quorum = calculate_two_third_quorum(AVN::<T>::validators().len() as u32);
                let ingress_counter = Self::get_ingress_counter();
                let current_block_number = <frame_system::Pallet<T>>::block_number();
                let voting_period_end =
                    safe_add_block_numbers(current_block_number, Self::voting_period())
                    .map_err(|_| Error::<T>::Overflow)?;

                let growth_id = GrowthId::new(*growth_period, ingress_counter);

                <TotalIngresses<T>>::mutate(|x| *x = x.saturating_add(1));
                <Growth<T>>::mutate(growth_period, |growth| {
                    growth.added_by = Some(added_by);
                    growth.tx_id = tx_id;
                });
                <PendingApproval<T>>::insert(growth_period, ingress_counter);
                <VotesRepository<T>>::insert(
                    growth_id,
                    VotingSessionData::new(
                        growth_id.session_id(),
                        quorum,
                        voting_period_end,
                        <frame_system::Pallet<T>>::block_number(),
                    ),
                );

                return Ok(());
            }

            Err(Error::<T>::GrowthDataNotFound)?
        }

=======
        
>>>>>>> 03041e88
        pub fn try_get_growth_data(growth_period: &u32) -> Result<GrowthInfo<T::AccountId, BalanceOf<T>>, Error<T>> {
            if <Growth<T>>::contains_key(growth_period) {
                return Ok(<Growth<T>>::get(growth_period));                
            }

            Err(Error::<T>::GrowthDataNotFound)?
        }

        pub fn convert_data_to_eth_compatible_encoding(growth_period: &u32) -> Result<String, DispatchError> {
            let growth_info = Self::try_get_growth_data(growth_period)?;
            let rewards_in_period_128 = TryInto::<u128>::try_into(growth_info.total_staker_reward)
                .map_err(|_| Error::<T>::ErrorConvertingBalance)?;

                let average_staked_in_period_128 = TryInto::<u128>::try_into(growth_info.total_stake_accumulated / growth_info.number_of_accumulations.into())
                .map_err(|_| Error::<T>::ErrorConvertingBalance)?;

            let eth_description =
                EthAbiHelper::generate_ethereum_description_for_signature_request(
                    &T::AccountToBytesConvert::into_bytes(
                        growth_info
                            .added_by
                            .as_ref()
                            .ok_or(Error::<T>::PrimaryCollatorNotFound)?,
                    ),
                    &EthTransactionType::TriggerGrowth(TriggerGrowthData::new(
                        rewards_in_period_128,
                        average_staked_in_period_128,
                        *growth_period
                    )),
                    match growth_info.tx_id {
                        None => EMPTY_GROWTH_TRANSACTION_ID,
                        _ => *growth_info
                            .tx_id
                            .as_ref()
                            .expect("Non-Empty growths have a reserved TransactionId"),
                    },
                )
                .map_err(|_| Error::<T>::InvalidGrowthData)?;

            Ok(hex::encode(EthAbiHelper::generate_eth_abi_encoding_for_params_only(
                &eth_description,
            )))
        }

        pub fn lock_till_request_expires() -> OcwOperationExpiration {
            let avn_service_expiry_in_millisec = 300_000 as u32;
            let avn_block_generation_in_millisec = 12_000 as u32;
            let delay = 10 as u32;
            let lock_expiration_in_blocks =
                avn_service_expiry_in_millisec / avn_block_generation_in_millisec + delay;
            return OcwOperationExpiration::Custom(lock_expiration_in_blocks)
        }

        pub fn sign_growth_for_ethereum(growth_id: &GrowthId)
            -> Result<(String, ecdsa::Signature), DispatchError> 
        {            
            let data = Self::convert_data_to_eth_compatible_encoding(&growth_id.period)?;
            return Ok((
                data.clone(),
                AVN::<T>::request_ecdsa_signature_from_external_service(&data)?,
            ))
        }

        pub fn end_voting(
            reporter: T::AccountId,
            growth_id: &GrowthId,
        ) -> DispatchResult {
            let voting_session = Self::get_growth_voting_session(&growth_id);
            ensure!(voting_session.is_valid(), Error::<T>::VotingSessionIsNotValid);

            let vote = Self::get_vote(growth_id);
            ensure!(Self::can_end_vote(&vote), Error::<T>::ErrorEndingVotingPeriod);

            let growth_is_approved = vote.is_approved();

            let growth_info = Self::try_get_growth_data(&growth_id.period)?;
            let rewards_in_period_128 = TryInto::<u128>::try_into(growth_info.total_staker_reward)
                .map_err(|_| Error::<T>::ErrorConvertingBalance)?;

            let average_staked_in_period_128 = TryInto::<u128>::try_into(growth_info.total_stake_accumulated / growth_info.number_of_accumulations.into())
                .map_err(|_| Error::<T>::ErrorConvertingBalance)?;

            if growth_is_approved {
                if growth_info.tx_id.is_some() {
                    let result =
                        T::CandidateTransactionSubmitter::submit_candidate_transaction_to_tier1(
                            EthTransactionType::TriggerGrowth(TriggerGrowthData::new(
                                rewards_in_period_128,
                                average_staked_in_period_128,
                                growth_id.period 
                            )),
                            *growth_info.tx_id.as_ref().expect("checked on the IF statement"),
                            growth_info.added_by.ok_or(Error::<T>::GrowthTxSenderNotFound)?,
                            voting_session.state()?.confirmations,
                        );

                    if let Err(result) = result {
                        log::error!("❌ Error Submitting Tx: {:?}", result);
                        Err(result)?
                    }
                    // There are a couple possible reasons for failure.
                    // 1. We fail before sending to T1: likely a bug on our part
                    // 2. Quorum mismatch. There is no guarantee that between accepting a growth and
                    // submitting it to T1, the tier2 session hasn't changed and with it
                    // the quorum, making ethereum-transactions reject it
                    // In either case, we should not slash anyone.
                }
                // If we get here, then we did not get an error when submitting to T1.

                // create_and_report_summary_offence::<T>(
                //     &reporter,
                //     &vote.nays,
                //     SummaryOffenceType::RejectedValidRoot,
                // );
                
                <Growth<T>>::mutate(growth_id.period, |growth| {
                    growth.triggered = Some(true)
                });
                
                Self::deposit_event(Event::<T>::TriggeringGrowth {
                    growth_period: growth_id.period,                    
                });
            } else {
                // We didn't get enough votes to approve this growth
<<<<<<< HEAD

                let growth_creator =
                    growth_info.added_by.ok_or(Error::<T>::GrowthTxSenderNotFound)?;
=======
                
>>>>>>> 03041e88
                // create_and_report_summary_offence::<T>(
                //     &reporter,
                //     &vec![growth_creator],
                //     SummaryOffenceType::CreatedInvalidRoot,
                // );

                // create_and_report_summary_offence::<T>(
                //     &reporter,
                //     &vote.ayes,
                //     SummaryOffenceType::ApprovedInvalidRoot,
                // );
            }

            <PendingApproval<T>>::remove(growth_id.period);

            // When we get here, the growth's voting session has ended and it has been removed from
            // PendingApproval If the growth was approved, it is now marked as validated.
            // Otherwise, it stays false. If there was an error when submitting to T1, none of
            // this happened and it is still pending and not validated. In either case, the whole
            // voting history remains in storage

            Self::deposit_event(Event::<T>::VotingEnded {
                growth_id: *growth_id,
                vote_approved: growth_is_approved,
            });


            Ok(())
        }

        fn can_end_vote(vote: &VotingSessionData<T::AccountId, T::BlockNumber>) -> bool {
            return vote.has_outcome() ||
                <frame_system::Pallet<T>>::block_number() >= vote.end_of_voting_period
        }
    }

    /// Keep track of number of authored blocks per authority, uncles are counted as well since
    /// they're a valid proof of being online.
    impl<T: Config> pallet_authorship::EventHandler<T::AccountId, T::BlockNumber> for Pallet<T> {
        /// Add reward points to block authors:
        /// * 20 points to the block producer for producing a block in the chain
        fn note_author(author: T::AccountId) {
            let now = <Era<T>>::get().current;
            let score_plus_20 = <AwardedPts<T>>::get(now, &author).saturating_add(20);
            <AwardedPts<T>>::insert(now, author, score_plus_20);
            <Points<T>>::mutate(now, |x| *x = x.saturating_add(20));

            frame_system::Pallet::<T>::register_extra_weight_unchecked(
                <T as Config>::WeightInfo::note_author(),
                DispatchClass::Mandatory,
            );
        }

        fn note_uncle(_author: T::AccountId, _age: T::BlockNumber) {
            //TODO: can we ignore this?
        }
    }
    impl<T: Config> OnGrowthLiftedHandler<BalanceOf<T>> for Pallet<T> {
        fn on_growth_lifted(amount: BalanceOf<T>, growth_period: u32) -> DispatchResult {
            return Self::payout_collators(amount, growth_period)
        }
    }
}

#[derive(Encode, Decode, Default, Clone, Copy, PartialEq, Debug, Eq, TypeInfo, MaxEncodedLen)]
pub struct GrowthId {
    pub period: GrowthPeriodIndex,
    pub ingress_counter: IngressCounter,
}

impl GrowthId {
    fn new(period: GrowthPeriodIndex, ingress_counter: IngressCounter) -> Self {
        return GrowthId { period, ingress_counter }
    }

    fn session_id(&self) -> BoundedVec<u8, VotingSessionIdBound> {
        BoundedVec::truncate_from(self.encode())
    }
}<|MERGE_RESOLUTION|>--- conflicted
+++ resolved
@@ -1789,13 +1789,10 @@
 
         fn validate_unsigned(_source: TransactionSource, call: &Self::Call) -> TransactionValidity {
             if let Call::end_voting_period { growth_id, validator, signature } = call {
-<<<<<<< HEAD
-=======
                 if !<Growth<T>>::contains_key(growth_id.period) {
                     return InvalidTransaction::Custom(ERROR_CODE_INVALID_GROWTH_PERIOD).into()
                 }
 
->>>>>>> 03041e88
                 let growth_voting_session = Self::get_growth_voting_session(growth_id);
                 return end_voting_period_validate_unsigned::<T>(
                     &growth_voting_session,
@@ -1821,13 +1818,10 @@
                     signature,
                 )
             } else if let Call::reject_growth { growth_id, validator, signature } = call {
-<<<<<<< HEAD
-=======
                 if !<Growth<T>>::contains_key(growth_id.period) {
                     return InvalidTransaction::Custom(ERROR_CODE_INVALID_GROWTH_PERIOD).into()
                 }
 
->>>>>>> 03041e88
                 let growth_voting_session = Self::get_growth_voting_session(growth_id);
                 return reject_vote_validate_unsigned::<T>(
                     &growth_voting_session,
@@ -2283,7 +2277,6 @@
                 new_payout_info.collator_scores = current_collator_scores;
 
                 <Growth<T>>::insert(new_growth_period, new_payout_info);
-<<<<<<< HEAD
 
                 if new_growth_period > 0u32 && total_staked > 0u32.into() && staking_reward_paid_in_era > 0u32.into() {
                     let result = Self::trigger_growth_on_t1(&(new_growth_period - 1));
@@ -2291,8 +2284,6 @@
                         log::error!("💔 Error triggering growth for period {:?}. {:?}", new_growth_period - 1, result);
                     }
                 }
-=======
->>>>>>> 03041e88
             } else {
                 Self::accumulate_payout_for_period(
                     collator_payout_period.index,
@@ -2555,7 +2546,6 @@
             return Box::new(GrowthVotingSession::<T>::new(growth_id))
                 as Box<dyn VotingSessionManager<T::AccountId, T::BlockNumber>>
         }
-<<<<<<< HEAD
 
         pub fn trigger_growth_on_t1(growth_period: &u32) -> Result<(), Error<T>> {
             if <Growth<T>>::contains_key(growth_period) {
@@ -2609,9 +2599,6 @@
             Err(Error::<T>::GrowthDataNotFound)?
         }
 
-=======
-        
->>>>>>> 03041e88
         pub fn try_get_growth_data(growth_period: &u32) -> Result<GrowthInfo<T::AccountId, BalanceOf<T>>, Error<T>> {
             if <Growth<T>>::contains_key(growth_period) {
                 return Ok(<Growth<T>>::get(growth_period));                
@@ -2736,13 +2723,7 @@
                 });
             } else {
                 // We didn't get enough votes to approve this growth
-<<<<<<< HEAD
-
-                let growth_creator =
-                    growth_info.added_by.ok_or(Error::<T>::GrowthTxSenderNotFound)?;
-=======
                 
->>>>>>> 03041e88
                 // create_and_report_summary_offence::<T>(
                 //     &reporter,
                 //     &vec![growth_creator],
