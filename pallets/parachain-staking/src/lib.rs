// Copyright 2019-2022 PureStake Inc.
// This file is part of Moonbeam.

// Moonbeam is free software: you can redistribute it and/or modify
// it under the terms of the GNU General Public License as published by
// the Free Software Foundation, either version 3 of the License, or
// (at your option) any later version.

// Moonbeam is distributed in the hope that it will be useful,
// but WITHOUT ANY WARRANTY; without even the implied warranty of
// MERCHANTABILITY or FITNESS FOR A PARTICULAR PURPOSE.  See the
// GNU General Public License for more details.

// You should have received a copy of the GNU General Public License
// along with Moonbeam.  If not, see <http://www.gnu.org/licenses/>.

//! # Parachain Staking
//! Minimal staking pallet that implements collator selection by total backed stake.
//! The main difference between this pallet and `frame/pallet-staking` is that this pallet
//! uses direct delegation. Delegators choose exactly who they delegate and with what stake.
//! This is different from `frame/pallet-staking` where delegators approval vote and run Phragmen.
//!
//! ### Rules
//! There is a new round every `<Round<T>>::get().length` blocks.
//!
//! At the start of every round,
//! * issuance is calculated for collators (and their delegators) for block authoring
//! `T::RewardPaymentDelay` rounds ago
//! * a new set of collators is chosen from the candidates
//!
//! Immediately following a round change, payments are made once-per-block until all payments have
//! been made. In each such block, one collator is chosen for a rewards payment and is paid along
//! with each of its top `T::MaxTopDelegationsPerCandidate` delegators.
//!
//! To join the set of candidates, call `join_candidates` with `bond >= MinCandidateStk`.
//! To leave the set of candidates, call `schedule_leave_candidates`. If the call succeeds,
//! the collator is removed from the pool of candidates so they cannot be selected for future
//! collator sets, but they are not unbonded until their exit request is executed. Any signed
//! account may trigger the exit `T::LeaveCandidatesDelay` rounds after the round in which the
//! original request was made.
//!
//! To join the set of delegators, call `delegate` and pass in an account that is
//! already a collator candidate and `bond >= MinDelegatorStk`. Each delegator can delegate up to
//! `T::MaxDelegationsPerDelegator` collator candidates by calling `delegate`.
//!
//! To revoke a delegation, call `revoke_delegation` with the collator candidate's account.
//! To leave the set of delegators and revoke all delegations, call `leave_delegators`.

#![cfg_attr(not(feature = "std"), no_std)]

mod delegation_requests;
pub mod migrations;
pub mod traits;
pub mod types;
pub mod weights;

#[cfg(any(test, feature = "runtime-benchmarks"))]
mod benchmarks;
#[cfg(test)]
mod mock;
mod set;
#[cfg(test)]
mod tests;
#[cfg(test)]
mod test_staking_pot;

use frame_support::pallet;
use weights::WeightInfo;

pub use delegation_requests::{CancelledScheduledRequest, DelegationAction, ScheduledRequest};
pub use pallet::*;
pub use traits::*;
pub use types::*;
pub use RoundIndex;

#[pallet]
pub mod pallet {
	use crate::delegation_requests::{
		CancelledScheduledRequest, DelegationAction, ScheduledRequest,
	};
<<<<<<< HEAD
	use crate::{set::OrderedSet, traits::*, types::*, WeightInfo};
=======
	use crate::{set::OrderedSet, traits::*, types::*, InflationInfo, Range, WeightInfo};
>>>>>>> bbb09f18
	use frame_support::{pallet_prelude::*, PalletId};
	use frame_support::traits::{
		tokens::WithdrawReasons, Currency, Get, LockIdentifier, LockableCurrency,
		ReservableCurrency, ExistenceRequirement
	};
	use frame_system::pallet_prelude::*;
	use sp_runtime::{
		traits::{Saturating, Zero, AccountIdConversion, CheckedAdd, CheckedSub, Bounded},
		Perbill, Percent,
	};
	use sp_std::{collections::btree_map::BTreeMap, prelude::*};

	/// Pallet for parachain staking
	#[pallet::pallet]
	#[pallet::without_storage_info]
	pub struct Pallet<T>(PhantomData<T>);

	pub type RoundIndex = u32;
	type RewardPoint = u32;
	pub type BalanceOf<T> =
		<<T as Config>::Currency as Currency<<T as frame_system::Config>::AccountId>>::Balance;

	pub const COLLATOR_LOCK_ID: LockIdentifier = *b"stkngcol";
	pub const DELEGATOR_LOCK_ID: LockIdentifier = *b"stkngdel";

	/// Configuration trait of this pallet.
	#[pallet::config]
	pub trait Config: frame_system::Config {
		/// Overarching event type
		type Event: From<Event<Self>> + IsType<<Self as frame_system::Config>::Event>;
		/// The currency type
		type Currency: Currency<Self::AccountId>
			+ ReservableCurrency<Self::AccountId>
			+ LockableCurrency<Self::AccountId>;
		/// The origin for monetary governance
		type MonetaryGovernanceOrigin: EnsureOrigin<Self::Origin>;
		/// Minimum number of blocks per round
		#[pallet::constant]
		type MinBlocksPerRound: Get<u32>;
		/// Default number of blocks per round at genesis
		#[pallet::constant]
		type DefaultBlocksPerRound: Get<u32>;
		/// Number of rounds that candidates remain bonded before exit request is executable
		#[pallet::constant]
		type LeaveCandidatesDelay: Get<RoundIndex>;
		/// Number of rounds candidate requests to decrease self-bond must wait to be executable
		#[pallet::constant]
		type CandidateBondLessDelay: Get<RoundIndex>;
		/// Number of rounds that delegators remain bonded before exit request is executable
		#[pallet::constant]
		type LeaveDelegatorsDelay: Get<RoundIndex>;
		/// Number of rounds that delegations remain bonded before revocation request is executable
		#[pallet::constant]
		type RevokeDelegationDelay: Get<RoundIndex>;
		/// Number of rounds that delegation less requests must wait before executable
		#[pallet::constant]
		type DelegationBondLessDelay: Get<RoundIndex>;
		/// Number of rounds after which block authors are rewarded
		#[pallet::constant]
		type RewardPaymentDelay: Get<RoundIndex>;
		/// Minimum number of selected candidates every round
		#[pallet::constant]
		type MinSelectedCandidates: Get<u32>;
		/// Maximum top delegations counted per candidate
		#[pallet::constant]
		type MaxTopDelegationsPerCandidate: Get<u32>;
		/// Maximum bottom delegations (not counted) per candidate
		#[pallet::constant]
		type MaxBottomDelegationsPerCandidate: Get<u32>;
		/// Maximum delegations per delegator
		#[pallet::constant]
		type MaxDelegationsPerDelegator: Get<u32>;
		/// Default commission due to collators, is `CollatorCommission` storage value in genesis
		#[pallet::constant]
		type DefaultCollatorCommission: Get<Perbill>;
		/// Default percent of inflation set aside for parachain bond account
		#[pallet::constant]
		type DefaultParachainBondReservePercent: Get<Percent>;
		/// Minimum stake required for any candidate to be in `SelectedCandidates` for the round
		#[pallet::constant]
		type MinCollatorStk: Get<BalanceOf<Self>>;
		/// Minimum stake required for any account to be a collator candidate
		#[pallet::constant]
		type MinCandidateStk: Get<BalanceOf<Self>>;
		/// Minimum stake for any registered on-chain account to delegate
		#[pallet::constant]
		type MinDelegation: Get<BalanceOf<Self>>;
		/// Minimum stake for any registered on-chain account to be a delegator
		#[pallet::constant]
		type MinDelegatorStk: Get<BalanceOf<Self>>;
		/// Id of the account that will hold funds to be paid as staking reward
		type RewardPotId: Get<PalletId>;
		/// Handler to notify the runtime when a collator is paid.
		/// If you don't need it, you can specify the type `()`.
		type OnCollatorPayout: OnCollatorPayout<Self::AccountId, BalanceOf<Self>>;
		/// Handler to notify the runtime when a new round begin.
		/// If you don't need it, you can specify the type `()`.
		type OnNewRound: OnNewRound;
		/// Weight information for extrinsics in this pallet.
		type WeightInfo: WeightInfo;
	}

	#[pallet::error]
	pub enum Error<T> {
		DelegatorDNE,
		DelegatorDNEinTopNorBottom,
		DelegatorDNEInDelegatorSet,
		CandidateDNE,
		DelegationDNE,
		DelegatorExists,
		CandidateExists,
		CandidateBondBelowMin,
		InsufficientBalance,
		DelegatorBondBelowMin,
		DelegationBelowMin,
		AlreadyOffline,
		AlreadyActive,
		DelegatorAlreadyLeaving,
		DelegatorNotLeaving,
		DelegatorCannotLeaveYet,
		CannotDelegateIfLeaving,
		CandidateAlreadyLeaving,
		CandidateNotLeaving,
		CandidateCannotLeaveYet,
		CannotGoOnlineIfLeaving,
		ExceedMaxDelegationsPerDelegator,
		AlreadyDelegatedCandidate,
		InvalidSchedule,
		CannotSetBelowMin,
		RoundLengthMustBeAtLeastTotalSelectedCollators,
		NoWritingSameValue,
		TooLowCandidateCountWeightHintJoinCandidates,
		TooLowCandidateCountWeightHintCancelLeaveCandidates,
		TooLowCandidateCountToLeaveCandidates,
		TooLowDelegationCountToDelegate,
		TooLowCandidateDelegationCountToDelegate,
		TooLowCandidateDelegationCountToLeaveCandidates,
		TooLowDelegationCountToLeaveDelegators,
		PendingCandidateRequestsDNE,
		PendingCandidateRequestAlreadyExists,
		PendingCandidateRequestNotDueYet,
		PendingDelegationRequestDNE,
		PendingDelegationRequestAlreadyExists,
		PendingDelegationRequestNotDueYet,
		CannotDelegateLessThanOrEqualToLowestBottomWhenFull,
		PendingDelegationRevoke,
	}

	#[pallet::event]
	#[pallet::generate_deposit(pub(crate) fn deposit_event)]
	pub enum Event<T: Config> {
		/// Started new round.
		NewRound {
			starting_block: T::BlockNumber,
			round: RoundIndex,
			selected_collators_number: u32,
			total_balance: BalanceOf<T>,
		},
		/// Account joined the set of collator candidates.
		JoinedCollatorCandidates {
			account: T::AccountId,
			amount_locked: BalanceOf<T>,
			new_total_amt_locked: BalanceOf<T>,
		},
		/// Candidate selected for collators. Total Exposed Amount includes all delegations.
		CollatorChosen {
			round: RoundIndex,
			collator_account: T::AccountId,
			total_exposed_amount: BalanceOf<T>,
		},
		/// Candidate requested to decrease a self bond.
		CandidateBondLessRequested {
			candidate: T::AccountId,
			amount_to_decrease: BalanceOf<T>,
			execute_round: RoundIndex,
		},
		/// Candidate has increased a self bond.
		CandidateBondedMore {
			candidate: T::AccountId,
			amount: BalanceOf<T>,
			new_total_bond: BalanceOf<T>,
		},
		/// Candidate has decreased a self bond.
		CandidateBondedLess {
			candidate: T::AccountId,
			amount: BalanceOf<T>,
			new_bond: BalanceOf<T>,
		},
		/// Candidate temporarily leave the set of collator candidates without unbonding.
		CandidateWentOffline { candidate: T::AccountId },
		/// Candidate rejoins the set of collator candidates.
		CandidateBackOnline { candidate: T::AccountId },
		/// Candidate has requested to leave the set of candidates.
		CandidateScheduledExit {
			exit_allowed_round: RoundIndex,
			candidate: T::AccountId,
			scheduled_exit: RoundIndex,
		},
		/// Cancelled request to leave the set of candidates.
		CancelledCandidateExit { candidate: T::AccountId },
		/// Cancelled request to decrease candidate's bond.
		CancelledCandidateBondLess {
			candidate: T::AccountId,
			amount: BalanceOf<T>,
			execute_round: RoundIndex,
		},
		/// Candidate has left the set of candidates.
		CandidateLeft {
			ex_candidate: T::AccountId,
			unlocked_amount: BalanceOf<T>,
			new_total_amt_locked: BalanceOf<T>,
		},
		/// Delegator requested to decrease a bond for the collator candidate.
		DelegationDecreaseScheduled {
			delegator: T::AccountId,
			candidate: T::AccountId,
			amount_to_decrease: BalanceOf<T>,
			execute_round: RoundIndex,
		},
		// Delegation increased.
		DelegationIncreased {
			delegator: T::AccountId,
			candidate: T::AccountId,
			amount: BalanceOf<T>,
			in_top: bool,
		},
		// Delegation decreased.
		DelegationDecreased {
			delegator: T::AccountId,
			candidate: T::AccountId,
			amount: BalanceOf<T>,
			in_top: bool,
		},
		/// Delegator requested to leave the set of delegators.
		DelegatorExitScheduled {
			round: RoundIndex,
			delegator: T::AccountId,
			scheduled_exit: RoundIndex,
		},
		/// Delegator requested to revoke delegation.
		DelegationRevocationScheduled {
			round: RoundIndex,
			delegator: T::AccountId,
			candidate: T::AccountId,
			scheduled_exit: RoundIndex,
		},
		/// Delegator has left the set of delegators.
		DelegatorLeft {
			delegator: T::AccountId,
			unstaked_amount: BalanceOf<T>,
		},
		/// Delegation revoked.
		DelegationRevoked {
			delegator: T::AccountId,
			candidate: T::AccountId,
			unstaked_amount: BalanceOf<T>,
		},
		/// Delegation kicked.
		DelegationKicked {
			delegator: T::AccountId,
			candidate: T::AccountId,
			unstaked_amount: BalanceOf<T>,
		},
		/// Cancelled a pending request to exit the set of delegators.
		DelegatorExitCancelled { delegator: T::AccountId },
		/// Cancelled request to change an existing delegation.
		CancelledDelegationRequest {
			delegator: T::AccountId,
			cancelled_request: CancelledScheduledRequest<BalanceOf<T>>,
			collator: T::AccountId,
		},
		/// New delegation (increase of the existing one).
		Delegation {
			delegator: T::AccountId,
			locked_amount: BalanceOf<T>,
			candidate: T::AccountId,
			delegator_position: DelegatorAdded<BalanceOf<T>>,
		},
		/// Delegation from candidate state has been remove.
		DelegatorLeftCandidate {
			delegator: T::AccountId,
			candidate: T::AccountId,
			unstaked_amount: BalanceOf<T>,
			total_candidate_staked: BalanceOf<T>,
		},
		/// Paid the account (delegator or collator) the balance as liquid rewards.
		Rewarded {
			account: T::AccountId,
			rewards: BalanceOf<T>,
		},
		/// There was an error attempting to pay the delegator their staking reward.
		ErrorPayingStakingReward {
			payee: T::AccountId,
			rewards: BalanceOf<T>,
<<<<<<< HEAD
=======
		},
		/// Annual inflation input (first 3) was used to derive new per-round inflation (last 3)
		InflationSet {
			annual_min: Perbill,
			annual_ideal: Perbill,
			annual_max: Perbill,
			round_min: Perbill,
			round_ideal: Perbill,
			round_max: Perbill,
		},
		/// Staking expectations set.
		StakeExpectationsSet {
			expect_min: BalanceOf<T>,
			expect_ideal: BalanceOf<T>,
			expect_max: BalanceOf<T>,
>>>>>>> bbb09f18
		},
		/// Set total selected candidates to this value.
		TotalSelectedSet { old: u32, new: u32 },
		/// Set collator commission to this value.
		CollatorCommissionSet { old: Perbill, new: Perbill },
		/// Set blocks per round
		BlocksPerRoundSet {
			current_round: RoundIndex,
			first_block: T::BlockNumber,
			old: u32,
			new: u32,			
		},
		/// Not enough fund to cover the staking reward payment.
		NotEnoughFundsForEraPayment {reward_pot_balance: BalanceOf<T> },
	}

	#[pallet::hooks]
	impl<T: Config> Hooks<BlockNumberFor<T>> for Pallet<T> {
		fn on_initialize(n: T::BlockNumber) -> Weight {
			let mut weight = T::WeightInfo::base_on_initialize();

			let mut round = <Round<T>>::get();
			if round.should_update(n) {
				// mutate round
				round.update(n);
				// notify that new round begin
				weight = weight.saturating_add(T::OnNewRound::on_new_round(round.current));
				// pay all stakers for T::RewardPaymentDelay rounds ago
				Self::prepare_staking_payouts(round.current);
				// select top collator candidates for next round
				let (collator_count, delegation_count, total_staked) =
					Self::select_top_candidates(round.current);
				// start next round
				<Round<T>>::put(round);
				// snapshot total stake
				<Staked<T>>::insert(round.current, <Total<T>>::get());
				Self::deposit_event(Event::NewRound {
					starting_block: round.first,
					round: round.current,
					selected_collators_number: collator_count,
					total_balance: total_staked,
				});
				weight = weight.saturating_add(T::WeightInfo::round_transition_on_initialize(
					collator_count,
					delegation_count,
				));
			}

			weight = weight.saturating_add(Self::handle_delayed_payouts(round.current));

			// add on_finalize weight
			weight = weight.saturating_add(
				// read Author, Points, AwardedPts
				// write Points, AwardedPts
				T::DbWeight::get()
					.reads(3)
					.saturating_add(T::DbWeight::get().writes(2)),
			);
			weight
		}
	}

	#[pallet::storage]
	#[pallet::getter(fn collator_commission)]
	/// Commission percent taken off of rewards for all collators
	type CollatorCommission<T: Config> = StorageValue<_, Perbill, ValueQuery>;

	#[pallet::storage]
	#[pallet::getter(fn total_selected)]
	/// The total candidates selected every round
	type TotalSelected<T: Config> = StorageValue<_, u32, ValueQuery>;


	#[pallet::storage]
	#[pallet::getter(fn round)]
	/// Current round index and next round scheduled transition
	pub(crate) type Round<T: Config> = StorageValue<_, RoundInfo<T::BlockNumber>, ValueQuery>;

	#[pallet::storage]
	#[pallet::getter(fn delegator_state)]
	/// Get delegator state associated with an account if account is delegating else None
	pub(crate) type DelegatorState<T: Config> = StorageMap<
		_,
		Twox64Concat,
		T::AccountId,
		Delegator<T::AccountId, BalanceOf<T>>,
		OptionQuery,
	>;

	#[pallet::storage]
	#[pallet::getter(fn candidate_info)]
	/// Get collator candidate info associated with an account if account is candidate else None
	pub(crate) type CandidateInfo<T: Config> =
		StorageMap<_, Twox64Concat, T::AccountId, CandidateMetadata<BalanceOf<T>>, OptionQuery>;

	/// Stores outstanding delegation requests per collator.
	#[pallet::storage]
	#[pallet::getter(fn delegation_scheduled_requests)]
	pub(crate) type DelegationScheduledRequests<T: Config> = StorageMap<
		_,
		Blake2_128Concat,
		T::AccountId,
		Vec<ScheduledRequest<T::AccountId, BalanceOf<T>>>,
		ValueQuery,
	>;

	#[pallet::storage]
	#[pallet::getter(fn top_delegations)]
	/// Top delegations for collator candidate
	pub(crate) type TopDelegations<T: Config> = StorageMap<
		_,
		Twox64Concat,
		T::AccountId,
		Delegations<T::AccountId, BalanceOf<T>>,
		OptionQuery,
	>;

	#[pallet::storage]
	#[pallet::getter(fn bottom_delegations)]
	/// Bottom delegations for collator candidate
	pub(crate) type BottomDelegations<T: Config> = StorageMap<
		_,
		Twox64Concat,
		T::AccountId,
		Delegations<T::AccountId, BalanceOf<T>>,
		OptionQuery,
	>;

	#[pallet::storage]
	#[pallet::getter(fn selected_candidates)]
	/// The collator candidates selected for the current round
	type SelectedCandidates<T: Config> = StorageValue<_, Vec<T::AccountId>, ValueQuery>;

	#[pallet::storage]
	#[pallet::getter(fn total)]
	/// Total capital locked by this staking pallet
	pub(crate) type Total<T: Config> = StorageValue<_, BalanceOf<T>, ValueQuery>;

	#[pallet::storage]
	#[pallet::getter(fn candidate_pool)]
	/// The pool of collator candidates, each with their total backing stake
	pub(crate) type CandidatePool<T: Config> =
		StorageValue<_, OrderedSet<Bond<T::AccountId, BalanceOf<T>>>, ValueQuery>;

	#[pallet::storage]
	#[pallet::getter(fn at_stake)]
	/// Snapshot of collator delegation stake at the start of the round
	pub type AtStake<T: Config> = StorageDoubleMap<
		_,
		Twox64Concat,
		RoundIndex,
		Twox64Concat,
		T::AccountId,
		CollatorSnapshot<T::AccountId, BalanceOf<T>>,
		ValueQuery,
	>;

	#[pallet::storage]
	#[pallet::getter(fn delayed_payouts)]
	/// Delayed payouts
	pub type DelayedPayouts<T: Config> =
		StorageMap<_, Twox64Concat, RoundIndex, DelayedPayout<BalanceOf<T>>, OptionQuery>;

	#[pallet::storage]
	#[pallet::getter(fn staked)]
	/// Total counted stake for selected candidates in the round
	pub type Staked<T: Config> = StorageMap<_, Twox64Concat, RoundIndex, BalanceOf<T>, ValueQuery>;

	#[pallet::storage]
	#[pallet::getter(fn points)]
	/// Total points awarded to collators for block production in the round
	pub type Points<T: Config> = StorageMap<_, Twox64Concat, RoundIndex, RewardPoint, ValueQuery>;

	#[pallet::storage]
	#[pallet::getter(fn awarded_pts)]
	/// Points for each collator per round
	pub type AwardedPts<T: Config> = StorageDoubleMap<
		_,
		Twox64Concat,
		RoundIndex,
		Twox64Concat,
		T::AccountId,
		RewardPoint,
		ValueQuery,
	>;

	#[pallet::storage]
	#[pallet::getter(fn locked_era_payout)]
	/// Storage value that holds the total amount of payouts we are waiting to take out of this pallet's pot.
	pub type LockedEraPayout<T: Config> = StorageValue<_, BalanceOf<T>, ValueQuery>;

	#[pallet::storage]
	#[pallet::getter(fn faild_payments)]
	/// Storage value that holds any failed payments
	pub type FailedRewardPayments<T: Config> = StorageMap<_, Twox64Concat, BalanceOf<T>, bool, ValueQuery>;

	#[pallet::genesis_config]
	pub struct GenesisConfig<T: Config> {
		pub candidates: Vec<(T::AccountId, BalanceOf<T>)>,
		/// Vec of tuples of the format (delegator AccountId, collator AccountId, delegation Amount)
		pub delegations: Vec<(T::AccountId, T::AccountId, BalanceOf<T>)>,
	}

	#[cfg(feature = "std")]
	impl<T: Config> Default for GenesisConfig<T> {
		fn default() -> Self {
			Self {
				candidates: vec![],
				delegations: vec![],
			}
		}
	}

	#[pallet::genesis_build]
	impl<T: Config> GenesisBuild<T> for GenesisConfig<T> {
		fn build(&self) {
			let mut candidate_count = 0u32;
			// Initialize the candidates
			for &(ref candidate, balance) in &self.candidates {
				assert!(
					<Pallet<T>>::get_collator_stakable_free_balance(candidate) >= balance,
					"Account does not have enough balance to bond as a candidate."
				);
				candidate_count = candidate_count.saturating_add(1u32);
				if let Err(error) = <Pallet<T>>::join_candidates(
					T::Origin::from(Some(candidate.clone()).into()),
					balance,
					candidate_count,
				) {
					log::warn!("Join candidates failed in genesis with error {:?}", error);
				} else {
					candidate_count = candidate_count.saturating_add(1u32);
				}
			}
			let mut col_delegator_count: BTreeMap<T::AccountId, u32> = BTreeMap::new();
			let mut del_delegation_count: BTreeMap<T::AccountId, u32> = BTreeMap::new();
			// Initialize the delegations
			for &(ref delegator, ref target, balance) in &self.delegations {
				assert!(
					<Pallet<T>>::get_delegator_stakable_free_balance(delegator) >= balance,
					"Account does not have enough balance to place delegation."
				);
				let cd_count = if let Some(x) = col_delegator_count.get(target) {
					*x
				} else {
					0u32
				};
				let dd_count = if let Some(x) = del_delegation_count.get(delegator) {
					*x
				} else {
					0u32
				};
				if let Err(error) = <Pallet<T>>::delegate(
					T::Origin::from(Some(delegator.clone()).into()),
					target.clone(),
					balance,
					cd_count,
					dd_count,
				) {
					log::warn!("Delegate failed in genesis with error {:?}", error);
				} else {
					if let Some(x) = col_delegator_count.get_mut(target) {
						*x = x.saturating_add(1u32);
					} else {
						col_delegator_count.insert(target.clone(), 1u32);
					};
					if let Some(x) = del_delegation_count.get_mut(delegator) {
						*x = x.saturating_add(1u32);
					} else {
						del_delegation_count.insert(delegator.clone(), 1u32);
					};
				}
			}
			// Set collator commission to default config
			<CollatorCommission<T>>::put(T::DefaultCollatorCommission::get());
			// Set total selected candidates to minimum config
			<TotalSelected<T>>::put(T::MinSelectedCandidates::get());
			// Choose top TotalSelected collator candidates
			let (v_count, _, total_staked) = <Pallet<T>>::select_top_candidates(1u32);
			// Start Round 1 at Block 0
			let round: RoundInfo<T::BlockNumber> =
				RoundInfo::new(1u32, 0u32.into(), T::DefaultBlocksPerRound::get());
			<Round<T>>::put(round);
			// Snapshot total stake
			<Staked<T>>::insert(1u32, <Total<T>>::get());
			<Pallet<T>>::deposit_event(Event::NewRound {
				starting_block: T::BlockNumber::zero(),
				round: 1u32,
				selected_collators_number: v_count,
				total_balance: total_staked,
			});
		}
	}

	#[pallet::call]
	impl<T: Config> Pallet<T> {
<<<<<<< HEAD
=======
		#[pallet::weight(<T as Config>::WeightInfo::set_staking_expectations())]
		/// Set the expectations for total staked. These expectations determine the issuance for
		/// the round according to logic in `fn compute_issuance`
		pub fn set_staking_expectations(
			origin: OriginFor<T>,
			expectations: Range<BalanceOf<T>>,
		) -> DispatchResultWithPostInfo {
			T::MonetaryGovernanceOrigin::ensure_origin(origin)?;
			ensure!(expectations.is_valid(), Error::<T>::InvalidSchedule);
			let mut config = <InflationConfig<T>>::get();
			ensure!(
				config.expect != expectations,
				Error::<T>::NoWritingSameValue
			);
			config.set_expectations(expectations);
			Self::deposit_event(Event::StakeExpectationsSet {
				expect_min: config.expect.min,
				expect_ideal: config.expect.ideal,
				expect_max: config.expect.max,
			});
			<InflationConfig<T>>::put(config);
			Ok(().into())
		}
		#[pallet::weight(<T as Config>::WeightInfo::set_inflation())]
		/// Set the annual inflation rate to derive per-round inflation
		pub fn set_inflation(
			origin: OriginFor<T>,
			schedule: Range<Perbill>,
		) -> DispatchResultWithPostInfo {
			T::MonetaryGovernanceOrigin::ensure_origin(origin)?;
			ensure!(schedule.is_valid(), Error::<T>::InvalidSchedule);
			let mut config = <InflationConfig<T>>::get();
			ensure!(config.annual != schedule, Error::<T>::NoWritingSameValue);
			config.annual = schedule;
			config.set_round_from_annual::<T>(schedule);
			Self::deposit_event(Event::InflationSet {
				annual_min: config.annual.min,
				annual_ideal: config.annual.ideal,
				annual_max: config.annual.max,
				round_min: config.round.min,
				round_ideal: config.round.ideal,
				round_max: config.round.max,
			});
			<InflationConfig<T>>::put(config);
			Ok(().into())
		}

>>>>>>> bbb09f18
		#[pallet::weight(<T as Config>::WeightInfo::set_total_selected())]
		/// Set the total number of collator candidates selected per round
		/// - changes are not applied until the start of the next round
		pub fn set_total_selected(origin: OriginFor<T>, new: u32) -> DispatchResultWithPostInfo {
			frame_system::ensure_root(origin)?;
			ensure!(
				new >= T::MinSelectedCandidates::get(),
				Error::<T>::CannotSetBelowMin
			);
			let old = <TotalSelected<T>>::get();
			ensure!(old != new, Error::<T>::NoWritingSameValue);
			ensure!(
				new <= <Round<T>>::get().length,
				Error::<T>::RoundLengthMustBeAtLeastTotalSelectedCollators,
			);
			<TotalSelected<T>>::put(new);
			Self::deposit_event(Event::TotalSelectedSet { old, new });
			Ok(().into())
		}
		#[pallet::weight(<T as Config>::WeightInfo::set_collator_commission())]
		/// Set the commission for all collators
		pub fn set_collator_commission(
			origin: OriginFor<T>,
			new: Perbill,
		) -> DispatchResultWithPostInfo {
			frame_system::ensure_root(origin)?;
			let old = <CollatorCommission<T>>::get();
			ensure!(old != new, Error::<T>::NoWritingSameValue);
			<CollatorCommission<T>>::put(new);
			Self::deposit_event(Event::CollatorCommissionSet { old, new });
			Ok(().into())
		}
		#[pallet::weight(<T as Config>::WeightInfo::set_blocks_per_round())]
		/// Set blocks per round
		/// - if called with `new` less than length of current round, will transition immediately
		/// in the next block
		/// - also updates per-round inflation config
		pub fn set_blocks_per_round(origin: OriginFor<T>, new: u32) -> DispatchResultWithPostInfo {
			frame_system::ensure_root(origin)?;
			ensure!(
				new >= T::MinBlocksPerRound::get(),
				Error::<T>::CannotSetBelowMin
			);
			let mut round = <Round<T>>::get();
			let (now, first, old) = (round.current, round.first, round.length);
			ensure!(old != new, Error::<T>::NoWritingSameValue);
			ensure!(
				new >= <TotalSelected<T>>::get(),
				Error::<T>::RoundLengthMustBeAtLeastTotalSelectedCollators,
			);
			round.length = new;
			<Round<T>>::put(round);
			Self::deposit_event(Event::BlocksPerRoundSet {
				current_round: now,
				first_block: first,
				old: old,
				new: new,
			});

			Ok(().into())
		}
		#[pallet::weight(<T as Config>::WeightInfo::join_candidates(*candidate_count))]
		/// Join the set of collator candidates
		pub fn join_candidates(
			origin: OriginFor<T>,
			bond: BalanceOf<T>,
			candidate_count: u32,
		) -> DispatchResultWithPostInfo {
			let acc = ensure_signed(origin)?;
			ensure!(!Self::is_candidate(&acc), Error::<T>::CandidateExists);
			ensure!(!Self::is_delegator(&acc), Error::<T>::DelegatorExists);
			ensure!(
				bond >= T::MinCandidateStk::get(),
				Error::<T>::CandidateBondBelowMin
			);
			let mut candidates = <CandidatePool<T>>::get();
			let old_count = candidates.0.len() as u32;
			ensure!(
				candidate_count >= old_count,
				Error::<T>::TooLowCandidateCountWeightHintJoinCandidates
			);
			ensure!(
				candidates.insert(Bond {
					owner: acc.clone(),
					amount: bond
				}),
				Error::<T>::CandidateExists
			);
			ensure!(
				Self::get_collator_stakable_free_balance(&acc) >= bond,
				Error::<T>::InsufficientBalance,
			);
			T::Currency::set_lock(COLLATOR_LOCK_ID, &acc, bond, WithdrawReasons::all());
			let candidate = CandidateMetadata::new(bond);
			<CandidateInfo<T>>::insert(&acc, candidate);
			let empty_delegations: Delegations<T::AccountId, BalanceOf<T>> = Default::default();
			// insert empty top delegations
			<TopDelegations<T>>::insert(&acc, empty_delegations.clone());
			// insert empty bottom delegations
			<BottomDelegations<T>>::insert(&acc, empty_delegations);
			<CandidatePool<T>>::put(candidates);
			let new_total = <Total<T>>::get().saturating_add(bond);
			<Total<T>>::put(new_total);
			Self::deposit_event(Event::JoinedCollatorCandidates {
				account: acc,
				amount_locked: bond,
				new_total_amt_locked: new_total,
			});
			Ok(().into())
		}
		#[pallet::weight(<T as Config>::WeightInfo::schedule_leave_candidates(*candidate_count))]
		/// Request to leave the set of candidates. If successful, the account is immediately
		/// removed from the candidate pool to prevent selection as a collator.
		pub fn schedule_leave_candidates(
			origin: OriginFor<T>,
			candidate_count: u32,
		) -> DispatchResultWithPostInfo {
			let collator = ensure_signed(origin)?;
			let mut state = <CandidateInfo<T>>::get(&collator).ok_or(Error::<T>::CandidateDNE)?;
			let (now, when) = state.schedule_leave::<T>()?;
			let mut candidates = <CandidatePool<T>>::get();
			ensure!(
				candidate_count >= candidates.0.len() as u32,
				Error::<T>::TooLowCandidateCountToLeaveCandidates
			);
			if candidates.remove(&Bond::from_owner(collator.clone())) {
				<CandidatePool<T>>::put(candidates);
			}
			<CandidateInfo<T>>::insert(&collator, state);
			Self::deposit_event(Event::CandidateScheduledExit {
				exit_allowed_round: now,
				candidate: collator,
				scheduled_exit: when,
			});
			Ok(().into())
		}

		#[pallet::weight(
			<T as Config>::WeightInfo::execute_leave_candidates(*candidate_delegation_count)
		)]
		/// Execute leave candidates request
		pub fn execute_leave_candidates(
			origin: OriginFor<T>,
			candidate: T::AccountId,
			candidate_delegation_count: u32,
		) -> DispatchResultWithPostInfo {
			ensure_signed(origin)?;
			let state = <CandidateInfo<T>>::get(&candidate).ok_or(Error::<T>::CandidateDNE)?;
			ensure!(
				state.delegation_count <= candidate_delegation_count,
				Error::<T>::TooLowCandidateDelegationCountToLeaveCandidates
			);
			state.can_leave::<T>()?;
			let return_stake = |bond: Bond<T::AccountId, BalanceOf<T>>| -> DispatchResult {
				// remove delegation from delegator state
				let mut delegator = DelegatorState::<T>::get(&bond.owner).expect(
					"Collator state and delegator state are consistent.
						Collator state has a record of this delegation. Therefore,
						Delegator state also has a record. qed.",
				);

				if let Some(remaining) = delegator.rm_delegation::<T>(&candidate) {
					Self::delegation_remove_request_with_state(
						&candidate,
						&bond.owner,
						&mut delegator,
					);

					if remaining.is_zero() {
						// we do not remove the scheduled delegation requests from other collators
						// since it is assumed that they were removed incrementally before only the
						// last delegation was left.
						<DelegatorState<T>>::remove(&bond.owner);
						T::Currency::remove_lock(DELEGATOR_LOCK_ID, &bond.owner);
					} else {
						<DelegatorState<T>>::insert(&bond.owner, delegator);
					}
				} else {
					// TODO: review. we assume here that this delegator has no remaining staked
					// balance, so we ensure the lock is cleared
					T::Currency::remove_lock(DELEGATOR_LOCK_ID, &bond.owner);
				}
				Ok(())
			};
			// total backing stake is at least the candidate self bond
			let mut total_backing = state.bond;
			// return all top delegations
			let top_delegations =
				<TopDelegations<T>>::take(&candidate).expect("CandidateInfo existence checked");
			for bond in top_delegations.delegations {
				return_stake(bond)?;
			}
			total_backing = total_backing.saturating_add(top_delegations.total);
			// return all bottom delegations
			let bottom_delegations =
				<BottomDelegations<T>>::take(&candidate).expect("CandidateInfo existence checked");
			for bond in bottom_delegations.delegations {
				return_stake(bond)?;
			}
			total_backing = total_backing.saturating_add(bottom_delegations.total);
			// return stake to collator
			T::Currency::remove_lock(COLLATOR_LOCK_ID, &candidate);
			<CandidateInfo<T>>::remove(&candidate);
			<DelegationScheduledRequests<T>>::remove(&candidate);
			<TopDelegations<T>>::remove(&candidate);
			<BottomDelegations<T>>::remove(&candidate);
			let new_total_staked = <Total<T>>::get().saturating_sub(total_backing);
			<Total<T>>::put(new_total_staked);
			Self::deposit_event(Event::CandidateLeft {
				ex_candidate: candidate,
				unlocked_amount: total_backing,
				new_total_amt_locked: new_total_staked,
			});
			Ok(().into())
		}
		#[pallet::weight(<T as Config>::WeightInfo::cancel_leave_candidates(*candidate_count))]
		/// Cancel open request to leave candidates
		/// - only callable by collator account
		/// - result upon successful call is the candidate is active in the candidate pool
		pub fn cancel_leave_candidates(
			origin: OriginFor<T>,
			candidate_count: u32,
		) -> DispatchResultWithPostInfo {
			let collator = ensure_signed(origin)?;
			let mut state = <CandidateInfo<T>>::get(&collator).ok_or(Error::<T>::CandidateDNE)?;
			ensure!(state.is_leaving(), Error::<T>::CandidateNotLeaving);
			state.go_online();
			let mut candidates = <CandidatePool<T>>::get();
			ensure!(
				candidates.0.len() as u32 <= candidate_count,
				Error::<T>::TooLowCandidateCountWeightHintCancelLeaveCandidates
			);
			ensure!(
				candidates.insert(Bond {
					owner: collator.clone(),
					amount: state.total_counted
				}),
				Error::<T>::AlreadyActive
			);
			<CandidatePool<T>>::put(candidates);
			<CandidateInfo<T>>::insert(&collator, state);
			Self::deposit_event(Event::CancelledCandidateExit {
				candidate: collator,
			});
			Ok(().into())
		}
		#[pallet::weight(<T as Config>::WeightInfo::go_offline())]
		/// Temporarily leave the set of collator candidates without unbonding
		pub fn go_offline(origin: OriginFor<T>) -> DispatchResultWithPostInfo {
			let collator = ensure_signed(origin)?;
			let mut state = <CandidateInfo<T>>::get(&collator).ok_or(Error::<T>::CandidateDNE)?;
			ensure!(state.is_active(), Error::<T>::AlreadyOffline);
			state.go_offline();
			let mut candidates = <CandidatePool<T>>::get();
			if candidates.remove(&Bond::from_owner(collator.clone())) {
				<CandidatePool<T>>::put(candidates);
			}
			<CandidateInfo<T>>::insert(&collator, state);
			Self::deposit_event(Event::CandidateWentOffline {
				candidate: collator,
			});
			Ok(().into())
		}
		#[pallet::weight(<T as Config>::WeightInfo::go_online())]
		/// Rejoin the set of collator candidates if previously had called `go_offline`
		pub fn go_online(origin: OriginFor<T>) -> DispatchResultWithPostInfo {
			let collator = ensure_signed(origin)?;
			let mut state = <CandidateInfo<T>>::get(&collator).ok_or(Error::<T>::CandidateDNE)?;
			ensure!(!state.is_active(), Error::<T>::AlreadyActive);
			ensure!(!state.is_leaving(), Error::<T>::CannotGoOnlineIfLeaving);
			state.go_online();
			let mut candidates = <CandidatePool<T>>::get();
			ensure!(
				candidates.insert(Bond {
					owner: collator.clone(),
					amount: state.total_counted
				}),
				Error::<T>::AlreadyActive
			);
			<CandidatePool<T>>::put(candidates);
			<CandidateInfo<T>>::insert(&collator, state);
			Self::deposit_event(Event::CandidateBackOnline {
				candidate: collator,
			});
			Ok(().into())
		}
		#[pallet::weight(<T as Config>::WeightInfo::candidate_bond_more())]
		/// Increase collator candidate self bond by `more`
		pub fn candidate_bond_more(
			origin: OriginFor<T>,
			more: BalanceOf<T>,
		) -> DispatchResultWithPostInfo {
			let collator = ensure_signed(origin)?;
			let mut state = <CandidateInfo<T>>::get(&collator).ok_or(Error::<T>::CandidateDNE)?;
			state.bond_more::<T>(collator.clone(), more)?;
			let (is_active, total_counted) = (state.is_active(), state.total_counted);
			<CandidateInfo<T>>::insert(&collator, state);
			if is_active {
				Self::update_active(collator, total_counted);
			}
			Ok(().into())
		}
		#[pallet::weight(<T as Config>::WeightInfo::schedule_candidate_bond_less())]
		/// Request by collator candidate to decrease self bond by `less`
		pub fn schedule_candidate_bond_less(
			origin: OriginFor<T>,
			less: BalanceOf<T>,
		) -> DispatchResultWithPostInfo {
			let collator = ensure_signed(origin)?;
			let mut state = <CandidateInfo<T>>::get(&collator).ok_or(Error::<T>::CandidateDNE)?;
			let when = state.schedule_bond_less::<T>(less)?;
			<CandidateInfo<T>>::insert(&collator, state);
			Self::deposit_event(Event::CandidateBondLessRequested {
				candidate: collator,
				amount_to_decrease: less,
				execute_round: when,
			});
			Ok(().into())
		}
		#[pallet::weight(<T as Config>::WeightInfo::execute_candidate_bond_less())]
		/// Execute pending request to adjust the collator candidate self bond
		pub fn execute_candidate_bond_less(
			origin: OriginFor<T>,
			candidate: T::AccountId,
		) -> DispatchResultWithPostInfo {
			ensure_signed(origin)?; // we may want to reward this if caller != candidate
			let mut state = <CandidateInfo<T>>::get(&candidate).ok_or(Error::<T>::CandidateDNE)?;
			state.execute_bond_less::<T>(candidate.clone())?;
			<CandidateInfo<T>>::insert(&candidate, state);
			Ok(().into())
		}
		#[pallet::weight(<T as Config>::WeightInfo::cancel_candidate_bond_less())]
		/// Cancel pending request to adjust the collator candidate self bond
		pub fn cancel_candidate_bond_less(origin: OriginFor<T>) -> DispatchResultWithPostInfo {
			let collator = ensure_signed(origin)?;
			let mut state = <CandidateInfo<T>>::get(&collator).ok_or(Error::<T>::CandidateDNE)?;
			state.cancel_bond_less::<T>(collator.clone())?;
			<CandidateInfo<T>>::insert(&collator, state);
			Ok(().into())
		}
		#[pallet::weight(
			<T as Config>::WeightInfo::delegate(
				*candidate_delegation_count,
				*delegation_count
			)
		)]
		/// If caller is not a delegator and not a collator, then join the set of delegators
		/// If caller is a delegator, then makes delegation to change their delegation state
		pub fn delegate(
			origin: OriginFor<T>,
			candidate: T::AccountId,
			amount: BalanceOf<T>,
			candidate_delegation_count: u32,
			delegation_count: u32,
		) -> DispatchResultWithPostInfo {
			let delegator = ensure_signed(origin)?;
			// check that caller can reserve the amount before any changes to storage
			ensure!(
				Self::get_delegator_stakable_free_balance(&delegator) >= amount,
				Error::<T>::InsufficientBalance
			);
			let mut delegator_state = if let Some(mut state) = <DelegatorState<T>>::get(&delegator)
			{
				// delegation after first
				ensure!(
					amount >= T::MinDelegation::get(),
					Error::<T>::DelegationBelowMin
				);
				ensure!(
					delegation_count >= state.delegations.0.len() as u32,
					Error::<T>::TooLowDelegationCountToDelegate
				);
				ensure!(
					(state.delegations.0.len() as u32) < T::MaxDelegationsPerDelegator::get(),
					Error::<T>::ExceedMaxDelegationsPerDelegator
				);
				ensure!(
					state.add_delegation(Bond {
						owner: candidate.clone(),
						amount
					}),
					Error::<T>::AlreadyDelegatedCandidate
				);
				state
			} else {
				// first delegation
				ensure!(
					amount >= T::MinDelegatorStk::get(),
					Error::<T>::DelegatorBondBelowMin
				);
				ensure!(!Self::is_candidate(&delegator), Error::<T>::CandidateExists);
				Delegator::new(delegator.clone(), candidate.clone(), amount)
			};
			let mut state = <CandidateInfo<T>>::get(&candidate).ok_or(Error::<T>::CandidateDNE)?;
			ensure!(
				candidate_delegation_count >= state.delegation_count,
				Error::<T>::TooLowCandidateDelegationCountToDelegate
			);
			let (delegator_position, less_total_staked) = state.add_delegation::<T>(
				&candidate,
				Bond {
					owner: delegator.clone(),
					amount,
				},
			)?;
			// TODO: causes redundant free_balance check
			delegator_state.adjust_bond_lock::<T>(BondAdjust::Increase(amount))?;
			// only is_some if kicked the lowest bottom as a consequence of this new delegation
			let net_total_increase = if let Some(less) = less_total_staked {
				amount.saturating_sub(less)
			} else {
				amount
			};
			let new_total_locked = <Total<T>>::get().saturating_add(net_total_increase);
			<Total<T>>::put(new_total_locked);
			<CandidateInfo<T>>::insert(&candidate, state);
			<DelegatorState<T>>::insert(&delegator, delegator_state);
			Self::deposit_event(Event::Delegation {
				delegator: delegator,
				locked_amount: amount,
				candidate: candidate,
				delegator_position: delegator_position,
			});
			Ok(().into())
		}

		/// DEPRECATED use batch util with schedule_revoke_delegation for all delegations
		/// Request to leave the set of delegators. If successful, the caller is scheduled to be
		/// allowed to exit via a [DelegationAction::Revoke] towards all existing delegations.
		/// Success forbids future delegation requests until the request is invoked or cancelled.
		#[pallet::weight(<T as Config>::WeightInfo::schedule_leave_delegators())]
		pub fn schedule_leave_delegators(origin: OriginFor<T>) -> DispatchResultWithPostInfo {
			let delegator = ensure_signed(origin)?;
			Self::delegator_schedule_revoke_all(delegator)
		}

		/// DEPRECATED use batch util with execute_delegation_request for all delegations
		/// Execute the right to exit the set of delegators and revoke all ongoing delegations.
		#[pallet::weight(<T as Config>::WeightInfo::execute_leave_delegators(*delegation_count))]
		pub fn execute_leave_delegators(
			origin: OriginFor<T>,
			delegator: T::AccountId,
			delegation_count: u32,
		) -> DispatchResultWithPostInfo {
			ensure_signed(origin)?;
			Self::delegator_execute_scheduled_revoke_all(delegator, delegation_count)
		}

		/// DEPRECATED use batch util with cancel_delegation_request for all delegations
		/// Cancel a pending request to exit the set of delegators. Success clears the pending exit
		/// request (thereby resetting the delay upon another `leave_delegators` call).
		#[pallet::weight(<T as Config>::WeightInfo::cancel_leave_delegators())]
		pub fn cancel_leave_delegators(origin: OriginFor<T>) -> DispatchResultWithPostInfo {
			let delegator = ensure_signed(origin)?;
			Self::delegator_cancel_scheduled_revoke_all(delegator)
		}

		#[pallet::weight(<T as Config>::WeightInfo::schedule_revoke_delegation())]
		/// Request to revoke an existing delegation. If successful, the delegation is scheduled
		/// to be allowed to be revoked via the `execute_delegation_request` extrinsic.
		pub fn schedule_revoke_delegation(
			origin: OriginFor<T>,
			collator: T::AccountId,
		) -> DispatchResultWithPostInfo {
			let delegator = ensure_signed(origin)?;
			Self::delegation_schedule_revoke(collator, delegator)
		}

		#[pallet::weight(<T as Config>::WeightInfo::delegator_bond_more())]
		/// Bond more for delegators wrt a specific collator candidate.
		pub fn delegator_bond_more(
			origin: OriginFor<T>,
			candidate: T::AccountId,
			more: BalanceOf<T>,
		) -> DispatchResultWithPostInfo {
			let delegator = ensure_signed(origin)?;
			ensure!(
				!Self::delegation_request_revoke_exists(&candidate, &delegator),
				Error::<T>::PendingDelegationRevoke
			);
			let mut state = <DelegatorState<T>>::get(&delegator).ok_or(Error::<T>::DelegatorDNE)?;
			state.increase_delegation::<T>(candidate.clone(), more)?;
			Ok(().into())
		}

		#[pallet::weight(<T as Config>::WeightInfo::schedule_delegator_bond_less())]
		/// Request bond less for delegators wrt a specific collator candidate.
		pub fn schedule_delegator_bond_less(
			origin: OriginFor<T>,
			candidate: T::AccountId,
			less: BalanceOf<T>,
		) -> DispatchResultWithPostInfo {
			let delegator = ensure_signed(origin)?;
			Self::delegation_schedule_bond_decrease(candidate, delegator, less)
		}

		#[pallet::weight(<T as Config>::WeightInfo::execute_delegator_bond_less())]
		/// Execute pending request to change an existing delegation
		pub fn execute_delegation_request(
			origin: OriginFor<T>,
			delegator: T::AccountId,
			candidate: T::AccountId,
		) -> DispatchResultWithPostInfo {
			ensure_signed(origin)?; // we may want to reward caller if caller != delegator
			Self::delegation_execute_scheduled_request(candidate, delegator)
		}

		#[pallet::weight(<T as Config>::WeightInfo::cancel_delegator_bond_less())]
		/// Cancel request to change an existing delegation.
		pub fn cancel_delegation_request(
			origin: OriginFor<T>,
			candidate: T::AccountId,
		) -> DispatchResultWithPostInfo {
			let delegator = ensure_signed(origin)?;
			Self::delegation_cancel_request(candidate, delegator)
		}

		/// Hotfix to remove existing empty entries for candidates that have left.
		#[pallet::weight(
			T::DbWeight::get().reads_writes(2 * candidates.len() as u64, candidates.len() as u64)
		)]
		pub fn hotfix_remove_delegation_requests_exited_candidates(
			origin: OriginFor<T>,
			candidates: Vec<T::AccountId>,
		) -> DispatchResult {
			ensure_signed(origin)?;
			ensure!(candidates.len() < 100, <Error<T>>::InsufficientBalance);
			for candidate in &candidates {
				ensure!(
					<CandidateInfo<T>>::get(&candidate).is_none(),
					<Error<T>>::CandidateNotLeaving
				);
				ensure!(
					<DelegationScheduledRequests<T>>::get(&candidate).is_empty(),
					<Error<T>>::CandidateNotLeaving
				);
			}

			for candidate in candidates {
				<DelegationScheduledRequests<T>>::remove(candidate);
			}

			Ok(().into())
		}
	}

	impl<T: Config> Pallet<T> {
		pub fn is_delegator(acc: &T::AccountId) -> bool {
			<DelegatorState<T>>::get(acc).is_some()
		}
		pub fn is_candidate(acc: &T::AccountId) -> bool {
			<CandidateInfo<T>>::get(acc).is_some()
		}
		pub fn is_selected_candidate(acc: &T::AccountId) -> bool {
			<SelectedCandidates<T>>::get().binary_search(acc).is_ok()
		}
		/// Returns an account's free balance which is not locked in delegation staking
		pub fn get_delegator_stakable_free_balance(acc: &T::AccountId) -> BalanceOf<T> {
			let mut balance = T::Currency::free_balance(acc);
			if let Some(state) = <DelegatorState<T>>::get(acc) {
				balance = balance.saturating_sub(state.total());
			}
			balance
		}
		/// Returns an account's free balance which is not locked in collator staking
		pub fn get_collator_stakable_free_balance(acc: &T::AccountId) -> BalanceOf<T> {
			let mut balance = T::Currency::free_balance(acc);
			if let Some(info) = <CandidateInfo<T>>::get(acc) {
				balance = balance.saturating_sub(info.bond);
			}
			balance
		}
		/// Caller must ensure candidate is active before calling
		pub(crate) fn update_active(candidate: T::AccountId, total: BalanceOf<T>) {
			let mut candidates = <CandidatePool<T>>::get();
			candidates.remove(&Bond::from_owner(candidate.clone()));
			candidates.insert(Bond {
				owner: candidate,
				amount: total,
			});
			<CandidatePool<T>>::put(candidates);
		}

		/// Compute total reward for round based on the amount in the reward pot
		fn compute_total_reward_to_pay() -> BalanceOf<T> {
			let total_unpaid_reward_amount = Self::reward_pot();
			let mut payout = total_unpaid_reward_amount.checked_sub(&Self::locked_era_payout()).or_else(|| {
				log::error!("💔 Error calculating era payout. Not enough funds in total_unpaid_reward_amount.");

				//This is a bit strange but since we are dealing with money, log it.
				Self::deposit_event(Event::NotEnoughFundsForEraPayment {reward_pot_balance: total_unpaid_reward_amount});
				Some(BalanceOf::<T>::zero())
			}).expect("We have a default value");

			<LockedEraPayout<T>>::mutate(|lp| {
				*lp = lp.checked_add(&payout).or_else(|| {
					log::error!("💔 Error - locked_era_payout overflow. Reducing era payout");
					// In the unlikely event where the value will overflow the LockedEraPayout, return the difference to avoid errors
					payout = BalanceOf::<T>::max_value().saturating_sub(Self::locked_era_payout());
					Some(BalanceOf::<T>::max_value())
				}).expect("We have a default value");
			});

			return payout;
		}

		/// Remove delegation from candidate state
		/// Amount input should be retrieved from delegator and it informs the storage lookups
		pub(crate) fn delegator_leaves_candidate(
			candidate: T::AccountId,
			delegator: T::AccountId,
			amount: BalanceOf<T>,
		) -> DispatchResult {
			let mut state = <CandidateInfo<T>>::get(&candidate).ok_or(Error::<T>::CandidateDNE)?;
			state.rm_delegation_if_exists::<T>(&candidate, delegator.clone(), amount)?;
			let new_total_locked = <Total<T>>::get().saturating_sub(amount);
			<Total<T>>::put(new_total_locked);
			let new_total = state.total_counted;
			<CandidateInfo<T>>::insert(&candidate, state);
			Self::deposit_event(Event::DelegatorLeftCandidate {
				delegator: delegator,
				candidate: candidate,
				unstaked_amount: amount,
				total_candidate_staked: new_total,
			});
			Ok(())
		}
		fn prepare_staking_payouts(now: RoundIndex) {
			// payout is now - delay rounds ago => now - delay > 0 else return early
			let delay = T::RewardPaymentDelay::get();
			if now <= delay {
				return;
			}
			let round_to_payout = now.saturating_sub(delay);
			let total_points = <Points<T>>::get(round_to_payout);
			if total_points.is_zero() {
				return;
			}
			// Remove stake because it has been processed.
			<Staked<T>>::take(round_to_payout);

			let total_reward_to_pay = Self::compute_total_reward_to_pay();

			let payout = DelayedPayout {
				round_issuance: total_reward_to_pay,
				total_staking_reward: total_reward_to_pay, // TODO: Remove one of the duplicated fields
				collator_commission: <CollatorCommission<T>>::get(),
			};

			<DelayedPayouts<T>>::insert(round_to_payout, payout);
		}

		/// Wrapper around pay_one_collator_reward which handles the following logic:
		/// * whether or not a payout needs to be made
		/// * cleaning up when payouts are done
		/// * returns the weight consumed by pay_one_collator_reward if applicable
		fn handle_delayed_payouts(now: RoundIndex) -> Weight {
			let delay = T::RewardPaymentDelay::get();

			// don't underflow uint
			if now < delay {
				return 0u64.into();
			}

			let paid_for_round = now.saturating_sub(delay);

			if let Some(payout_info) = <DelayedPayouts<T>>::get(paid_for_round) {
				let result = Self::pay_one_collator_reward(paid_for_round, payout_info);
				if result.0.is_none() {
					// result.0 indicates whether or not a payout was made
					// clean up storage items that we no longer need
					<DelayedPayouts<T>>::remove(paid_for_round);
					<Points<T>>::remove(paid_for_round);
				}
				result.1 // weight consumed by pay_one_collator_reward
			} else {
				0u64.into()
			}
		}

		/// Payout a single collator from the given round.
		///
		/// Returns an optional tuple of (Collator's AccountId, total paid)
		/// or None if there were no more payouts to be made for the round.
		pub(crate) fn pay_one_collator_reward(
			paid_for_round: RoundIndex,
			payout_info: DelayedPayout<BalanceOf<T>>,
		) -> (Option<(T::AccountId, BalanceOf<T>)>, Weight) {
			// TODO: it would probably be optimal to roll Points into the DelayedPayouts storage
			// item so that we do fewer reads each block
			let total_points = <Points<T>>::get(paid_for_round);
			if total_points.is_zero() {
				// TODO: this case is obnoxious... it's a value query, so it could mean one of two
				// different logic errors:
				// 1. we removed it before we should have
				// 2. we called pay_one_collator_reward when we were actually done with deferred
				//    payouts
				log::warn!("pay_one_collator_reward called with no <Points<T>> for the round!");
				return (None, 0u64.into());
			}

			let reward_pot_account_id = Self::compute_reward_pot_account_id();
			let mint = |amt: BalanceOf<T>, to: T::AccountId| {
				let result = T::Currency::transfer(&reward_pot_account_id, &to, amt, ExistenceRequirement::KeepAlive);
				if let Ok(_) = result {
					Self::deposit_event(Event::Rewarded {
						account: to.clone(),
						rewards: amt,
					});
				} else {
					log::error!("💔 Error paying staking reward: {:?}", result);
					Self::deposit_event(Event::ErrorPayingStakingReward {
						payee: to.clone(),
						rewards: amt,
					});
				}
			};

			let collator_fee = payout_info.collator_commission;
			let collator_issuance = collator_fee * payout_info.round_issuance;

			if let Some((collator, pts)) =
				<AwardedPts<T>>::iter_prefix(paid_for_round).drain().next()
			{
				let mut extra_weight = 0;
				let pct_due = Perbill::from_rational(pts, total_points);
				let total_paid = pct_due * payout_info.total_staking_reward;
				let mut amt_due = total_paid;
				// Take the snapshot of block author and delegations
				let state = <AtStake<T>>::take(paid_for_round, &collator);
				let num_delegators = state.delegations.len();
				if state.delegations.is_empty() {
					// solo collator with no delegators
					mint(amt_due, collator.clone());
					extra_weight += T::OnCollatorPayout::on_collator_payout(
						paid_for_round,
						collator.clone(),
						amt_due,
					);
				} else {
					// pay collator first; commission + due_portion
					let collator_pct = Perbill::from_rational(state.bond, state.total);
					let commission = pct_due * collator_issuance;
					amt_due = amt_due.saturating_sub(commission);
					let collator_reward = (collator_pct * amt_due).saturating_add(commission);
					mint(collator_reward, collator.clone());
					extra_weight += T::OnCollatorPayout::on_collator_payout(
						paid_for_round,
						collator.clone(),
						collator_reward,
					);
					// pay delegators due portion
					for Bond { owner, amount } in state.delegations {
						let percent = Perbill::from_rational(amount, state.total);
						let due = percent * amt_due;
						if !due.is_zero() {
							mint(due, owner.clone());
						}
					}
				}

				(
					Some((collator, total_paid)),
					T::WeightInfo::pay_one_collator_reward(num_delegators as u32) + extra_weight,
				)
			} else {
				// Note that we don't clean up storage here; it is cleaned up in
				// handle_delayed_payouts()
				(None, 0u64.into())
			}
		}

		/// Compute the top `TotalSelected` candidates in the CandidatePool and return
		/// a vec of their AccountIds (in the order of selection)
		pub fn compute_top_candidates() -> Vec<T::AccountId> {
			let mut candidates = <CandidatePool<T>>::get().0;
			// order candidates by stake (least to greatest so requires `rev()`)
			candidates.sort_by(|a, b| a.amount.cmp(&b.amount));
			let top_n = <TotalSelected<T>>::get() as usize;
			// choose the top TotalSelected qualified candidates, ordered by stake
			let mut collators = candidates
				.into_iter()
				.rev()
				.take(top_n)
				.filter(|x| x.amount >= T::MinCollatorStk::get())
				.map(|x| x.owner)
				.collect::<Vec<T::AccountId>>();
			collators.sort();
			collators
		}
		/// Best as in most cumulatively supported in terms of stake
		/// Returns [collator_count, delegation_count, total staked]
		fn select_top_candidates(now: RoundIndex) -> (u32, u32, BalanceOf<T>) {
			let (mut collator_count, mut delegation_count, mut total) =
				(0u32, 0u32, BalanceOf::<T>::zero());
			// choose the top TotalSelected qualified candidates, ordered by stake
			let collators = Self::compute_top_candidates();
			if collators.is_empty() {
				// SELECTION FAILED TO SELECT >=1 COLLATOR => select collators from previous round
				let last_round = now.saturating_sub(1u32);
				let mut total_per_candidate: BTreeMap<T::AccountId, BalanceOf<T>> = BTreeMap::new();
				// set this round AtStake to last round AtStake
				for (account, snapshot) in <AtStake<T>>::iter_prefix(last_round) {
					collator_count = collator_count.saturating_add(1u32);
					delegation_count =
						delegation_count.saturating_add(snapshot.delegations.len() as u32);
					total = total.saturating_add(snapshot.total);
					total_per_candidate.insert(account.clone(), snapshot.total);
					<AtStake<T>>::insert(now, account, snapshot);
				}
				// `SelectedCandidates` remains unchanged from last round
				// emit CollatorChosen event for tools that use this event
				for candidate in <SelectedCandidates<T>>::get() {
					let snapshot_total = total_per_candidate
						.get(&candidate)
						.expect("all selected candidates have snapshots");
					Self::deposit_event(Event::CollatorChosen {
						round: now,
						collator_account: candidate,
						total_exposed_amount: *snapshot_total,
					})
				}
				return (collator_count, delegation_count, total);
			}

			// snapshot exposure for round for weighting reward distribution
			for account in collators.iter() {
				let state = <CandidateInfo<T>>::get(account)
					.expect("all members of CandidateQ must be candidates");

				collator_count = collator_count.saturating_add(1u32);
				delegation_count = delegation_count.saturating_add(state.delegation_count);
				total = total.saturating_add(state.total_counted);
				let CountedDelegations {
					uncounted_stake,
					rewardable_delegations,
				} = Self::get_rewardable_delegators(&account);
				let total_counted = state.total_counted.saturating_sub(uncounted_stake);

				let snapshot = CollatorSnapshot {
					bond: state.bond,
					delegations: rewardable_delegations,
					total: total_counted,
				};
				<AtStake<T>>::insert(now, account, snapshot);
				Self::deposit_event(Event::CollatorChosen {
					round: now,
					collator_account: account.clone(),
					total_exposed_amount: state.total_counted,
				});
			}
			// insert canonical collator set
			<SelectedCandidates<T>>::put(collators);
			(collator_count, delegation_count, total)
		}

		/// Apply the delegator intent for revoke and decrease in order to build the
		/// effective list of delegators with their intended bond amount.
		///
		/// This will:
		/// - if [DelegationChange::Revoke] is outstanding, set the bond amount to 0.
		/// - if [DelegationChange::Decrease] is outstanding, subtract the bond by specified amount.
		/// - else, do nothing
		///
		/// The intended bond amounts will be used while calculating rewards.
		fn get_rewardable_delegators(collator: &T::AccountId) -> CountedDelegations<T> {
			let requests = <DelegationScheduledRequests<T>>::get(collator)
				.into_iter()
				.map(|x| (x.delegator, x.action))
				.collect::<BTreeMap<_, _>>();
			let mut uncounted_stake = BalanceOf::<T>::zero();
			let rewardable_delegations = <TopDelegations<T>>::get(collator)
				.expect("all members of CandidateQ must be candidates")
				.delegations
				.into_iter()
				.map(|mut bond| {
					bond.amount = match requests.get(&bond.owner) {
						None => bond.amount,
						Some(DelegationAction::Revoke(_)) => {
							log::warn!(
								"reward for delegator '{:?}' set to zero due to pending \
								revoke request",
								bond.owner
							);
							uncounted_stake = uncounted_stake.saturating_add(bond.amount);
							BalanceOf::<T>::zero()
						}
						Some(DelegationAction::Decrease(amount)) => {
							log::warn!(
								"reward for delegator '{:?}' reduced by set amount due to pending \
								decrease request",
								bond.owner
							);
							uncounted_stake = uncounted_stake.saturating_add(*amount);
							bond.amount.saturating_sub(*amount)
						}
					};

					bond
				})
				.collect();
			CountedDelegations {
				uncounted_stake,
				rewardable_delegations,
			}
		}

		/// The account ID of the staking reward_pot.
		/// This actually does computation. If you need to keep using it, then make sure you cache the
		/// value and only call this once.
		pub fn compute_reward_pot_account_id () -> T::AccountId {
			T::RewardPotId::get().into_account_truncating()
		}

		/// The total amount of funds stored in this pallet
		pub fn reward_pot() -> BalanceOf<T> {
			// Must never be less than 0 but better be safe.
			T::Currency::free_balance(&Self::compute_reward_pot_account_id()).saturating_sub(T::Currency::minimum_balance())
		}
	}

    /// Keep track of number of authored blocks per authority, uncles are counted as well since
    /// they're a valid proof of being online.
    impl<T: Config + pallet_authorship::Config>
      pallet_authorship::EventHandler<T::AccountId, T::BlockNumber> for Pallet<T>
    {
        /// Add reward points to block authors:
        /// * 20 points to the block producer for producing a block in the chain
        fn note_author(author: T::AccountId) {
			let now = <Round<T>>::get().current;
			let score_plus_20 = <AwardedPts<T>>::get(now, &author).saturating_add(20);
			<AwardedPts<T>>::insert(now, author, score_plus_20);
			<Points<T>>::mutate(now, |x| *x = x.saturating_add(20));

            frame_system::Pallet::<T>::register_extra_weight_unchecked(
                T::WeightInfo::note_author(),
                DispatchClass::Mandatory,
            );
        }


        fn note_uncle(_author: T::AccountId, _age: T::BlockNumber) {
            //TODO: can we ignore this?
        }
    }
}<|MERGE_RESOLUTION|>--- conflicted
+++ resolved
@@ -78,11 +78,7 @@
 	use crate::delegation_requests::{
 		CancelledScheduledRequest, DelegationAction, ScheduledRequest,
 	};
-<<<<<<< HEAD
 	use crate::{set::OrderedSet, traits::*, types::*, WeightInfo};
-=======
-	use crate::{set::OrderedSet, traits::*, types::*, InflationInfo, Range, WeightInfo};
->>>>>>> bbb09f18
 	use frame_support::{pallet_prelude::*, PalletId};
 	use frame_support::traits::{
 		tokens::WithdrawReasons, Currency, Get, LockIdentifier, LockableCurrency,
@@ -377,24 +373,6 @@
 		ErrorPayingStakingReward {
 			payee: T::AccountId,
 			rewards: BalanceOf<T>,
-<<<<<<< HEAD
-=======
-		},
-		/// Annual inflation input (first 3) was used to derive new per-round inflation (last 3)
-		InflationSet {
-			annual_min: Perbill,
-			annual_ideal: Perbill,
-			annual_max: Perbill,
-			round_min: Perbill,
-			round_ideal: Perbill,
-			round_max: Perbill,
-		},
-		/// Staking expectations set.
-		StakeExpectationsSet {
-			expect_min: BalanceOf<T>,
-			expect_ideal: BalanceOf<T>,
-			expect_max: BalanceOf<T>,
->>>>>>> bbb09f18
 		},
 		/// Set total selected candidates to this value.
 		TotalSelectedSet { old: u32, new: u32 },
@@ -405,7 +383,7 @@
 			current_round: RoundIndex,
 			first_block: T::BlockNumber,
 			old: u32,
-			new: u32,			
+			new: u32,
 		},
 		/// Not enough fund to cover the staking reward payment.
 		NotEnoughFundsForEraPayment {reward_pot_balance: BalanceOf<T> },
@@ -691,56 +669,6 @@
 
 	#[pallet::call]
 	impl<T: Config> Pallet<T> {
-<<<<<<< HEAD
-=======
-		#[pallet::weight(<T as Config>::WeightInfo::set_staking_expectations())]
-		/// Set the expectations for total staked. These expectations determine the issuance for
-		/// the round according to logic in `fn compute_issuance`
-		pub fn set_staking_expectations(
-			origin: OriginFor<T>,
-			expectations: Range<BalanceOf<T>>,
-		) -> DispatchResultWithPostInfo {
-			T::MonetaryGovernanceOrigin::ensure_origin(origin)?;
-			ensure!(expectations.is_valid(), Error::<T>::InvalidSchedule);
-			let mut config = <InflationConfig<T>>::get();
-			ensure!(
-				config.expect != expectations,
-				Error::<T>::NoWritingSameValue
-			);
-			config.set_expectations(expectations);
-			Self::deposit_event(Event::StakeExpectationsSet {
-				expect_min: config.expect.min,
-				expect_ideal: config.expect.ideal,
-				expect_max: config.expect.max,
-			});
-			<InflationConfig<T>>::put(config);
-			Ok(().into())
-		}
-		#[pallet::weight(<T as Config>::WeightInfo::set_inflation())]
-		/// Set the annual inflation rate to derive per-round inflation
-		pub fn set_inflation(
-			origin: OriginFor<T>,
-			schedule: Range<Perbill>,
-		) -> DispatchResultWithPostInfo {
-			T::MonetaryGovernanceOrigin::ensure_origin(origin)?;
-			ensure!(schedule.is_valid(), Error::<T>::InvalidSchedule);
-			let mut config = <InflationConfig<T>>::get();
-			ensure!(config.annual != schedule, Error::<T>::NoWritingSameValue);
-			config.annual = schedule;
-			config.set_round_from_annual::<T>(schedule);
-			Self::deposit_event(Event::InflationSet {
-				annual_min: config.annual.min,
-				annual_ideal: config.annual.ideal,
-				annual_max: config.annual.max,
-				round_min: config.round.min,
-				round_ideal: config.round.ideal,
-				round_max: config.round.max,
-			});
-			<InflationConfig<T>>::put(config);
-			Ok(().into())
-		}
-
->>>>>>> bbb09f18
 		#[pallet::weight(<T as Config>::WeightInfo::set_total_selected())]
 		/// Set the total number of collator candidates selected per round
 		/// - changes are not applied until the start of the next round
