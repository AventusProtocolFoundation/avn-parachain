--- conflicted
+++ resolved
@@ -102,11 +102,7 @@
 pub use types::*;
 
 pub type AVN<T> = pallet_avn::Pallet<T>;
-<<<<<<< HEAD
-pub const NAME: &'static [u8; 17] = b"parachain_staking";
-=======
 pub const PALLET_ID: &'static [u8; 17] = b"parachain_staking";
->>>>>>> deabdce3
 pub const MAX_OFFENDERS: u32 = 2;
 
 #[pallet]
@@ -127,11 +123,7 @@
         set::OrderedSet,
         types::*,
         WeightInfo, AVN, MAX_OFFENDERS,
-<<<<<<< HEAD
-        NAME,
-=======
         PALLET_ID,
->>>>>>> deabdce3
     };
     pub use frame_support::{
         dispatch::{GetDispatchInfo, PostDispatchInfo},
@@ -2454,11 +2446,7 @@
                 ),
                 (b"uint32".to_vec(), format!("{}", growth_period).as_bytes().to_vec()),
             ];
-<<<<<<< HEAD
-            let tx_id = T::BridgeInterface::publish(function_name, &params, NAME.to_vec())
-=======
             let tx_id = T::BridgePublisher::publish(function_name, &params, PALLET_ID.to_vec())
->>>>>>> deabdce3
                 .map_err(|e| DispatchError::Other(e.into()))?;
 
             <LastTriggeredGrowthPeriod<T>>::put(growth_period);
@@ -2514,17 +2502,10 @@
     }
 }
 
-<<<<<<< HEAD
-impl<T: Config> BridgeInterfaceNotification for Pallet<T> {
-    fn process_result(tx_id: u32, caller_id: Vec<u8>, succeeded: bool) -> DispatchResult {
-        // The tx_id might not be relevant for this pallet so we must not error if we don't know it.
-        if caller_id == NAME.to_vec() && <PublishedGrowth<T>>::contains_key(tx_id) {
-=======
 impl<T: Config> OnBridgePublisherResult for Pallet<T> {
     fn process_result(tx_id: u32, caller_id: Vec<u8>, succeeded: bool) -> DispatchResult {
         // The tx_id might not be relevant for this pallet so we must not error if we don't know it.
         if caller_id == PALLET_ID.to_vec() && <PublishedGrowth<T>>::contains_key(tx_id) {
->>>>>>> deabdce3
             let growth_period = <PublishedGrowth<T>>::get(tx_id);
             <Growth<T>>::mutate(growth_period, |growth| growth.triggered = Some(succeeded));
         }
