--- conflicted
+++ resolved
@@ -102,15 +102,10 @@
 pub use pallet::*;
 pub use types::*;
 
-<<<<<<< HEAD
 pub mod vote;
 use crate::vote::*;
 
 pub type AVN<T> = pallet_avn::Pallet<T>;
-
-=======
-pub type AVN<T> = pallet_avn::Pallet<T>;
->>>>>>> 55278048
 #[pallet]
 pub mod pallet {
     use crate::set::BoundedOrderedSet;
@@ -2356,10 +2351,7 @@
 
             Ok(().into())
         }
-<<<<<<< HEAD
-
-=======
->>>>>>> 55278048
+
         pub fn get_growth_voting_session(growth_id: &GrowthId) -> 
             Box<dyn VotingSessionManager<T::AccountId, T::BlockNumber>> 
         {
@@ -2374,7 +2366,6 @@
 
             Err(Error::<T>::GrowthDataNotFound)?
         }
-<<<<<<< HEAD
 
         pub fn end_voting(
             reporter: T::AccountId,
@@ -2386,8 +2377,6 @@
 
             Ok(())
         }
-=======
->>>>>>> 55278048
     }
 
     /// Keep track of number of authored blocks per authority, uncles are counted as well since
@@ -2416,7 +2405,22 @@
             return Self::payout_collators(amount, growth_period)
         }
     }
-<<<<<<< HEAD
+
+    #[derive(Encode, Decode, Default, Clone, Copy, PartialEq, Debug, Eq, TypeInfo, MaxEncodedLen)]
+    pub struct GrowthId {
+        pub period: GrowthPeriodIndex,
+        pub ingress_counter: IngressCounter,
+    }
+
+    impl GrowthId {
+        fn new(period: GrowthPeriodIndex, ingress_counter: IngressCounter) -> Self {
+            return GrowthId { period, ingress_counter }
+        }
+
+        fn session_id(&self) -> BoundedVec<u8, VotingSessionIdBound> {
+            BoundedVec::truncate_from(self.encode())
+        }
+    }
 }
 
 #[derive(Encode, Decode, Default, Clone, Copy, PartialEq, Debug, Eq, TypeInfo, MaxEncodedLen)]
@@ -2432,22 +2436,5 @@
 
     fn session_id(&self) -> BoundedVec<u8, VotingSessionIdBound> {
         BoundedVec::truncate_from(self.encode())
-=======
-
-    #[derive(Encode, Decode, Default, Clone, Copy, PartialEq, Debug, Eq, TypeInfo, MaxEncodedLen)]
-    pub struct GrowthId {
-        pub period: GrowthPeriodIndex,
-        pub ingress_counter: IngressCounter,
-    }
-
-    impl GrowthId {
-        fn new(period: GrowthPeriodIndex, ingress_counter: IngressCounter) -> Self {
-            return GrowthId { period, ingress_counter }
-        }
-
-        fn session_id(&self) -> BoundedVec<u8, VotingSessionIdBound> {
-            BoundedVec::truncate_from(self.encode())
-        }
->>>>>>> 55278048
     }
 }