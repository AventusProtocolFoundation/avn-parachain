--- conflicted
+++ resolved
@@ -147,10 +147,7 @@
     };
     pub use sp_std::{collections::btree_map::BTreeMap, prelude::*};
     pub use crate::GrowthId;
-<<<<<<< HEAD
-
-=======
->>>>>>> 4c0d180c
+    
     /// Pallet for parachain staking
     #[pallet::pallet]
     #[pallet::generate_store(pub (super) trait Store)]
