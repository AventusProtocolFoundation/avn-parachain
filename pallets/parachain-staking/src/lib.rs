// Copyright 2019-2022 PureStake Inc.
// This file is part of Moonbeam.

// Moonbeam is free software: you can redistribute it and/or modify
// it under the terms of the GNU General Public License as published by
// the Free Software Foundation, either version 3 of the License, or
// (at your option) any later version.

// Moonbeam is distributed in the hope that it will be useful,
// but WITHOUT ANY WARRANTY; without even the implied warranty of
// MERCHANTABILITY or FITNESS FOR A PARTICULAR PURPOSE.  See the
// GNU General Public License for more details.

// You should have received a copy of the GNU General Public License
// along with Moonbeam.  If not, see <http://www.gnu.org/licenses/>.

//! # Parachain Staking
//! Minimal staking pallet that implements collator selection by total backed stake.
//! The main difference between this pallet and `frame/pallet-staking` is that this pallet
//! uses direct nomination. Nominators choose exactly who they nominate and with what stake.
//! This is different from `frame/pallet-staking` where nominators approval vote and run Phragmen.
//!
//! ### Rules
//! There is a new era every `<Era<T>>::get().length` blocks.
//!
//! At the start of every era,
//! * issuance is calculated for collators (and their nominators) for block authoring
//! `T::RewardPaymentDelay::get()` eras ago
//! * a new set of collators is chosen from the candidates
//!
//! Immediately following a era change, payments are made once-per-block until all payments have
//! been made. In each such block, one collator is chosen for a rewards payment and is paid along
//! with each of its top `T::MaxTopNominationsPerCandidate` nominators.
//!
//! To join the set of candidates, call `join_candidates` with `bond >= MinCollatorStake`.
//! To leave the set of candidates, call `schedule_leave_candidates`. If the call succeeds,
//! the collator is removed from the pool of candidates so they cannot be selected for future
//! collator sets, but they are not unbonded until their exit request is executed. Any signed
//! account may trigger the exit `<Delay<T>>::get()` eras after the era in which the
//! original request was made.
//!
//! To join the set of nominators, call `nominate` and pass in an account that is
//! already a collator candidate and `bond >= MinTotalNominatorStake`. Each nominator can nominate
//! up to `T::MaxNominationsPerNominator` collator candidates by calling `nominate`.
//!
//! To revoke a nomination, call `revoke_nomination` with the collator candidate's account.
//! To leave the set of nominators and revoke all nominations, call `leave_nominators`.

#![recursion_limit = "256"]
#![cfg_attr(not(feature = "std"), no_std)]

pub mod calls;
pub mod migration;
mod nomination_requests;
pub mod proxy_methods;
pub mod session_handler;
mod set;
pub mod types;
pub mod weights;

#[cfg(any(test, feature = "runtime-benchmarks"))]
mod benchmarks;
#[cfg(test)]
#[path = "tests/bond_extra_tests.rs"]
mod bond_extra_tests;
#[cfg(test)]
#[path = "tests/mock.rs"]
mod mock;
#[cfg(test)]
#[path = "tests/nominate_tests.rs"]
mod nominate_tests;
#[cfg(test)]
#[path = "tests/schedule_revoke_nomination_tests.rs"]
mod schedule_revoke_nomination_tests;
#[cfg(test)]
#[path = "tests/schedule_unbond_tests.rs"]
mod schedule_unbond_tests;
#[cfg(test)]
#[path = "tests/test_admin_settings.rs"]
mod test_admin_settings;
#[cfg(test)]
#[path = "tests/test_growth.rs"]
mod test_growth;
#[cfg(test)]
#[path = "tests/test_reward_payout.rs"]
mod test_reward_payout;
#[cfg(test)]
#[path = "tests/test_staking_pot.rs"]
mod test_staking_pot;
#[cfg(test)]
#[path = "tests/tests.rs"]
mod tests;

#[cfg(test)]
#[path = "tests/test_bounded_ordered_set.rs"]
mod test_bounded_ordered_set;

use frame_support::pallet;
pub use weights::WeightInfo;

pub use nomination_requests::{CancelledScheduledRequest, NominationAction, ScheduledRequest};
pub use pallet::*;
pub use types::*;

pub mod vote;
use crate::vote::*;

pub type AVN<T> = pallet_avn::Pallet<T>;
<<<<<<< HEAD
pub use pallet_ethereum_transactions::ethereum_transaction::TransactionId;
=======
use pallet_ethereum_transactions::ethereum_transaction::TransactionId;
>>>>>>> e24d4ceb

#[pallet]
pub mod pallet {
    const EMPTY_GROWTH_TRANSACTION_ID: TransactionId = 0;
<<<<<<< HEAD
    use sp_core::{ecdsa};
=======
    use sp_core::{ecdsa, H256};
>>>>>>> e24d4ceb
    use crate::set::BoundedOrderedSet;
    pub use crate::{
        calls::*,
        nomination_requests::{CancelledScheduledRequest, NominationAction, ScheduledRequest},
        proxy_methods::*,
        set::OrderedSet,
        types::*,
        WeightInfo,
        AVN,
<<<<<<< HEAD
=======
        GrowthData,
>>>>>>> e24d4ceb
    };
    use crate::GrowthVotingSession;
    pub use frame_support::{
        dispatch::{GetDispatchInfo, PostDispatchInfo},
        pallet_prelude::*,
        traits::{
            tokens::WithdrawReasons, Currency, ExistenceRequirement, Get, Imbalance, IsSubType,
            LockIdentifier, LockableCurrency, ReservableCurrency, ValidatorRegistration,
        },
        transactional, PalletId,
    };
    pub use frame_system::pallet_prelude::*;
    pub use pallet_avn::{
        self as avn,
        CollatorPayoutDustHandler, OnGrowthLiftedHandler, ProcessedEventsChecker, AccountToBytesConverter,
        vote::{
            approve_vote_validate_unsigned, end_voting_period_validate_unsigned, process_approve_vote,
            process_reject_vote, reject_vote_validate_unsigned, VotingSessionData,
            VotingSessionManager,
        },
        Error as avn_error,
    };
    
    pub use sp_avn_common::{verify_signature, Proof, IngressCounter, bounds::VotingSessionIdBound, event_types::Validator,};
    pub use sp_runtime::{
        traits::{
            AccountIdConversion, Bounded, CheckedAdd, CheckedSub, Dispatchable, IdentifyAccount,
            Member, Saturating, StaticLookup, Verify, Zero, CheckedDiv
        },
        Perbill,
    };
    pub use sp_std::{collections::btree_map::BTreeMap, prelude::*};
    pub use crate::GrowthId;
    use pallet_ethereum_transactions::{
        ethereum_transaction::{EthAbiHelper, EthTransactionType, TriggerGrowthData, TransactionId},
        CandidateTransactionSubmitter,
    };
    use sp_application_crypto::RuntimeAppPublic;
    /// Pallet for parachain staking
    #[pallet::pallet]
    #[pallet::generate_store(pub (super) trait Store)]
    #[pallet::storage_version(crate::migration::STORAGE_VERSION)]
    pub struct Pallet<T>(PhantomData<T>);

    pub type EraIndex = u32;
    pub type GrowthPeriodIndex = u32;
    pub type RewardPoint = u32;
    pub type BalanceOf<T> =
        <<T as Config>::Currency as Currency<<T as frame_system::Config>::AccountId>>::Balance;
    pub type PositiveImbalanceOf<T> = <<T as Config>::Currency as Currency<
        <T as frame_system::Config>::AccountId,
    >>::PositiveImbalance;

    pub const COLLATOR_LOCK_ID: LockIdentifier = *b"stkngcol";
    pub const NOMINATOR_LOCK_ID: LockIdentifier = *b"stkngnom";
    pub type CollatorMaxScores = ConstU32<10000>;

    /// Configuration trait of this pallet.
    #[pallet::config]
    pub trait Config: frame_system::Config + pallet_session::Config + pallet_avn::Config {
        /// The overarching call type.
        type RuntimeCall: Parameter
            + Dispatchable<RuntimeOrigin = Self::RuntimeOrigin, PostInfo = PostDispatchInfo>
            + GetDispatchInfo
            + From<frame_system::Call<Self>>
            + IsSubType<Call<Self>>;
        /// Overarching event type
        type RuntimeEvent: From<Event<Self>> + IsType<<Self as frame_system::Config>::RuntimeEvent>;
        /// The currency type
        type Currency: Currency<Self::AccountId>
            + ReservableCurrency<Self::AccountId>
            + LockableCurrency<Self::AccountId>;
        /// Minimum number of blocks per era
        #[pallet::constant]
        type MinBlocksPerEra: Get<u32>;
        /// Number of eras after which block authors are rewarded
        #[pallet::constant]
        type RewardPaymentDelay: Get<EraIndex>;
        /// Minimum number of selected candidates every era
        #[pallet::constant]
        type MinSelectedCandidates: Get<u32>;
        /// Maximum top nominations counted per candidate
        #[pallet::constant]
        type MaxTopNominationsPerCandidate: Get<u32>;
        /// Maximum bottom nominations (not counted) per candidate
        #[pallet::constant]
        type MaxBottomNominationsPerCandidate: Get<u32>;
        /// Maximum nominations per nominator
        #[pallet::constant]
        type MaxNominationsPerNominator: Get<u32>;
        /// Minimum stake, per collator, that must be maintained by an account that is nominating
        #[pallet::constant]
        type MinNominationPerCollator: Get<BalanceOf<Self>>;
        /// Number of eras to MinNominationPerCollator before we process a new growth period
        type ErasPerGrowthPeriod: Get<GrowthPeriodIndex>;
        /// Id of the account that will hold funds to be paid as staking reward
        type RewardPotId: Get<PalletId>;
        /// A way to check if an event has been processed by Ethereum events
        type ProcessedEventsChecker: ProcessedEventsChecker;
        /// A type that can be used to verify signatures
        type Public: IdentifyAccount<AccountId = Self::AccountId>;
        /// The signature type used by accounts/transactions.
        type Signature: Verify<Signer = Self::Public>
            + Member
            + Decode
            + Encode
            + From<sp_core::sr25519::Signature>
            + TypeInfo;
        /// A hook to verify if a collator is registed as a validator (with keys) in the session
        /// pallet
        type CollatorSessionRegistration: ValidatorRegistration<Self::AccountId>;
        /// A handler to notify the runtime of any remaining amount after paying collators
        type CollatorPayoutDustHandler: CollatorPayoutDustHandler<BalanceOf<Self>>;
        /// Weight information for extrinsics in this pallet.
        type WeightInfo: WeightInfo;
        /// Maximum candidates
        #[pallet::constant]
        type MaxCandidates: Get<u32>;
        type AccountToBytesConvert: pallet_avn::AccountToBytesConverter<Self::AccountId>;
    }

    #[pallet::error]
    pub enum Error<T> {
        NominatorDNE,
        CandidateDNE,
        NominationDNE,
        NominatorExists,
        CandidateExists,
        CandidateBondBelowMin,
        InsufficientBalance,
        NominatorBondBelowMin,
        NominationBelowMin,
        AlreadyOffline,
        AlreadyActive,
        NominatorAlreadyLeaving,
        NominatorNotLeaving,
        NominatorCannotLeaveYet,
        CandidateAlreadyLeaving,
        CandidateNotLeaving,
        CandidateLimitReached,
        CandidateCannotLeaveYet,
        CannotGoOnlineIfLeaving,
        ExceedMaxNominationsPerNominator,
        AlreadyNominatedCandidate,
        InvalidSchedule,
        CannotSetBelowMin,
        EraLengthMustBeAtLeastTotalSelectedCollators,
        NoWritingSameValue,
        TooLowCandidateCountWeightHintJoinCandidates,
        TooLowCandidateCountWeightHintCancelLeaveCandidates,
        TooLowCandidateCountToLeaveCandidates,
        TooLowNominationCountToNominate,
        TooLowCandidateNominationCountToNominate,
        TooLowCandidateNominationCountToLeaveCandidates,
        TooLowNominationCountToLeaveNominators,
        PendingCandidateRequestsDNE,
        PendingCandidateRequestAlreadyExists,
        PendingCandidateRequestNotDueYet,
        PendingNominationRequestDNE,
        PendingNominationRequestAlreadyExists,
        PendingNominationRequestNotDueYet,
        CannotNominateLessThanOrEqualToLowestBottomWhenFull,
        PendingNominationRevoke,
        ErrorPayingCollator,
        GrowthAlreadyProcessed,
        UnauthorizedProxyTransaction,
        SenderIsNotSigner,
        UnauthorizedSignedNominateTransaction,
        UnauthorizedSignedBondExtraTransaction,
        UnauthorizedSignedCandidateBondExtraTransaction,
        UnauthorizedSignedCandidateUnbondTransaction,
        UnauthorizedSignedUnbondTransaction,
        UnauthorizedSignedRemoveBondTransaction,
        UnauthorizedSignedScheduleLeaveNominatorsTransaction,
        UnauthorizedSignedExecuteLeaveNominatorsTransaction,
        UnauthorizedSignedExecuteNominationRequestTransaction,
        UnauthorizedSignedExecuteCandidateUnbondTransaction,
        AdminSettingsValueIsNotValid,
        CandidateSessionKeysNotFound,
        FailedToWithdrawFullAmount,
        GrowthDataNotFound,
        AccumulationIsZero,
        ErrorCalculatingPrimaryValidator,
        PrimaryCollatorNotFound,
        InvalidGrowthData,
        ErrorConvertingBalance
    }

    #[pallet::event]
    #[pallet::generate_deposit(pub(crate) fn deposit_event)]
    pub enum Event<T: Config> {
        /// Started new era.
        NewEra {
            starting_block: T::BlockNumber,
            era: EraIndex,
            selected_collators_number: u32,
            total_balance: BalanceOf<T>,
        },
        /// Account joined the set of collator candidates.
        JoinedCollatorCandidates {
            account: T::AccountId,
            amount_locked: BalanceOf<T>,
            new_total_amt_locked: BalanceOf<T>,
        },
        /// Candidate selected for collators. Total Exposed Amount includes all nominations.
        CollatorChosen {
            era: EraIndex,
            collator_account: T::AccountId,
            total_exposed_amount: BalanceOf<T>,
        },
        /// Candidate requested to decrease a self bond.
        CandidateBondLessRequested {
            candidate: T::AccountId,
            amount_to_decrease: BalanceOf<T>,
            execute_era: EraIndex,
        },
        /// Candidate has increased a self bond.
        CandidateBondedMore {
            candidate: T::AccountId,
            amount: BalanceOf<T>,
            new_total_bond: BalanceOf<T>,
        },
        /// Candidate has decreased a self bond.
        CandidateBondedLess {
            candidate: T::AccountId,
            amount: BalanceOf<T>,
            new_bond: BalanceOf<T>,
        },
        /// Candidate temporarily leave the set of collator candidates without unbonding.
        CandidateWentOffline { candidate: T::AccountId },
        /// Candidate rejoins the set of collator candidates.
        CandidateBackOnline { candidate: T::AccountId },
        /// Candidate has requested to leave the set of candidates.
        CandidateScheduledExit {
            exit_allowed_era: EraIndex,
            candidate: T::AccountId,
            scheduled_exit: EraIndex,
        },
        /// Cancelled request to leave the set of candidates.
        CancelledCandidateExit { candidate: T::AccountId },
        /// Cancelled request to decrease candidate's bond.
        CancelledCandidateBondLess {
            candidate: T::AccountId,
            amount: BalanceOf<T>,
            execute_era: EraIndex,
        },
        /// Candidate has left the set of candidates.
        CandidateLeft {
            ex_candidate: T::AccountId,
            unlocked_amount: BalanceOf<T>,
            new_total_amt_locked: BalanceOf<T>,
        },
        /// Nominator requested to decrease a bond for the collator candidate.
        NominationDecreaseScheduled {
            nominator: T::AccountId,
            candidate: T::AccountId,
            amount_to_decrease: BalanceOf<T>,
            execute_era: EraIndex,
        },
        // Nomination increased.
        NominationIncreased {
            nominator: T::AccountId,
            candidate: T::AccountId,
            amount: BalanceOf<T>,
            in_top: bool,
        },
        // Nomination decreased.
        NominationDecreased {
            nominator: T::AccountId,
            candidate: T::AccountId,
            amount: BalanceOf<T>,
            in_top: bool,
        },
        /// Nominator requested to leave the set of nominators.
        NominatorExitScheduled { era: EraIndex, nominator: T::AccountId, scheduled_exit: EraIndex },
        /// Nominator requested to revoke nomination.
        NominationRevocationScheduled {
            era: EraIndex,
            nominator: T::AccountId,
            candidate: T::AccountId,
            scheduled_exit: EraIndex,
        },
        /// Nominator has left the set of nominators.
        NominatorLeft { nominator: T::AccountId, unstaked_amount: BalanceOf<T> },
        /// Nomination revoked.
        NominationRevoked {
            nominator: T::AccountId,
            candidate: T::AccountId,
            unstaked_amount: BalanceOf<T>,
        },
        /// Nomination kicked.
        NominationKicked {
            nominator: T::AccountId,
            candidate: T::AccountId,
            unstaked_amount: BalanceOf<T>,
        },
        /// Cancelled a pending request to exit the set of nominators.
        NominatorExitCancelled { nominator: T::AccountId },
        /// Cancelled request to change an existing nomination.
        CancelledNominationRequest {
            nominator: T::AccountId,
            cancelled_request: CancelledScheduledRequest<BalanceOf<T>>,
            collator: T::AccountId,
        },
        /// New nomination (increase of the existing one).
        Nomination {
            nominator: T::AccountId,
            locked_amount: BalanceOf<T>,
            candidate: T::AccountId,
            nominator_position: NominatorAdded<BalanceOf<T>>,
        },
        /// Nomination from candidate state has been remove.
        NominatorLeftCandidate {
            nominator: T::AccountId,
            candidate: T::AccountId,
            unstaked_amount: BalanceOf<T>,
            total_candidate_staked: BalanceOf<T>,
        },
        /// Paid the account (nominator or collator) the balance as liquid rewards.
        Rewarded { account: T::AccountId, rewards: BalanceOf<T> },
        /// There was an error attempting to pay the nominator their staking reward.
        ErrorPayingStakingReward { payee: T::AccountId, rewards: BalanceOf<T> },
        /// Set total selected candidates to this value.
        TotalSelectedSet { old: u32, new: u32 },
        /// Set blocks per era
        BlocksPerEraSet { current_era: EraIndex, first_block: T::BlockNumber, old: u32, new: u32 },
        /// Not enough fund to cover the staking reward payment.
        NotEnoughFundsForEraPayment { reward_pot_balance: BalanceOf<T> },
        /// A collator has been paid for producing blocks
        CollatorPaid { account: T::AccountId, amount: BalanceOf<T>, period: GrowthPeriodIndex },
        /// An admin settings value has been updated
        AdminSettingsUpdated { value: AdminSettings<BalanceOf<T>> },
        /// Vote by a voter for a root id is added
        VoteAdded { voter: T::AccountId, growth_id: GrowthId, agree_vote: bool },
        /// Voting for the root id is finished, true means the root is approved
        VotingEnded { growth_id: GrowthId, vote_approved: bool },
    }

    #[pallet::hooks]
    impl<T: Config> Hooks<BlockNumberFor<T>> for Pallet<T> {
        fn on_initialize(n: T::BlockNumber) -> Weight {
            let mut weight = <T as Config>::WeightInfo::base_on_initialize();
            let mut era = <Era<T>>::get();
            if era.should_update(n) {
                let start_new_era_weight;
                (era, start_new_era_weight) = Self::start_new_era(n, era);
                weight = weight.saturating_add(start_new_era_weight);
            }

            weight = weight.saturating_add(Self::handle_delayed_payouts(era.current));

            // add on_finalize weight
            weight = weight.saturating_add(
                // read Author, Points, AwardedPts
                // write Points, AwardedPts
                T::DbWeight::get().reads(3).saturating_add(T::DbWeight::get().writes(2)),
            );
            weight
        }
    }

    #[pallet::storage]
    #[pallet::getter(fn delay)]
    /// Number of eras to wait before executing any staking action
    pub type Delay<T: Config> = StorageValue<_, EraIndex, ValueQuery>;

    #[pallet::storage]
    #[pallet::getter(fn total_selected)]
    /// The total candidates selected every era
    pub type TotalSelected<T: Config> = StorageValue<_, u32, ValueQuery>;

    #[pallet::storage]
    #[pallet::getter(fn era)]
    /// Current era index and next era scheduled transition
    pub(crate) type Era<T: Config> = StorageValue<_, EraInfo<T::BlockNumber>, ValueQuery>;

    #[pallet::storage]
    #[pallet::getter(fn nominator_state)]
    /// Get nominator state associated with an account if account is nominating else None
    pub(crate) type NominatorState<T: Config> = StorageMap<
        _,
        Twox64Concat,
        T::AccountId,
        Nominator<T::AccountId, BalanceOf<T>>,
        OptionQuery,
    >;

    #[pallet::storage]
    #[pallet::getter(fn candidate_info)]
    /// Get collator candidate info associated with an account if account is candidate else None
    pub type CandidateInfo<T: Config> =
        StorageMap<_, Twox64Concat, T::AccountId, CandidateMetadata<BalanceOf<T>>, OptionQuery>;

    /// Stores outstanding nomination requests per collator.
    #[pallet::storage]
    #[pallet::getter(fn nomination_scheduled_requests)]
    pub(crate) type NominationScheduledRequests<T: Config> = StorageMap<
        _,
        Blake2_128Concat,
        T::AccountId,
        BoundedVec<ScheduledRequest<T::AccountId, BalanceOf<T>>, T::MaxNominationsPerNominator>,
        ValueQuery,
    >;

    #[pallet::storage]
    #[pallet::getter(fn top_nominations)]
    /// Top nominations for collator candidate
    pub(crate) type TopNominations<T: Config> = StorageMap<
        _,
        Twox64Concat,
        T::AccountId,
        Nominations<T::AccountId, BalanceOf<T>>,
        OptionQuery,
    >;

    #[pallet::storage]
    #[pallet::getter(fn bottom_nominations)]
    /// Bottom nominations for collator candidate
    pub(crate) type BottomNominations<T: Config> = StorageMap<
        _,
        Twox64Concat,
        T::AccountId,
        Nominations<T::AccountId, BalanceOf<T>>,
        OptionQuery,
    >;

    #[pallet::storage]
    #[pallet::getter(fn selected_candidates)]
    /// The collator candidates selected for the current era
    pub type SelectedCandidates<T: Config> =
        StorageValue<_, BoundedVec<T::AccountId, T::MaxCandidates>, ValueQuery>;

    #[pallet::storage]
    #[pallet::getter(fn total)]
    /// Total capital locked by this staking pallet
    pub(crate) type Total<T: Config> = StorageValue<_, BalanceOf<T>, ValueQuery>;

    #[pallet::storage]
    #[pallet::getter(fn candidate_pool)]
    /// The pool of collator candidates, each with their total backing stake
    pub(crate) type CandidatePool<T: Config> = StorageValue<
        _,
        BoundedOrderedSet<Bond<T::AccountId, BalanceOf<T>>, T::MaxCandidates>,
        ValueQuery,
    >;

    #[pallet::storage]
    #[pallet::getter(fn at_stake)]
    /// Snapshot of collator nomination stake at the start of the era
    pub type AtStake<T: Config> = StorageDoubleMap<
        _,
        Twox64Concat,
        EraIndex,
        Twox64Concat,
        T::AccountId,
        CollatorSnapshot<T::AccountId, BalanceOf<T>>,
        ValueQuery,
    >;

    #[pallet::storage]
    #[pallet::getter(fn delayed_payouts)]
    /// Delayed payouts
    pub type DelayedPayouts<T: Config> =
        StorageMap<_, Twox64Concat, EraIndex, DelayedPayout<BalanceOf<T>>, OptionQuery>;

    #[pallet::storage]
    #[pallet::getter(fn staked)]
    /// Total counted stake for selected candidates in the era
    pub type Staked<T: Config> = StorageMap<_, Twox64Concat, EraIndex, BalanceOf<T>, ValueQuery>;

    #[pallet::storage]
    #[pallet::getter(fn points)]
    /// Total points awarded to collators for block production in the era
    pub type Points<T: Config> = StorageMap<_, Twox64Concat, EraIndex, RewardPoint, ValueQuery>;

    #[pallet::storage]
    #[pallet::getter(fn awarded_pts)]
    /// Points for each collator per era
    pub type AwardedPts<T: Config> = StorageDoubleMap<
        _,
        Twox64Concat,
        EraIndex,
        Twox64Concat,
        T::AccountId,
        RewardPoint,
        ValueQuery,
    >;

    #[pallet::storage]
    #[pallet::getter(fn locked_era_payout)]
    /// Total amount of payouts we are waiting to take out of this pallet's pot.
    pub type LockedEraPayout<T: Config> = StorageValue<_, BalanceOf<T>, ValueQuery>;

    #[pallet::storage]
    #[pallet::getter(fn growth_period_info)]
    /// Tracks the current growth period where collator will get paid for producing blocks
    pub(crate) type GrowthPeriod<T: Config> = StorageValue<_, GrowthPeriodInfo, ValueQuery>;

    #[pallet::storage]
    #[pallet::getter(fn growth)]
    /// Data to calculate growth and collator payouts.
    pub type Growth<T: Config> = StorageMap<
        _,
        Twox64Concat,
        GrowthPeriodIndex,
        GrowthInfo<T::AccountId, BalanceOf<T>>,
        ValueQuery,
    >;

    #[pallet::storage]
    #[pallet::getter(fn processed_growth_periods)]
    pub type ProcessedGrowthPeriods<T: Config> =
        StorageMap<_, Twox64Concat, GrowthPeriodIndex, (), ValueQuery>;

    #[pallet::storage]
    #[pallet::getter(fn new_era_forced)]
    pub type ForceNewEra<T: Config> = StorageValue<_, bool, ValueQuery>;

    #[pallet::storage]
    #[pallet::getter(fn min_collator_stake)]
    /// Minimum stake required for any candidate to be a collator
    pub type MinCollatorStake<T: Config> = StorageValue<_, BalanceOf<T>, ValueQuery>;

    #[pallet::storage]
    #[pallet::getter(fn min_total_nominator_stake)]
    /// Minimum total stake that must be maintained for any registered on-chain account to be a
    /// nominator
    pub type MinTotalNominatorStake<T: Config> = StorageValue<_, BalanceOf<T>, ValueQuery>;

    #[pallet::storage]
    #[pallet::getter(fn proxy_nonce)]
    /// An account nonce that represents the number of proxy transactions from this account
    pub type ProxyNonces<T: Config> = StorageMap<_, Twox64Concat, T::AccountId, u64, ValueQuery>;

    #[pallet::storage]
    #[pallet::getter(fn get_vote)]
    pub type VotesRepository<T: Config> = StorageMap<
        _,
        Blake2_128Concat,
        GrowthId,
        VotingSessionData<T::AccountId, T::BlockNumber>,
        ValueQuery,
    >;

    #[pallet::storage]
    #[pallet::getter(fn get_pending_growths)]
    pub type PendingApproval<T: Config> =
        StorageMap<_, Blake2_128Concat, GrowthPeriodIndex, IngressCounter, ValueQuery>;

    #[pallet::genesis_config]
    pub struct GenesisConfig<T: Config> {
        pub candidates: Vec<(T::AccountId, BalanceOf<T>)>,
        /// Vec of tuples of the format (nominator AccountId, collator AccountId, nomination
        /// Amount)
        pub nominations: Vec<(T::AccountId, T::AccountId, BalanceOf<T>)>,
        pub delay: EraIndex,
        pub min_collator_stake: BalanceOf<T>,
        pub min_total_nominator_stake: BalanceOf<T>,
    }

    #[cfg(feature = "std")]
    impl<T: Config> Default for GenesisConfig<T> {
        fn default() -> Self {
            Self {
                candidates: vec![],
                nominations: vec![],
                delay: Default::default(),
                min_collator_stake: Default::default(),
                min_total_nominator_stake: Default::default(),
            }
        }
    }

    #[pallet::genesis_build]
    impl<T: Config> GenesisBuild<T> for GenesisConfig<T> {
        fn build(&self) {
            let mut candidate_count = 0u32;
            // Initialize the candidates
            for &(ref candidate, balance) in &self.candidates {
                assert!(
                    <Pallet<T>>::get_collator_stakable_free_balance(candidate) >= balance,
                    "Account does not have enough balance to bond as a candidate."
                );
                candidate_count = candidate_count.saturating_add(1u32);
                if let Err(error) = <Pallet<T>>::join_candidates(
                    T::RuntimeOrigin::from(Some(candidate.clone()).into()),
                    balance,
                    candidate_count,
                ) {
                    log::warn!("Join candidates failed in genesis with error {:?}", error);
                } else {
                    candidate_count = candidate_count.saturating_add(1u32);
                }
            }
            let mut col_nominator_count: BTreeMap<T::AccountId, u32> = BTreeMap::new();
            let mut del_nomination_count: BTreeMap<T::AccountId, u32> = BTreeMap::new();
            // Initialize the nominations
            for &(ref nominator, ref target, balance) in &self.nominations {
                assert!(
                    <Pallet<T>>::get_nominator_stakable_free_balance(nominator) >= balance,
                    "Account does not have enough balance to place nomination."
                );
                let cd_count =
                    if let Some(x) = col_nominator_count.get(target) { *x } else { 0u32 };
                let dd_count =
                    if let Some(x) = del_nomination_count.get(nominator) { *x } else { 0u32 };
                if let Err(error) = <Pallet<T>>::nominate(
                    T::RuntimeOrigin::from(Some(nominator.clone()).into()),
                    target.clone(),
                    balance,
                    cd_count,
                    dd_count,
                ) {
                    log::warn!("Nominate failed in genesis with error {:?}", error);
                } else {
                    if let Some(x) = col_nominator_count.get_mut(target) {
                        *x = x.saturating_add(1u32);
                    } else {
                        col_nominator_count.insert(target.clone(), 1u32);
                    };
                    if let Some(x) = del_nomination_count.get_mut(nominator) {
                        *x = x.saturating_add(1u32);
                    } else {
                        del_nomination_count.insert(nominator.clone(), 1u32);
                    };
                }
            }

            // Validate and set delay
            assert!(self.delay > 0, "Delay must be greater than 0.");
            <Delay<T>>::put(self.delay);

            // Set min staking values
            <MinCollatorStake<T>>::put(self.min_collator_stake);
            <MinTotalNominatorStake<T>>::put(self.min_total_nominator_stake);

            // Set total selected candidates to minimum config
            <TotalSelected<T>>::put(T::MinSelectedCandidates::get());

            // Choose top TotalSelected collator candidates
            let (v_count, _, total_staked) = <Pallet<T>>::select_top_candidates(1u32);

            // Start Era 1 at Block 0. Set the genesis era length too.
            let era: EraInfo<T::BlockNumber> =
                EraInfo::new(1u32, 0u32.into(), T::MinBlocksPerEra::get() + 2);
            <Era<T>>::put(era);

            // Snapshot total stake
            <Staked<T>>::insert(1u32, <Total<T>>::get());

            // Set the first GrowthInfo
            <Growth<T>>::insert(0u32, GrowthInfo::new(1u32));

            <Pallet<T>>::deposit_event(Event::NewEra {
                starting_block: T::BlockNumber::zero(),
                era: 1u32,
                selected_collators_number: v_count,
                total_balance: total_staked,
            });

            // Set storage version
            crate::migration::STORAGE_VERSION.put::<Pallet<T>>();
            log::debug!(
                "Staking storage chain/current storage version: {:?} / {:?}",
                Pallet::<T>::on_chain_storage_version(),
                Pallet::<T>::current_storage_version(),
            );
        }
    }

    #[pallet::call]
    impl<T: Config> Pallet<T> {
        #[pallet::weight(<T as Config>::WeightInfo::set_total_selected())]
        /// Set the total number of collator candidates selected per era
        /// - changes are not applied until the start of the next era
        #[pallet::call_index(0)]
        pub fn set_total_selected(origin: OriginFor<T>, new: u32) -> DispatchResultWithPostInfo {
            frame_system::ensure_root(origin)?;
            ensure!(new >= T::MinSelectedCandidates::get(), Error::<T>::CannotSetBelowMin);
            let old = <TotalSelected<T>>::get();
            ensure!(old != new, Error::<T>::NoWritingSameValue);
            ensure!(
                new <= <Era<T>>::get().length,
                Error::<T>::EraLengthMustBeAtLeastTotalSelectedCollators,
            );
            <TotalSelected<T>>::put(new);
            Self::deposit_event(Event::TotalSelectedSet { old, new });
            Ok(().into())
        }

        #[pallet::weight(<T as Config>::WeightInfo::set_blocks_per_era())]
        /// Set blocks per era
        /// - if called with `new` less than length of current era, will transition immediately
        /// in the next block
        #[pallet::call_index(1)]
        pub fn set_blocks_per_era(origin: OriginFor<T>, new: u32) -> DispatchResultWithPostInfo {
            frame_system::ensure_root(origin)?;
            ensure!(new >= T::MinBlocksPerEra::get(), Error::<T>::CannotSetBelowMin);
            let mut era = <Era<T>>::get();
            let (now, first, old) = (era.current, era.first, era.length);
            ensure!(old != new, Error::<T>::NoWritingSameValue);
            ensure!(
                new >= <TotalSelected<T>>::get(),
                Error::<T>::EraLengthMustBeAtLeastTotalSelectedCollators,
            );
            era.length = new;
            <Era<T>>::put(era);
            Self::deposit_event(Event::BlocksPerEraSet {
                current_era: now,
                first_block: first,
                old,
                new,
            });

            Ok(().into())
        }

        #[pallet::weight(<T as Config>::WeightInfo::join_candidates(*candidate_count))]
        /// Join the set of collator candidates
        #[pallet::call_index(2)]
        pub fn join_candidates(
            origin: OriginFor<T>,
            bond: BalanceOf<T>,
            candidate_count: u32,
        ) -> DispatchResultWithPostInfo {
            let acc = ensure_signed(origin)?;
            ensure!(!Self::is_candidate(&acc), Error::<T>::CandidateExists);
            ensure!(!Self::is_nominator(&acc), Error::<T>::NominatorExists);
            ensure!(bond >= <MinCollatorStake<T>>::get(), Error::<T>::CandidateBondBelowMin);
            ensure!(
                T::CollatorSessionRegistration::is_registered(&acc),
                Error::<T>::CandidateSessionKeysNotFound
            );

            let mut candidates = <CandidatePool<T>>::get();
            let old_count = candidates.0.len() as u32;
            ensure!(
                candidate_count >= old_count,
                Error::<T>::TooLowCandidateCountWeightHintJoinCandidates
            );

            match candidates.try_insert(Bond { owner: acc.clone(), amount: bond }) {
                Err(_) => Err(Error::<T>::CandidateLimitReached)?,
                Ok(false) => Err(Error::<T>::CandidateExists)?,
                Ok(true) => {},
            };
            ensure!(
                Self::get_collator_stakable_free_balance(&acc) >= bond,
                Error::<T>::InsufficientBalance,
            );
            T::Currency::set_lock(COLLATOR_LOCK_ID, &acc, bond, WithdrawReasons::all());
            let candidate = CandidateMetadata::new(bond);
            <CandidateInfo<T>>::insert(&acc, candidate);
            let empty_nominations: Nominations<T::AccountId, BalanceOf<T>> = Default::default();
            // insert empty top nominations
            <TopNominations<T>>::insert(&acc, empty_nominations.clone());
            // insert empty bottom nominations
            <BottomNominations<T>>::insert(&acc, empty_nominations);
            <CandidatePool<T>>::put(candidates);
            let new_total = <Total<T>>::get().saturating_add(bond);
            <Total<T>>::put(new_total);
            Self::deposit_event(Event::JoinedCollatorCandidates {
                account: acc,
                amount_locked: bond,
                new_total_amt_locked: new_total,
            });
            Ok(().into())
        }

        #[pallet::weight(<T as Config>::WeightInfo::schedule_leave_candidates(*candidate_count))]
        /// Request to leave the set of candidates. If successful, the account is immediately
        /// removed from the candidate pool to prevent selection as a collator.
        #[pallet::call_index(3)]
        pub fn schedule_leave_candidates(
            origin: OriginFor<T>,
            candidate_count: u32,
        ) -> DispatchResultWithPostInfo {
            let collator = ensure_signed(origin)?;
            let mut state = <CandidateInfo<T>>::get(&collator).ok_or(Error::<T>::CandidateDNE)?;
            let (now, when) = state.schedule_leave::<T>()?;
            let mut candidates = <CandidatePool<T>>::get();
            ensure!(
                candidate_count >= candidates.0.len() as u32,
                Error::<T>::TooLowCandidateCountToLeaveCandidates
            );
            if candidates.remove(&Bond::from_owner(collator.clone())) {
                <CandidatePool<T>>::put(candidates);
            }
            <CandidateInfo<T>>::insert(&collator, state);
            Self::deposit_event(Event::CandidateScheduledExit {
                exit_allowed_era: now,
                candidate: collator,
                scheduled_exit: when,
            });
            Ok(().into())
        }

        #[pallet::weight(
			<T as Config>::WeightInfo::execute_leave_candidates(*candidate_nomination_count)
		)]
        /// Execute leave candidates request
        #[pallet::call_index(4)]
        pub fn execute_leave_candidates(
            origin: OriginFor<T>,
            candidate: T::AccountId,
            candidate_nomination_count: u32,
        ) -> DispatchResultWithPostInfo {
            ensure_signed(origin)?;
            let state = <CandidateInfo<T>>::get(&candidate).ok_or(Error::<T>::CandidateDNE)?;
            ensure!(
                state.nomination_count <= candidate_nomination_count,
                Error::<T>::TooLowCandidateNominationCountToLeaveCandidates
            );
            state.can_leave::<T>()?;
            let return_stake = |bond: Bond<T::AccountId, BalanceOf<T>>| -> DispatchResult {
                // remove nomination from nominator state
                let mut nominator = NominatorState::<T>::get(&bond.owner).expect(
                    "Collator state and nominator state are consistent.
						Collator state has a record of this nomination. Therefore,
						Nominator state also has a record. qed.",
                );

                if let Some(remaining) = nominator.rm_nomination::<T>(&candidate) {
                    Self::nomination_remove_request_with_state(
                        &candidate,
                        &bond.owner,
                        &mut nominator,
                    );

                    if remaining.is_zero() {
                        // we do not remove the scheduled nomination requests from other collators
                        // since it is assumed that they were removed incrementally before only the
                        // last nomination was left.
                        <NominatorState<T>>::remove(&bond.owner);
                        T::Currency::remove_lock(NOMINATOR_LOCK_ID, &bond.owner);
                    } else {
                        <NominatorState<T>>::insert(&bond.owner, nominator);
                    }
                } else {
                    // TODO: review. we assume here that this nominator has no remaining staked
                    // balance, so we ensure the lock is cleared
                    T::Currency::remove_lock(NOMINATOR_LOCK_ID, &bond.owner);
                }
                Ok(())
            };
            // total backing stake is at least the candidate self bond
            let mut total_backing = state.bond;
            // return all top nominations
            let top_nominations =
                <TopNominations<T>>::take(&candidate).expect("CandidateInfo existence checked");
            for bond in top_nominations.nominations {
                return_stake(bond)?;
            }
            total_backing = total_backing.saturating_add(top_nominations.total);
            // return all bottom nominations
            let bottom_nominations =
                <BottomNominations<T>>::take(&candidate).expect("CandidateInfo existence checked");
            for bond in bottom_nominations.nominations {
                return_stake(bond)?;
            }
            total_backing = total_backing.saturating_add(bottom_nominations.total);
            // return stake to collator
            T::Currency::remove_lock(COLLATOR_LOCK_ID, &candidate);
            <CandidateInfo<T>>::remove(&candidate);
            <NominationScheduledRequests<T>>::remove(&candidate);
            <TopNominations<T>>::remove(&candidate);
            <BottomNominations<T>>::remove(&candidate);
            let new_total_staked = <Total<T>>::get().saturating_sub(total_backing);
            <Total<T>>::put(new_total_staked);
            Self::deposit_event(Event::CandidateLeft {
                ex_candidate: candidate,
                unlocked_amount: total_backing,
                new_total_amt_locked: new_total_staked,
            });
            Ok(().into())
        }

        #[pallet::weight(<T as Config>::WeightInfo::cancel_leave_candidates(*candidate_count))]
        /// Cancel open request to leave candidates
        /// - only callable by collator account
        /// - result upon successful call is the candidate is active in the candidate pool
        #[pallet::call_index(5)]
        pub fn cancel_leave_candidates(
            origin: OriginFor<T>,
            candidate_count: u32,
        ) -> DispatchResultWithPostInfo {
            let collator = ensure_signed(origin)?;
            let mut state = <CandidateInfo<T>>::get(&collator).ok_or(Error::<T>::CandidateDNE)?;
            ensure!(state.is_leaving(), Error::<T>::CandidateNotLeaving);
            state.go_online();
            let mut candidates = <CandidatePool<T>>::get();
            ensure!(
                candidates.0.len() as u32 <= candidate_count,
                Error::<T>::TooLowCandidateCountWeightHintCancelLeaveCandidates
            );

            match candidates
                .try_insert(Bond { owner: collator.clone(), amount: state.total_counted })
            {
                Err(_) => Err(Error::<T>::CandidateLimitReached)?,
                Ok(false) => Err(Error::<T>::AlreadyActive)?,
                Ok(true) => {},
            };
            <CandidatePool<T>>::put(candidates);
            <CandidateInfo<T>>::insert(&collator, state);
            Self::deposit_event(Event::CancelledCandidateExit { candidate: collator });
            Ok(().into())
        }

        #[pallet::weight(<T as Config>::WeightInfo::go_offline())]
        /// Temporarily leave the set of collator candidates without unbonding
        #[pallet::call_index(6)]
        pub fn go_offline(origin: OriginFor<T>) -> DispatchResultWithPostInfo {
            let collator = ensure_signed(origin)?;
            let mut state = <CandidateInfo<T>>::get(&collator).ok_or(Error::<T>::CandidateDNE)?;
            ensure!(state.is_active(), Error::<T>::AlreadyOffline);
            state.go_offline();
            let mut candidates = <CandidatePool<T>>::get();
            if candidates.remove(&Bond::from_owner(collator.clone())) {
                <CandidatePool<T>>::put(candidates);
            }
            <CandidateInfo<T>>::insert(&collator, state);
            Self::deposit_event(Event::CandidateWentOffline { candidate: collator });
            Ok(().into())
        }

        #[pallet::weight(<T as Config>::WeightInfo::go_online())]
        /// Rejoin the set of collator candidates if previously had called `go_offline`
        #[pallet::call_index(7)]
        pub fn go_online(origin: OriginFor<T>) -> DispatchResultWithPostInfo {
            let collator = ensure_signed(origin)?;
            let mut state = <CandidateInfo<T>>::get(&collator).ok_or(Error::<T>::CandidateDNE)?;
            ensure!(!state.is_active(), Error::<T>::AlreadyActive);
            ensure!(!state.is_leaving(), Error::<T>::CannotGoOnlineIfLeaving);
            state.go_online();
            let mut candidates = <CandidatePool<T>>::get();
            let maybe_inserted_candidate = candidates
                .try_insert(Bond { owner: collator.clone(), amount: state.total_counted })
                .map_err(|_| Error::<T>::CandidateLimitReached)?;
            ensure!(maybe_inserted_candidate, Error::<T>::AlreadyActive);

            <CandidatePool<T>>::put(candidates);
            <CandidateInfo<T>>::insert(&collator, state);
            Self::deposit_event(Event::CandidateBackOnline { candidate: collator });
            Ok(().into())
        }

        #[pallet::weight(<T as Config>::WeightInfo::candidate_bond_extra())]
        /// Increase collator candidate self bond by `more`
        #[pallet::call_index(8)]
        pub fn candidate_bond_extra(
            origin: OriginFor<T>,
            more: BalanceOf<T>,
        ) -> DispatchResultWithPostInfo {
            let collator = ensure_signed(origin)?;
            return Self::call_candidate_bond_extra(&collator, more)
        }

        #[pallet::weight(<T as Config>::WeightInfo::signed_candidate_bond_extra())]
        #[transactional]
        /// Increase collator candidate self bond by `more`
        #[pallet::call_index(9)]
        pub fn signed_candidate_bond_extra(
            origin: OriginFor<T>,
            proof: Proof<T::Signature, T::AccountId>,
            extra_amount: BalanceOf<T>,
        ) -> DispatchResultWithPostInfo {
            let collator = ensure_signed(origin)?;

            ensure!(collator == proof.signer, Error::<T>::SenderIsNotSigner);

            let collator_nonce = Self::proxy_nonce(&collator);
            let signed_payload = encode_signed_candidate_bond_extra_params::<T>(
                proof.relayer.clone(),
                &extra_amount,
                collator_nonce,
            );
            ensure!(
                verify_signature::<T::Signature, T::AccountId>(&proof, &signed_payload.as_slice())
                    .is_ok(),
                Error::<T>::UnauthorizedSignedCandidateBondExtraTransaction
            );

            // Defer any additional validation to the common logic
            Self::call_candidate_bond_extra(&collator, extra_amount)?;

            <ProxyNonces<T>>::mutate(&collator, |n| *n += 1);

            Ok(().into())
        }

        #[pallet::weight(<T as Config>::WeightInfo::schedule_candidate_unbond())]
        /// Request by collator candidate to decrease self bond by `less`
        #[pallet::call_index(10)]
        pub fn schedule_candidate_unbond(
            origin: OriginFor<T>,
            less: BalanceOf<T>,
        ) -> DispatchResultWithPostInfo {
            let collator = ensure_signed(origin)?;
            return Self::call_schedule_candidate_unbond(&collator, less)
        }

        #[pallet::weight(<T as Config>::WeightInfo::execute_candidate_unbond())]
        /// Execute pending request to adjust the collator candidate self bond
        #[pallet::call_index(11)]
        pub fn execute_candidate_unbond(
            origin: OriginFor<T>,
            candidate: T::AccountId,
        ) -> DispatchResultWithPostInfo {
            ensure_signed(origin)?; // we may want to reward this if caller != candidate
            return Self::call_execute_candidate_unbond(&candidate)
        }

        #[pallet::weight(<T as Config>::WeightInfo::signed_execute_candidate_unbond())]
        #[transactional]
        /// Execute pending request to adjust the collator candidate self bond
        #[pallet::call_index(12)]
        pub fn signed_execute_candidate_unbond(
            origin: OriginFor<T>,
            proof: Proof<T::Signature, T::AccountId>,
            candidate: T::AccountId,
        ) -> DispatchResultWithPostInfo {
            let sender = ensure_signed(origin)?; // we may want to reward this if caller != candidate

            ensure!(sender == proof.signer, Error::<T>::SenderIsNotSigner);

            let sender_nonce = Self::proxy_nonce(&sender);
            let signed_payload = encode_signed_execute_candidate_unbond_params::<T>(
                proof.relayer.clone(),
                &candidate,
                sender_nonce,
            );

            ensure!(
                verify_signature::<T::Signature, T::AccountId>(&proof, &signed_payload.as_slice())
                    .is_ok(),
                Error::<T>::UnauthorizedSignedExecuteCandidateUnbondTransaction
            );

            Self::call_execute_candidate_unbond(&candidate)?;

            <ProxyNonces<T>>::mutate(&sender, |n| *n += 1);

            Ok(().into())
        }

        #[pallet::weight(<T as Config>::WeightInfo::cancel_candidate_unbond())]
        /// Cancel pending request to adjust the collator candidate self bond
        #[pallet::call_index(13)]
        pub fn cancel_candidate_unbond(origin: OriginFor<T>) -> DispatchResultWithPostInfo {
            let collator = ensure_signed(origin)?;
            let mut state = <CandidateInfo<T>>::get(&collator).ok_or(Error::<T>::CandidateDNE)?;
            state.cancel_unbond::<T>(collator.clone())?;
            <CandidateInfo<T>>::insert(&collator, state);
            Ok(().into())
        }

        #[pallet::weight(<T as Config>::WeightInfo::signed_schedule_candidate_unbond())]
        #[transactional]
        /// Signed request by collator candidate to decrease self bond by `less`
        #[pallet::call_index(14)]
        pub fn signed_schedule_candidate_unbond(
            origin: OriginFor<T>,
            proof: Proof<T::Signature, T::AccountId>,
            less: BalanceOf<T>,
        ) -> DispatchResultWithPostInfo {
            let collator = ensure_signed(origin)?;

            ensure!(collator == proof.signer, Error::<T>::SenderIsNotSigner);

            let collator_nonce = Self::proxy_nonce(&collator);
            let signed_payload = encode_signed_schedule_candidate_unbond_params::<T>(
                proof.relayer.clone(),
                &less,
                collator_nonce,
            );

            ensure!(
                verify_signature::<T::Signature, T::AccountId>(&proof, &signed_payload.as_slice())
                    .is_ok(),
                Error::<T>::UnauthorizedSignedCandidateUnbondTransaction
            );

            Self::call_schedule_candidate_unbond(&collator, less)?;

            <ProxyNonces<T>>::mutate(&collator, |n| *n += 1);

            Ok(().into())
        }

        #[pallet::weight(
			<T as Config>::WeightInfo::nominate(
				*candidate_nomination_count,
				*nomination_count
			)
		)]
        /// If caller is not a nominator and not a collator, then join the set of nominators
        /// If caller is a nominator, then makes nomination to change their nomination state
        #[pallet::call_index(15)]
        pub fn nominate(
            origin: OriginFor<T>,
            candidate: T::AccountId,
            amount: BalanceOf<T>,
            candidate_nomination_count: u32,
            nomination_count: u32,
        ) -> DispatchResultWithPostInfo {
            let nominator = ensure_signed(origin)?;

            return Self::call_nominate(
                &nominator,
                candidate,
                amount,
                candidate_nomination_count,
                nomination_count,
            )
        }

        #[pallet::weight(<T as Config>::WeightInfo::signed_nominate(
            T::MaxNominationsPerNominator::get(), T::MaxTopNominationsPerCandidate::get())
        )]
        #[transactional]
        #[pallet::call_index(16)]
        pub fn signed_nominate(
            origin: OriginFor<T>,
            proof: Proof<T::Signature, T::AccountId>,
            targets: Vec<<T::Lookup as StaticLookup>::Source>,
            #[pallet::compact] amount: BalanceOf<T>,
        ) -> DispatchResultWithPostInfo {
            let nominator = ensure_signed(origin)?;
            ensure!(nominator == proof.signer, Error::<T>::SenderIsNotSigner);

            let nominator_nonce = Self::proxy_nonce(&nominator);
            let signed_payload = encode_signed_nominate_params::<T>(
                proof.relayer.clone(),
                &targets,
                &amount,
                nominator_nonce,
            );
            ensure!(
                verify_signature::<T::Signature, T::AccountId>(&proof, &signed_payload.as_slice())
                    .is_ok(),
                Error::<T>::UnauthorizedSignedNominateTransaction
            );

            Self::split_and_nominate(&nominator, targets, amount)?;

            <ProxyNonces<T>>::mutate(&nominator, |n| *n += 1);

            Ok(().into())
        }

        /// If successful, the caller is scheduled to be
        /// allowed to exit via a [NominationAction::Revoke] towards all existing nominations.
        /// Success forbids future nomination requests until the request is invoked or cancelled.
        #[pallet::weight(<T as Config>::WeightInfo::schedule_leave_nominators())]
        #[pallet::call_index(17)]
        pub fn schedule_leave_nominators(origin: OriginFor<T>) -> DispatchResultWithPostInfo {
            let nominator = ensure_signed(origin)?;
            Self::nominator_schedule_revoke_all(nominator)
        }

        #[pallet::weight(<T as Config>::WeightInfo::signed_schedule_leave_nominators())]
        #[transactional]
        #[pallet::call_index(18)]
        pub fn signed_schedule_leave_nominators(
            origin: OriginFor<T>,
            proof: Proof<T::Signature, T::AccountId>,
        ) -> DispatchResultWithPostInfo {
            let nominator = ensure_signed(origin)?;

            ensure!(nominator == proof.signer, Error::<T>::SenderIsNotSigner);

            let nominator_nonce = Self::proxy_nonce(&nominator);
            let signed_payload = encode_signed_schedule_leave_nominators_params::<T>(
                proof.relayer.clone(),
                nominator_nonce,
            );
            ensure!(
                verify_signature::<T::Signature, T::AccountId>(&proof, &signed_payload.as_slice())
                    .is_ok(),
                Error::<T>::UnauthorizedSignedScheduleLeaveNominatorsTransaction
            );

            Self::nominator_schedule_revoke_all(nominator.clone())?;

            <ProxyNonces<T>>::mutate(&nominator, |n| *n += 1);

            Ok(().into())
        }

        /// Execute the right to exit the set of nominators and revoke all ongoing nominations.
        #[pallet::weight(<T as Config>::WeightInfo::execute_leave_nominators(*nomination_count))]
        #[pallet::call_index(19)]
        pub fn execute_leave_nominators(
            origin: OriginFor<T>,
            nominator: T::AccountId,
            nomination_count: u32,
        ) -> DispatchResultWithPostInfo {
            ensure_signed(origin)?;
            Self::nominator_execute_scheduled_revoke_all(nominator, nomination_count)
        }

        /// Execute the right to exit the set of nominators and revoke all ongoing nominations.
        /// Any account can call this extrinsic
        #[pallet::weight(<T as Config>::WeightInfo::signed_execute_leave_nominators(T::MaxNominationsPerNominator::get()))]
        #[transactional]
        #[pallet::call_index(20)]
        pub fn signed_execute_leave_nominators(
            origin: OriginFor<T>,
            proof: Proof<T::Signature, T::AccountId>,
            nominator: T::AccountId,
        ) -> DispatchResultWithPostInfo {
            let sender = ensure_signed(origin)?;

            ensure!(sender == proof.signer, Error::<T>::SenderIsNotSigner);

            let sender_nonce = Self::proxy_nonce(&sender);
            let signed_payload = encode_signed_execute_leave_nominators_params::<T>(
                proof.relayer.clone(),
                &nominator,
                sender_nonce,
            );

            ensure!(
                verify_signature::<T::Signature, T::AccountId>(&proof, &signed_payload.as_slice())
                    .is_ok(),
                Error::<T>::UnauthorizedSignedExecuteLeaveNominatorsTransaction
            );

            if let Some(nominator_state) = <NominatorState<T>>::get(&nominator) {
                let nomination_count = nominator_state.nominations.0.len() as u32;

                Self::nominator_execute_scheduled_revoke_all(nominator.clone(), nomination_count)?;

                <ProxyNonces<T>>::mutate(&sender, |n| *n += 1);

                return Ok(().into())
            }

            Err(Error::<T>::NominatorDNE)?
        }

        /// Cancel a pending request to exit the set of nominators. Success clears the pending exit
        /// request (thereby resetting the delay upon another `leave_nominators` call).
        #[pallet::weight(<T as Config>::WeightInfo::cancel_leave_nominators())]
        #[pallet::call_index(21)]
        pub fn cancel_leave_nominators(origin: OriginFor<T>) -> DispatchResultWithPostInfo {
            let nominator = ensure_signed(origin)?;
            Self::nominator_cancel_scheduled_revoke_all(nominator)
        }

        #[pallet::weight(<T as Config>::WeightInfo::schedule_revoke_nomination())]
        /// Request to revoke an existing nomination. If successful, the nomination is scheduled
        /// to be allowed to be revoked via the `execute_nomination_request` extrinsic.
        #[pallet::call_index(22)]
        pub fn schedule_revoke_nomination(
            origin: OriginFor<T>,
            collator: T::AccountId,
        ) -> DispatchResultWithPostInfo {
            let nominator = ensure_signed(origin)?;
            Self::nomination_schedule_revoke(collator, nominator)
        }

        #[pallet::weight(<T as Config>::WeightInfo::signed_schedule_revoke_nomination())]
        #[transactional]
        /// Signed request to revoke an existing nomination. If successful, the nomination is
        /// scheduled to be allowed to be revoked via the `execute_nomination_request`
        /// extrinsic.
        #[pallet::call_index(23)]
        pub fn signed_schedule_revoke_nomination(
            origin: OriginFor<T>,
            proof: Proof<T::Signature, T::AccountId>,
            collator: T::AccountId,
        ) -> DispatchResultWithPostInfo {
            let nominator = ensure_signed(origin)?;
            ensure!(nominator == proof.signer, Error::<T>::SenderIsNotSigner);

            let nominator_nonce = Self::proxy_nonce(&nominator);
            let signed_payload = encode_signed_schedule_revoke_nomination_params::<T>(
                proof.relayer.clone(),
                &collator,
                nominator_nonce,
            );
            ensure!(
                verify_signature::<T::Signature, T::AccountId>(&proof, &signed_payload.as_slice())
                    .is_ok(),
                Error::<T>::UnauthorizedSignedRemoveBondTransaction
            );

            Self::nomination_schedule_revoke(collator, nominator.clone())?;

            <ProxyNonces<T>>::mutate(&nominator, |n| *n += 1);

            Ok(().into())
        }

        #[pallet::weight(<T as Config>::WeightInfo::bond_extra())]
        /// Bond more for nominators wrt a specific collator candidate.
        #[pallet::call_index(24)]
        pub fn bond_extra(
            origin: OriginFor<T>,
            candidate: T::AccountId,
            more: BalanceOf<T>,
        ) -> DispatchResultWithPostInfo {
            let nominator = ensure_signed(origin)?;
            return Self::call_bond_extra(&nominator, candidate, more)
        }

        /// Bond a maximum of 'extra_amount' amount.
        #[pallet::weight(<T as Config>::WeightInfo::signed_bond_extra())]
        #[transactional]
        #[pallet::call_index(25)]
        pub fn signed_bond_extra(
            origin: OriginFor<T>,
            proof: Proof<T::Signature, T::AccountId>,
            #[pallet::compact] extra_amount: BalanceOf<T>,
        ) -> DispatchResultWithPostInfo {
            let nominator = ensure_signed(origin)?;
            ensure!(nominator == proof.signer, Error::<T>::SenderIsNotSigner);

            let nominator_nonce = Self::proxy_nonce(&nominator);
            let signed_payload = encode_signed_bond_extra_params::<T>(
                proof.relayer.clone(),
                &extra_amount,
                nominator_nonce,
            );
            ensure!(
                verify_signature::<T::Signature, T::AccountId>(&proof, &signed_payload.as_slice())
                    .is_ok(),
                Error::<T>::UnauthorizedSignedBondExtraTransaction
            );

            ensure!(
                Self::get_nominator_stakable_free_balance(&nominator) >= extra_amount,
                Error::<T>::InsufficientBalance
            );

            // Top up existing nominations only.
            let state = <NominatorState<T>>::get(&nominator).ok_or(<Error<T>>::NominatorDNE)?;
            let nominations = state.nominations.0;
            let num_nominations = nominations.len() as u32;
            let amount_per_collator = Perbill::from_rational(1, num_nominations) * extra_amount;
            ensure!(
                amount_per_collator >= T::MinNominationPerCollator::get(),
                Error::<T>::NominationBelowMin
            );

            let dust = extra_amount.saturating_sub(amount_per_collator * num_nominations.into());
            let mut remaining_amount_to_nominate = extra_amount;
            // This is only possible because we won't have more than 20 collators. If that changes,
            // we should not use a loop here.
            for (index, nomination) in nominations.into_iter().enumerate() {
                let mut actual_amount = amount_per_collator;
                if Self::collator_should_get_dust(dust, num_nominations.into(), index as u64) {
                    actual_amount = amount_per_collator + dust;
                }

                // make sure we don't bond more than what the user asked
                actual_amount = remaining_amount_to_nominate.min(actual_amount);

                Self::call_bond_extra(&nominator, nomination.owner, actual_amount)?;

                remaining_amount_to_nominate -= actual_amount;
            }

            <ProxyNonces<T>>::mutate(&nominator, |n| *n += 1);

            Ok(().into())
        }

        #[pallet::weight(<T as Config>::WeightInfo::schedule_nominator_unbond())]
        /// Request bond less for nominators wrt a specific collator candidate.
        #[pallet::call_index(26)]
        pub fn schedule_nominator_unbond(
            origin: OriginFor<T>,
            candidate: T::AccountId,
            less: BalanceOf<T>,
        ) -> DispatchResultWithPostInfo {
            let nominator = ensure_signed(origin)?;
            Self::nomination_schedule_bond_decrease(candidate, nominator, less)
        }

        #[pallet::weight(<T as Config>::WeightInfo::signed_schedule_nominator_unbond())]
        #[transactional]
        #[pallet::call_index(27)]
        pub fn signed_schedule_nominator_unbond(
            origin: OriginFor<T>,
            proof: Proof<T::Signature, T::AccountId>,
            less: BalanceOf<T>,
        ) -> DispatchResultWithPostInfo {
            let nominator = ensure_signed(origin)?;

            ensure!(nominator == proof.signer, Error::<T>::SenderIsNotSigner);

            let nominator_nonce = Self::proxy_nonce(&nominator);
            let signed_payload = encode_signed_schedule_nominator_unbond_params::<T>(
                proof.relayer.clone(),
                &less,
                nominator_nonce,
            );
            ensure!(
                verify_signature::<T::Signature, T::AccountId>(&proof, &signed_payload.as_slice())
                    .is_ok(),
                Error::<T>::UnauthorizedSignedUnbondTransaction
            );

            let (payers, mut outstanding_withdrawal) =
                Self::identify_collators_to_withdraw_from(&nominator, less)?;

            // Deal with any outstanding amount to withdraw and schedule decrease
            for mut stake in payers.into_iter() {
                if !outstanding_withdrawal.is_zero() {
                    let max_amount_to_withdraw = stake.free_amount.min(outstanding_withdrawal);
                    stake.reserved_amount += max_amount_to_withdraw;
                    outstanding_withdrawal -= max_amount_to_withdraw;
                }

                Self::nomination_schedule_bond_decrease(
                    stake.owner,
                    nominator.clone(),
                    stake.reserved_amount,
                )?;
            }

            // Make sure we have unbonded the full amount requested by the user
            ensure!(
                outstanding_withdrawal == BalanceOf::<T>::zero(),
                Error::<T>::FailedToWithdrawFullAmount
            );

            <ProxyNonces<T>>::mutate(&nominator, |n| *n += 1);

            Ok(().into())
        }

        #[pallet::weight(<T as Config>::WeightInfo::execute_nominator_unbond())]
        /// Execute pending request to change an existing nomination
        #[pallet::call_index(28)]
        pub fn execute_nomination_request(
            origin: OriginFor<T>,
            nominator: T::AccountId,
            candidate: T::AccountId,
        ) -> DispatchResultWithPostInfo {
            ensure_signed(origin)?; // we may want to reward caller if caller != nominator
            Self::nomination_execute_scheduled_request(candidate, nominator)
        }

        #[pallet::weight(<T as Config>::WeightInfo::signed_execute_nominator_unbond())]
        #[transactional]
        /// Execute pending request to change an existing nomination
        #[pallet::call_index(29)]
        pub fn signed_execute_nomination_request(
            origin: OriginFor<T>,
            proof: Proof<T::Signature, T::AccountId>,
            nominator: T::AccountId,
        ) -> DispatchResultWithPostInfo {
            let sender = ensure_signed(origin)?;

            ensure!(sender == proof.signer, Error::<T>::SenderIsNotSigner);

            let sender_nonce = Self::proxy_nonce(&sender);
            let signed_payload = encode_signed_execute_nomination_request_params::<T>(
                proof.relayer.clone(),
                &nominator,
                sender_nonce,
            );

            ensure!(
                verify_signature::<T::Signature, T::AccountId>(&proof, &signed_payload.as_slice())
                    .is_ok(),
                Error::<T>::UnauthorizedSignedExecuteNominationRequestTransaction
            );

            let now = <Era<T>>::get().current;
            let state = <NominatorState<T>>::get(&nominator).ok_or(<Error<T>>::NominatorDNE)?;
            for bond in state.nominations.0 {
                let collator = bond.owner;
                let scheduled_requests = &<NominationScheduledRequests<T>>::get(&collator);

                let request_idx = scheduled_requests
                    .iter()
                    .position(|req| req.nominator == nominator)
                    .ok_or(<Error<T>>::PendingNominationRequestDNE)?;

                if scheduled_requests[request_idx].when_executable <= now {
                    Self::nomination_execute_scheduled_request(collator, nominator.clone())?;
                }
            }

            <ProxyNonces<T>>::mutate(&sender, |n| *n += 1);

            Ok(().into())
        }

        #[pallet::weight(<T as Config>::WeightInfo::cancel_nominator_unbond())]
        /// Cancel request to change an existing nomination.
        #[pallet::call_index(30)]
        pub fn cancel_nomination_request(
            origin: OriginFor<T>,
            candidate: T::AccountId,
        ) -> DispatchResultWithPostInfo {
            let nominator = ensure_signed(origin)?;
            Self::nomination_cancel_request(candidate, nominator)
        }

        /// Hotfix to remove existing empty entries for candidates that have left.
        #[pallet::weight(
			T::DbWeight::get().reads_writes(2 * candidates.len() as u64, candidates.len() as u64)
		)]
        #[pallet::call_index(31)]
        pub fn hotfix_remove_nomination_requests_exited_candidates(
            origin: OriginFor<T>,
            candidates: Vec<T::AccountId>,
        ) -> DispatchResult {
            ensure_signed(origin)?;
            ensure!(candidates.len() < 100, <Error<T>>::InsufficientBalance);
            for candidate in &candidates {
                ensure!(
                    <CandidateInfo<T>>::get(&candidate).is_none(),
                    <Error<T>>::CandidateNotLeaving
                );
                ensure!(
                    <NominationScheduledRequests<T>>::get(&candidate).is_empty(),
                    <Error<T>>::CandidateNotLeaving
                );
            }

            for candidate in candidates {
                <NominationScheduledRequests<T>>::remove(candidate);
            }

            Ok(().into())
        }

        #[pallet::weight(<T as Config>::WeightInfo::set_admin_setting())]
        #[pallet::call_index(32)]
        pub fn set_admin_setting(
            origin: OriginFor<T>,
            value: AdminSettings<BalanceOf<T>>,
        ) -> DispatchResult {
            frame_system::ensure_root(origin)?;
            ensure!(value.is_valid::<T>(), Error::<T>::AdminSettingsValueIsNotValid);

            match value {
                AdminSettings::Delay(d) => <Delay<T>>::put(d),
                AdminSettings::MinCollatorStake(s) => <MinCollatorStake<T>>::put(s),
                AdminSettings::MinTotalNominatorStake(s) => <MinTotalNominatorStake<T>>::put(s),
            }

            Self::deposit_event(Event::AdminSettingsUpdated { value });

            Ok(())
        }

        // TODO: Benchmark me
        #[pallet::weight(0)]
        #[pallet::call_index(33)]
        pub fn approve_growth(
            origin: OriginFor<T>,
            growth_id: GrowthId,
            validator: Validator<<T as avn::Config>::AuthorityId, T::AccountId>,
            approval_signature: ecdsa::Signature,
            _signature: <T::AuthorityId as RuntimeAppPublic>::Signature,
        ) -> DispatchResult {
            ensure_none(origin)?;
<<<<<<< HEAD
            
            let eth_encoded_data = Self::convert_data_to_eth_compatible_encoding(&growth_id.period)?;
=======

            let growth_data = Self::try_get_growth_data(&growth_id)?;
            let eth_encoded_data = Self::convert_data_to_eth_compatible_encoding(&growth_data)?;
>>>>>>> e24d4ceb
            if !AVN::<T>::eth_signature_is_valid(eth_encoded_data, &validator, &approval_signature)
            {
                //TODO: enable offence
                // create_and_report_summary_offence::<T>(
                //     &validator.account_id,
                //     &vec![validator.account_id.clone()],
                //     SummaryOffenceType::InvalidSignatureSubmitted,
                // );
                return Err(avn_error::<T>::InvalidECDSASignature)?
            };

            let voting_session = Self::get_growth_voting_session(&growth_id);

            process_approve_vote::<T>(
                &voting_session,
                validator.account_id.clone(),
                approval_signature,
            )?;

            Self::deposit_event(Event::<T>::VoteAdded {
                voter: validator.account_id,
                growth_id,
                agree_vote: true,
            });
            // TODO [TYPE: weightInfo][PRI: medium]: Return accurate weight
            Ok(())
        }
    }

    impl<T: Config> Pallet<T> {
        pub fn start_new_era(
            block_number: T::BlockNumber,
            mut era: EraInfo<T::BlockNumber>,
        ) -> (EraInfo<T::BlockNumber>, Weight) {
            // mutate era
            era.update(block_number);

            // pay all stakers for T::RewardPaymentDelay eras ago
            Self::prepare_staking_payouts(era.current);

            // select top collator candidates for next era
            let (collator_count, nomination_count, total_staked) =
                Self::select_top_candidates(era.current);

            // start next era
            <Era<T>>::put(era);
            // snapshot total stake
            <Staked<T>>::insert(era.current, <Total<T>>::get());

            Self::deposit_event(Event::NewEra {
                starting_block: era.first,
                era: era.current,
                selected_collators_number: collator_count,
                total_balance: total_staked,
            });

            let weight = <T as Config>::WeightInfo::era_transition_on_initialize(
                collator_count,
                nomination_count,
            );
            return (era, weight)
        }

        pub fn is_nominator(acc: &T::AccountId) -> bool {
            <NominatorState<T>>::get(acc).is_some()
        }

        pub fn is_candidate(acc: &T::AccountId) -> bool {
            <CandidateInfo<T>>::get(acc).is_some()
        }

        pub fn is_selected_candidate(acc: &T::AccountId) -> bool {
            <SelectedCandidates<T>>::get().binary_search(acc).is_ok()
        }

        /// Returns an account's free balance which is not locked in nomination staking
        pub fn get_nominator_stakable_free_balance(acc: &T::AccountId) -> BalanceOf<T> {
            let mut balance = T::Currency::free_balance(acc);
            if let Some(state) = <NominatorState<T>>::get(acc) {
                balance = balance.saturating_sub(state.total());
            }
            balance
        }
        /// Returns an account's free balance which is not locked in collator staking
        pub fn get_collator_stakable_free_balance(acc: &T::AccountId) -> BalanceOf<T> {
            let mut balance = T::Currency::free_balance(acc);
            if let Some(info) = <CandidateInfo<T>>::get(acc) {
                balance = balance.saturating_sub(info.bond);
            }
            balance
        }
        /// Caller must ensure candidate is active before calling
        pub(crate) fn update_active(candidate: T::AccountId, total: BalanceOf<T>) {
            let mut candidates = <CandidatePool<T>>::get();
            candidates.remove(&Bond::from_owner(candidate.clone()));

            if let Err(_) | Ok(false) =
                candidates.try_insert(Bond { owner: candidate, amount: total })
            {
                log::error!("💔 Error while trying to update active candidates. Since a candidate was just removed this should never fail.");
            }
            <CandidatePool<T>>::put(candidates);
        }

        /// Compute total reward for era based on the amount in the reward pot
        pub fn compute_total_reward_to_pay() -> BalanceOf<T> {
            let total_unpaid_reward_amount = Self::reward_pot();
            let mut payout = total_unpaid_reward_amount.checked_sub(&Self::locked_era_payout()).or_else(|| {
				log::error!("💔 Error calculating era payout. Not enough funds in total_unpaid_reward_amount.");

				//This is a bit strange but since we are dealing with money, log it.
				Self::deposit_event(Event::NotEnoughFundsForEraPayment {reward_pot_balance: total_unpaid_reward_amount});
				Some(BalanceOf::<T>::zero())
			}).expect("We have a default value");

            <LockedEraPayout<T>>::mutate(|lp| {
                *lp = lp
                    .checked_add(&payout)
                    .or_else(|| {
                        log::error!("💔 Error - locked_era_payout overflow. Reducing era payout");
                        // In the unlikely event where the value will overflow the LockedEraPayout,
                        // return the difference to avoid errors
                        payout =
                            BalanceOf::<T>::max_value().saturating_sub(Self::locked_era_payout());
                        Some(BalanceOf::<T>::max_value())
                    })
                    .expect("We have a default value");
            });

            return payout
        }

        /// Remove nomination from candidate state
        /// Amount input should be retrieved from nominator and it informs the storage lookups
        pub(crate) fn nominator_leaves_candidate(
            candidate: T::AccountId,
            nominator: T::AccountId,
            amount: BalanceOf<T>,
        ) -> DispatchResult {
            let mut state = <CandidateInfo<T>>::get(&candidate).ok_or(Error::<T>::CandidateDNE)?;
            state.rm_nomination_if_exists::<T>(&candidate, nominator.clone(), amount)?;
            let new_total_locked = <Total<T>>::get().saturating_sub(amount);
            <Total<T>>::put(new_total_locked);
            let new_total = state.total_counted;
            <CandidateInfo<T>>::insert(&candidate, state);
            Self::deposit_event(Event::NominatorLeftCandidate {
                nominator,
                candidate,
                unstaked_amount: amount,
                total_candidate_staked: new_total,
            });
            Ok(())
        }

        fn prepare_staking_payouts(now: EraIndex) {
            // payout is now - delay eras ago => now - delay > 0 else return early
            let delay = T::RewardPaymentDelay::get();
            if now <= delay {
                return
            }
            let era_to_payout = now.saturating_sub(delay);
            let total_points = <Points<T>>::get(era_to_payout);
            if total_points.is_zero() {
                return
            }
            // Remove stake because it has been processed.
            let total_staked = <Staked<T>>::take(era_to_payout);

            let total_reward_to_pay = Self::compute_total_reward_to_pay();

            let payout = DelayedPayout {
                total_staking_reward: total_reward_to_pay, /* TODO: Remove one of the duplicated
                                                            * fields */
            };

            <DelayedPayouts<T>>::insert(era_to_payout, &payout);

            let collator_scores_vec: Vec<CollatorScore<T::AccountId>> =
                <AwardedPts<T>>::iter_prefix(era_to_payout)
                    .map(|(collator, points)| CollatorScore::new(collator, points))
                    .collect::<Vec<CollatorScore<T::AccountId>>>();
            let collator_scores = BoundedVec::truncate_from(collator_scores_vec);
            Self::update_collator_payout(
                era_to_payout,
                total_staked,
                payout,
                total_points,
                collator_scores,
            );
        }

        /// Wrapper around pay_one_collator_reward which handles the following logic:
        /// * whether or not a payout needs to be made
        /// * cleaning up when payouts are done
        /// * returns the weight consumed by pay_one_collator_reward if applicable
        fn handle_delayed_payouts(now: EraIndex) -> Weight {
            let delay = T::RewardPaymentDelay::get();

            // don't underflow uint
            if now < delay {
                return Weight::from_ref_time(0u64).into()
            }

            let paid_for_era = now.saturating_sub(delay);

            if let Some(payout_info) = <DelayedPayouts<T>>::get(paid_for_era) {
                let result = Self::pay_one_collator_reward(paid_for_era, payout_info);
                if result.0.is_none() {
                    // result.0 indicates whether or not a payout was made
                    // clean up storage items that we no longer need
                    <DelayedPayouts<T>>::remove(paid_for_era);
                    <Points<T>>::remove(paid_for_era);
                }
                result.1 // weight consumed by pay_one_collator_reward
            } else {
                Weight::from_ref_time(0u64).into()
            }
        }

        /// Payout a single collator from the given era.
        ///
        /// Returns an optional tuple of (Collator's AccountId, total paid)
        /// or None if there were no more payouts to be made for the era.
        pub(crate) fn pay_one_collator_reward(
            paid_for_era: EraIndex,
            payout_info: DelayedPayout<BalanceOf<T>>,
        ) -> (Option<(T::AccountId, BalanceOf<T>)>, Weight) {
            // TODO: it would probably be optimal to roll Points into the DelayedPayouts storage
            // item so that we do fewer reads each block
            let total_points = <Points<T>>::get(paid_for_era);
            if total_points.is_zero() {
                // TODO: this case is obnoxious... it's a value query, so it could mean one of two
                // different logic errors:
                // 1. we removed it before we should have
                // 2. we called pay_one_collator_reward when we were actually done with deferred
                //    payouts
                log::warn!("pay_one_collator_reward called with no <Points<T>> for the era!");
                return (None, Weight::from_ref_time(0u64).into())
            }

            let reward_pot_account_id = Self::compute_reward_pot_account_id();
            let pay_reward = |amount: BalanceOf<T>, to: T::AccountId| {
                let result = T::Currency::transfer(
                    &reward_pot_account_id,
                    &to,
                    amount,
                    ExistenceRequirement::KeepAlive,
                );
                if let Ok(_) = result {
                    Self::deposit_event(Event::Rewarded { account: to.clone(), rewards: amount });

                    // Update storage with the amount we paid
                    <LockedEraPayout<T>>::mutate(|p| {
                        *p = p.saturating_sub(amount.into());
                    });
                } else {
                    log::error!("💔 Error paying staking reward: {:?}", result);
                    Self::deposit_event(Event::ErrorPayingStakingReward {
                        payee: to.clone(),
                        rewards: amount,
                    });
                }
            };

            if let Some((collator, pts)) = <AwardedPts<T>>::iter_prefix(paid_for_era).drain().next()
            {
                let pct_due = Perbill::from_rational(pts, total_points);
                let total_reward_for_collator = pct_due * payout_info.total_staking_reward;

                // Take the snapshot of block author and nominations
                let state = <AtStake<T>>::take(paid_for_era, &collator);
                let num_nominators = state.nominations.len();

                // pay collator's due portion first
                let collator_pct = Perbill::from_rational(state.bond, state.total);
                let collator_reward = collator_pct * total_reward_for_collator;
                pay_reward(collator_reward, collator.clone());

                // pay nominators due portion, if there are any
                for Bond { owner, amount } in state.nominations {
                    let percent = Perbill::from_rational(amount, state.total);
                    let nominator_reward = percent * total_reward_for_collator;
                    if !nominator_reward.is_zero() {
                        pay_reward(nominator_reward, owner.clone());
                    }
                }

                (
                    Some((collator, total_reward_for_collator)),
                    <T as Config>::WeightInfo::pay_one_collator_reward(num_nominators as u32),
                )
            } else {
                // Note that we don't clean up storage here; it is cleaned up in
                // handle_delayed_payouts()
                (None, Weight::from_ref_time(0u64).into())
            }
        }

        /// Compute the top `TotalSelected` candidates in the CandidatePool and return
        /// a vec of their AccountIds (in the order of selection)
        pub fn compute_top_candidates() -> Vec<T::AccountId> {
            let mut candidates = <CandidatePool<T>>::get().0;
            // order candidates by stake (least to greatest so requires `rev()`)
            candidates.sort_by(|a, b| a.amount.cmp(&b.amount));
            let top_n = <TotalSelected<T>>::get() as usize;
            // choose the top TotalSelected qualified candidates, ordered by stake
            let mut collators = candidates
                .into_iter()
                .rev()
                .take(top_n)
                .filter(|x| x.amount >= <MinCollatorStake<T>>::get())
                .map(|x| x.owner)
                .collect::<Vec<T::AccountId>>();
            collators.sort();
            collators
        }

        /// Best as in most cumulatively supported in terms of stake
        /// Returns [collator_count, nomination_count, total staked]
        pub fn select_top_candidates(now: EraIndex) -> (u32, u32, BalanceOf<T>) {
            let (mut collator_count, mut nomination_count, mut total) =
                (0u32, 0u32, BalanceOf::<T>::zero());
            // choose the top TotalSelected qualified candidates, ordered by stake
            let collators = Self::compute_top_candidates();
            if collators.is_empty() {
                // SELECTION FAILED TO SELECT >=1 COLLATOR => select collators from previous era
                let last_era = now.saturating_sub(1u32);
                let mut total_per_candidate: BTreeMap<T::AccountId, BalanceOf<T>> = BTreeMap::new();
                // set this era AtStake to last era AtStake
                for (account, snapshot) in <AtStake<T>>::iter_prefix(last_era) {
                    collator_count = collator_count.saturating_add(1u32);
                    nomination_count =
                        nomination_count.saturating_add(snapshot.nominations.len() as u32);
                    total = total.saturating_add(snapshot.total);
                    total_per_candidate.insert(account.clone(), snapshot.total);
                    <AtStake<T>>::insert(now, account, snapshot);
                }
                // `SelectedCandidates` remains unchanged from last era
                // emit CollatorChosen event for tools that use this event
                for candidate in <SelectedCandidates<T>>::get() {
                    let snapshot_total = total_per_candidate
                        .get(&candidate)
                        .expect("all selected candidates have snapshots");
                    Self::deposit_event(Event::CollatorChosen {
                        era: now,
                        collator_account: candidate,
                        total_exposed_amount: *snapshot_total,
                    })
                }
                return (collator_count, nomination_count, total)
            }

            // snapshot exposure for era for weighting reward distribution
            for account in collators.iter() {
                let state = <CandidateInfo<T>>::get(account)
                    .expect("all members of CandidateQ must be candidates");

                collator_count = collator_count.saturating_add(1u32);
                nomination_count = nomination_count.saturating_add(state.nomination_count);
                total = total.saturating_add(state.total_counted);
                let CountedNominations { uncounted_stake, rewardable_nominations } =
                    Self::get_rewardable_nominators(&account);
                let total_counted = state.total_counted.saturating_sub(uncounted_stake);

                let snapshot = CollatorSnapshot {
                    bond: state.bond,
                    nominations: rewardable_nominations,
                    total: total_counted,
                };
                <AtStake<T>>::insert(now, account, snapshot);
                Self::deposit_event(Event::CollatorChosen {
                    era: now,
                    collator_account: account.clone(),
                    total_exposed_amount: state.total_counted,
                });
            }
            // insert canonical collator set
            <SelectedCandidates<T>>::put(
                BoundedVec::try_from(collators)
                    .expect("subset of collators is always less than or equal to max candidates"),
            );
            (collator_count, nomination_count, total)
        }

        /// Apply the nominator intent for revoke and decrease in order to build the
        /// effective list of nominators with their intended bond amount.
        ///
        /// This will:
        /// - if [NominationChange::Revoke] is outstanding, set the bond amount to 0.
        /// - if [NominationChange::Decrease] is outstanding, subtract the bond by specified amount.
        /// - else, do nothing
        ///
        /// The intended bond amounts will be used while calculating rewards.
        fn get_rewardable_nominators(collator: &T::AccountId) -> CountedNominations<T> {
            let requests = <NominationScheduledRequests<T>>::get(collator)
                .into_iter()
                .map(|x| (x.nominator, x.action))
                .collect::<BTreeMap<_, _>>();
            let mut uncounted_stake = BalanceOf::<T>::zero();
            let rewardable_nominations_vec = <TopNominations<T>>::get(collator)
                .expect("all members of CandidateQ must be candidates")
                .nominations
                .into_iter()
                .map(|mut bond| {
                    bond.amount = match requests.get(&bond.owner) {
                        None => bond.amount,
                        Some(NominationAction::Revoke(_)) => {
                            log::warn!(
                                "reward for nominator '{:?}' set to zero due to pending \
								revoke request",
                                bond.owner
                            );
                            uncounted_stake = uncounted_stake.saturating_add(bond.amount);
                            BalanceOf::<T>::zero()
                        },
                        Some(NominationAction::Decrease(amount)) => {
                            log::warn!(
                                "reward for nominator '{:?}' reduced by set amount due to pending \
								decrease request",
                                bond.owner
                            );
                            uncounted_stake = uncounted_stake.saturating_add(*amount);
                            bond.amount.saturating_sub(*amount)
                        },
                    };

                    bond
                })
                .collect();
            let rewardable_nominations = BoundedVec::truncate_from(rewardable_nominations_vec);
            CountedNominations { uncounted_stake, rewardable_nominations }
        }

        /// The account ID of the staking reward_pot.
        /// This actually does computation. If you need to keep using it, then make sure you cache
        /// the value and only call this once.
        pub fn compute_reward_pot_account_id() -> T::AccountId {
            T::RewardPotId::get().into_account_truncating()
        }

        /// The total amount of funds stored in this pallet
        pub fn reward_pot() -> BalanceOf<T> {
            // Must never be less than 0 but better be safe.
            T::Currency::free_balance(&Self::compute_reward_pot_account_id())
                .saturating_sub(T::Currency::minimum_balance())
        }

        pub fn update_collator_payout(
            payout_era: EraIndex,
            total_staked: BalanceOf<T>,
            payout: DelayedPayout<BalanceOf<T>>,
            total_points: RewardPoint,
            current_collator_scores: BoundedVec<CollatorScore<T::AccountId>, CollatorMaxScores>,
        ) {
            let collator_payout_period = Self::growth_period_info();
            let staking_reward_paid_in_era = payout.total_staking_reward;

            if Self::is_new_growth_period(&payout_era, &collator_payout_period) {
                <GrowthPeriod<T>>::mutate(|info| {
                    info.start_era_index = payout_era;
                    info.index = info.index.saturating_add(1);
                });

                let new_growth_period = Self::growth_period_info().index;
                let mut new_payout_info = GrowthInfo::new(payout_era);
                new_payout_info.number_of_accumulations = 1u32;
                new_payout_info.total_stake_accumulated = total_staked;
                new_payout_info.total_staker_reward = staking_reward_paid_in_era;
                new_payout_info.total_points = total_points;
                new_payout_info.collator_scores = current_collator_scores;

                <Growth<T>>::insert(new_growth_period, new_payout_info);
            } else {
                Self::accumulate_payout_for_period(
                    collator_payout_period.index,
                    total_staked,
                    staking_reward_paid_in_era,
                    total_points,
                    current_collator_scores,
                );
            };
        }

        fn is_new_growth_period(
            era_index: &EraIndex,
            collator_payout_period: &GrowthPeriodInfo,
        ) -> bool {
            return collator_payout_period.index == 0 ||
                era_index - collator_payout_period.start_era_index >=
                    T::ErasPerGrowthPeriod::get()
        }

        fn accumulate_payout_for_period(
            growth_index: GrowthPeriodIndex,
            total_staked: BalanceOf<T>,
            staking_reward_paid_in_era: BalanceOf<T>,
            total_points: RewardPoint,
            current_collator_scores: BoundedVec<CollatorScore<T::AccountId>, CollatorMaxScores>,
        ) {
            <Growth<T>>::mutate(growth_index, |info| {
                info.number_of_accumulations = info.number_of_accumulations.saturating_add(1);
                info.total_stake_accumulated =
                    info.total_stake_accumulated.saturating_add(total_staked);
                info.total_staker_reward =
                    info.total_staker_reward.saturating_add(staking_reward_paid_in_era);
                info.total_points = info.total_points.saturating_add(total_points);
                info.collator_scores =
                    Self::update_collator_scores(&info.collator_scores, current_collator_scores);
            });
        }

        fn update_collator_scores(
            existing_collator_scores: &BoundedVec<CollatorScore<T::AccountId>, CollatorMaxScores>,
            current_collator_scores: BoundedVec<CollatorScore<T::AccountId>, CollatorMaxScores>,
        ) -> BoundedVec<CollatorScore<T::AccountId>, CollatorMaxScores> {
            let mut current_scores = existing_collator_scores
                .into_iter()
                .map(|current_score| (current_score.collator.clone(), current_score.points.clone()))
                .collect::<BTreeMap<_, _>>();

            current_collator_scores.into_iter().for_each(|new_score| {
                current_scores
                    .entry(new_score.collator)
                    .and_modify(|points| {
                        *points = points.saturating_add(new_score.points);
                    })
                    .or_insert(new_score.points);
            });

            return BoundedVec::truncate_from(
                current_scores
                    .into_iter()
                    .map(|(acc, pts)| CollatorScore::new(acc, pts))
                    .collect(),
            )
        }

        pub fn payout_collators(amount: BalanceOf<T>, growth_period: u32) -> DispatchResult {
            // The only validation we do is checking for replays, for everything else we trust T1.
            ensure!(
                <ProcessedGrowthPeriods<T>>::contains_key(growth_period) == false,
                Error::<T>::GrowthAlreadyProcessed
            );

            let mut imbalance: PositiveImbalanceOf<T> = PositiveImbalanceOf::<T>::zero();
            let mut pay =
                |collator_address: T::AccountId, amount: BalanceOf<T>| -> DispatchResult {
                    match T::Currency::deposit_into_existing(&collator_address, amount) {
                        Ok(amount_paid) => {
                            Self::deposit_event(Event::CollatorPaid {
                                account: collator_address,
                                amount: amount_paid.peek(),
                                period: growth_period,
                            });

                            imbalance.subsume(amount_paid);
                            return Ok(())
                        },
                        Err(e) => {
                            log::error!(
                                "💔💔 Error paying {:?} AVT to collator {:?}: {:?}",
                                amount,
                                collator_address,
                                e
                            );
                            return Err(Error::<T>::ErrorPayingCollator.into())
                        },
                    }
                };

            if <Growth<T>>::contains_key(growth_period) {
                // get the list of candidates that earned points from `growth_period`
                let growth_info = <Growth<T>>::get(growth_period);
                for collator_data in growth_info.collator_scores {
                    let percent =
                        Perbill::from_rational(collator_data.points, growth_info.total_points);
                    pay(collator_data.collator, percent * amount)?;
                }

                // Tidy up state
                <Growth<T>>::remove(growth_period);
                <ProcessedGrowthPeriods<T>>::insert(growth_period, ());
            } else {
                // use current candidates because there is no way of knowing who they were
                let collators = <SelectedCandidates<T>>::get();
                let number_of_collators = collators.len() as u32;
                for collator in collators.into_iter() {
                    let percent = Perbill::from_rational(1u32, number_of_collators);
                    pay(collator, percent * amount)?;
                }

                <ProcessedGrowthPeriods<T>>::insert(growth_period, ());
            }

            // Let the runtime know that we finished paying collators and we may have some amount
            // left.
            let dust_amount: BalanceOf<T> = amount.saturating_sub(imbalance.peek());

            // drop the imbalance to increase total issuance
            drop(imbalance);

            if dust_amount > BalanceOf::<T>::zero() {
                T::CollatorPayoutDustHandler::handle_dust(dust_amount);
            }

            Ok(())
        }

        pub fn collator_should_get_dust(
            dust: BalanceOf<T>,
            number_of_collators: u64,
            index: u64,
        ) -> bool {
            if dust.is_zero() {
                return false
            }

            let block_number: u64 =
                TryInto::<u64>::try_into(<frame_system::Pallet<T>>::block_number())
                    .unwrap_or_else(|_| 0u64);

            let chosen_collator_index = block_number % number_of_collators;

            return index == chosen_collator_index
        }

        pub fn identify_collators_to_withdraw_from(
            nominator: &T::AccountId,
            total_reduction: BalanceOf<T>,
        ) -> Result<(Vec<StakeInfo<T::AccountId, BalanceOf<T>>>, BalanceOf<T>), Error<T>> {
            let state = <NominatorState<T>>::get(&nominator).ok_or(<Error<T>>::NominatorDNE)?;
            let net_total_bonded = state.total().saturating_sub(state.less_total);
            // Make sure the nominator has enough to unbond and stay above the min requirement
            ensure!(
                net_total_bonded >= Self::min_total_nominator_stake() + total_reduction,
                Error::<T>::NominatorBondBelowMin
            );

            // Desired balance on each collator after nominator reduces its stake
            let target_average_amount = Perbill::from_rational(1, state.nominations.0.len() as u32) *
                (net_total_bonded.saturating_sub(total_reduction));

            // Make sure each nominator will have at least required min amount
            ensure!(
                target_average_amount >= T::MinNominationPerCollator::get(),
                Error::<T>::NominationBelowMin
            );

            // The remaining amount the nominator wants to withdraw
            let mut outstanding_withdrawal = total_reduction;
            let mut payers: Vec<StakeInfo<T::AccountId, BalanceOf<T>>> = vec![];

            for bond in state.nominations.0.into_iter() {
                let amount_to_withdraw =
                    outstanding_withdrawal.min(bond.amount.saturating_sub(target_average_amount));

                if bond.amount >= amount_to_withdraw {
                    outstanding_withdrawal -= amount_to_withdraw;

                    payers.push(StakeInfo::new(
                        bond.owner,
                        bond.amount - (amount_to_withdraw + T::MinNominationPerCollator::get()),
                        amount_to_withdraw,
                    ));
                }

                if outstanding_withdrawal.is_zero() {
                    // exit early
                    break
                }
            }

            return Ok((payers, outstanding_withdrawal))
        }

        pub fn split_and_nominate(
            nominator: &T::AccountId,
            targets: Vec<<T::Lookup as StaticLookup>::Source>,
            amount: BalanceOf<T>,
        ) -> DispatchResultWithPostInfo {
            let num_collators = targets.len() as u32;
            let min_total_stake = Self::min_total_nominator_stake() * num_collators.into();

            ensure!(amount >= min_total_stake.into(), Error::<T>::NominatorBondBelowMin);
            ensure!(
                Self::get_nominator_stakable_free_balance(nominator) >= amount,
                Error::<T>::InsufficientBalance
            );

            let mut nomination_count = 0;
            if let Some(nominator_state) = <NominatorState<T>>::get(nominator) {
                nomination_count = nominator_state.nominations.0.len() as u32;
            }

            let amount_per_collator = Perbill::from_rational(1, num_collators) * amount;
            let dust = amount.saturating_sub(amount_per_collator * num_collators.into());
            let mut remaining_amount_to_nominate = amount;

            // This is only possible because we won't have more than 20 collators. If that changes,
            // we should not use a loop here.
            for (index, target) in targets.into_iter().enumerate() {
                let collator = T::Lookup::lookup(target)?;
                let collator_state =
                    <CandidateInfo<T>>::get(&collator).ok_or(Error::<T>::CandidateDNE)?;

                let mut actual_amount = amount_per_collator;
                if Self::collator_should_get_dust(dust, num_collators.into(), index as u64) {
                    actual_amount = amount_per_collator + dust;
                }

                // make sure we don't nominate more than what the user asked
                actual_amount = remaining_amount_to_nominate.min(actual_amount);

                Self::call_nominate(
                    nominator,
                    collator,
                    actual_amount,
                    collator_state.nomination_count,
                    nomination_count,
                )?;

                remaining_amount_to_nominate -= actual_amount;
                nomination_count += 1;
            }

            Ok(().into())
        }

        pub fn get_growth_voting_session(growth_id: &GrowthId) -> 
            Box<dyn VotingSessionManager<T::AccountId, T::BlockNumber>> 
        {
            return Box::new(GrowthVotingSession::<T>::new(growth_id))
                as Box<dyn VotingSessionManager<T::AccountId, T::BlockNumber>>
        }

        pub fn try_get_growth_data(growth_id: &GrowthId) -> Result<GrowthData<T>, Error<T>> {
            if <Growth<T>>::contains_key(growth_id.period) {
                let growth_info = <Growth<T>>::get(growth_id.period);
<<<<<<< HEAD
                if growth_info.number_of_accumulations < 0u32 {
=======
                if growth_info.number_of_accumulations <= 0u32 {
>>>>>>> e24d4ceb
                    Err(Error::<T>::AccumulationIsZero)?
                }

                let average_staked =  growth_info.total_stake_accumulated / growth_info.number_of_accumulations.into();
                let added_by = 
                    AVN::<T>::calculate_primary_validator(<frame_system::Pallet<T>>::block_number())
                    .map_err(|_| Error::<T>::ErrorCalculatingPrimaryValidator)?;

                return Ok(
                    GrowthData::<T> {
                        period: growth_id.period,
                        rewards_in_period: growth_info.total_staker_reward,
                        average_staked_in_period: average_staked,
                        added_by: Some(added_by),
                        tx_id: None
                    }
                )
            }

            Err(Error::<T>::GrowthDataNotFound)?
        }

<<<<<<< HEAD
        pub fn try_get_growth_data(growth_period: &u32) -> Result<GrowthInfo<T::AccountId, BalanceOf<T>>, Error<T>> {
            if <Growth<T>>::contains_key(growth_period) {
                return Ok(<Growth<T>>::get(growth_period));                
            }

            Err(Error::<T>::GrowthDataNotFound)?
        }

        pub fn convert_data_to_eth_compatible_encoding(growth_period: &u32) -> Result<String, DispatchError> {
            let growth_info = Self::try_get_growth_data(growth_period)?;
            let rewards_in_period_128 = TryInto::<u128>::try_into(growth_info.total_staker_reward)
                .map_err(|_| Error::<T>::ErrorConvertingBalance)?;

                let average_staked_in_period_128 = TryInto::<u128>::try_into(growth_info.total_stake_accumulated / growth_info.number_of_accumulations.into())
=======
        pub fn convert_data_to_eth_compatible_encoding(
            growth_data: &GrowthData<T>,
        ) -> Result<String, DispatchError> {
            let rewards_in_period_128 = TryInto::<u128>::try_into(growth_data.rewards_in_period)
                .map_err(|_| Error::<T>::ErrorConvertingBalance)?;

            let average_staked_in_period_128 = TryInto::<u128>::try_into(growth_data.average_staked_in_period)
>>>>>>> e24d4ceb
                .map_err(|_| Error::<T>::ErrorConvertingBalance)?;

            let eth_description =
                EthAbiHelper::generate_ethereum_description_for_signature_request(
                    &T::AccountToBytesConvert::into_bytes(
<<<<<<< HEAD
                        growth_info
=======
                        growth_data
>>>>>>> e24d4ceb
                            .added_by
                            .as_ref()
                            .ok_or(Error::<T>::PrimaryCollatorNotFound)?,
                    ),
                    &EthTransactionType::TriggerGrowth(TriggerGrowthData::new(
                        rewards_in_period_128,
                        average_staked_in_period_128,
<<<<<<< HEAD
                        *growth_period
                    )),
                    match growth_info.tx_id {
                        None => EMPTY_GROWTH_TRANSACTION_ID,
                        _ => *growth_info
                            .tx_id
                            .as_ref()
                            .expect("Non-Empty growths have a reserved TransactionId"),
=======
                        growth_data.period
                    )),
                    match growth_data.tx_id {
                        None => EMPTY_GROWTH_TRANSACTION_ID,
                        _ => *growth_data
                            .tx_id
                            .as_ref()
                            .expect("Non-Empty roots have a reserved TransactionId"),
>>>>>>> e24d4ceb
                    },
                )
                .map_err(|_| Error::<T>::InvalidGrowthData)?;

            Ok(hex::encode(EthAbiHelper::generate_eth_abi_encoding_for_params_only(
                &eth_description,
            )))
        }

        pub fn sign_growth_for_ethereum(growth_id: &GrowthId)
            -> Result<(String, ecdsa::Signature), DispatchError> 
<<<<<<< HEAD
        {            
            let data = Self::convert_data_to_eth_compatible_encoding(&growth_id.period)?;
=======
        {
            let growth_data = Self::try_get_growth_data(&growth_id)?;
            let data = Self::convert_data_to_eth_compatible_encoding(&growth_data)?;
>>>>>>> e24d4ceb
            return Ok((
                data.clone(),
                AVN::<T>::request_ecdsa_signature_from_external_service(&data)?,
            ))
        }

        pub fn end_voting(
            reporter: T::AccountId,
            growth_id: &GrowthId,
        ) -> DispatchResult {
            let voting_session = Self::get_growth_voting_session(&growth_id);

            //TODO: Implement me

            Ok(())
        }
    }

    /// Keep track of number of authored blocks per authority, uncles are counted as well since
    /// they're a valid proof of being online.
    impl<T: Config> pallet_authorship::EventHandler<T::AccountId, T::BlockNumber> for Pallet<T> {
        /// Add reward points to block authors:
        /// * 20 points to the block producer for producing a block in the chain
        fn note_author(author: T::AccountId) {
            let now = <Era<T>>::get().current;
            let score_plus_20 = <AwardedPts<T>>::get(now, &author).saturating_add(20);
            <AwardedPts<T>>::insert(now, author, score_plus_20);
            <Points<T>>::mutate(now, |x| *x = x.saturating_add(20));

            frame_system::Pallet::<T>::register_extra_weight_unchecked(
                <T as Config>::WeightInfo::note_author(),
                DispatchClass::Mandatory,
            );
        }

        fn note_uncle(_author: T::AccountId, _age: T::BlockNumber) {
            //TODO: can we ignore this?
        }
    }
    impl<T: Config> OnGrowthLiftedHandler<BalanceOf<T>> for Pallet<T> {
        fn on_growth_lifted(amount: BalanceOf<T>, growth_period: u32) -> DispatchResult {
            return Self::payout_collators(amount, growth_period)
        }
    }
<<<<<<< HEAD
=======

    #[derive(Encode, Decode, Default, Clone, Copy, PartialEq, Debug, Eq, TypeInfo, MaxEncodedLen)]
    pub struct GrowthId {
        pub period: GrowthPeriodIndex,
        pub ingress_counter: IngressCounter,
    }

    impl GrowthId {
        fn new(period: GrowthPeriodIndex, ingress_counter: IngressCounter) -> Self {
            return GrowthId { period, ingress_counter }
        }

        fn session_id(&self) -> BoundedVec<u8, VotingSessionIdBound> {
            BoundedVec::truncate_from(self.encode())
        }
    }
}

#[derive(Encode, Decode, Default, Clone, Copy, PartialEq, Debug, Eq, TypeInfo, MaxEncodedLen)]
pub struct GrowthId {
    pub period: GrowthPeriodIndex,
    pub ingress_counter: IngressCounter,
}

impl GrowthId {
    fn new(period: GrowthPeriodIndex, ingress_counter: IngressCounter) -> Self {
        return GrowthId { period, ingress_counter }
    }

    fn session_id(&self) -> BoundedVec<u8, VotingSessionIdBound> {
        BoundedVec::truncate_from(self.encode())
    }
>>>>>>> e24d4ceb
}

#[derive(Encode, Decode, Default, Clone, Copy, PartialEq, Debug, Eq, TypeInfo, MaxEncodedLen)]
pub struct GrowthId {
    pub period: GrowthPeriodIndex,
    pub ingress_counter: IngressCounter,
}

impl GrowthId {
    fn new(period: GrowthPeriodIndex, ingress_counter: IngressCounter) -> Self {
        return GrowthId { period, ingress_counter }
    }

    fn session_id(&self) -> BoundedVec<u8, VotingSessionIdBound> {
        BoundedVec::truncate_from(self.encode())
    }
<<<<<<< HEAD
=======
}

#[derive(Encode, Decode, Default, Clone, Copy, PartialEq, Debug, Eq, TypeInfo, MaxEncodedLen)]
pub struct GrowthId {
    pub period: GrowthPeriodIndex,
    pub ingress_counter: IngressCounter,
}

impl GrowthId {
    fn new(period: GrowthPeriodIndex, ingress_counter: IngressCounter) -> Self {
        return GrowthId { period, ingress_counter }
    }

    fn session_id(&self) -> BoundedVec<u8, VotingSessionIdBound> {
        BoundedVec::truncate_from(self.encode())
    }
}
    
#[derive(Encode, Decode, Clone, PartialEq, Debug, Eq, TypeInfo, MaxEncodedLen)]
pub struct GrowthData<T: Config> {
    pub period: u32,
    pub rewards_in_period: BalanceOf<T>,
    pub average_staked_in_period: BalanceOf<T>,
    pub added_by: Option<T::AccountId>,
    pub tx_id: Option<TransactionId>
}

impl<T: Config> GrowthData<T> {
    fn new(
        period: u32, 
        rewards_in_period: BalanceOf<T>, 
        average_staked_in_period: BalanceOf<T>, 
        added_by: T::AccountId, 
        tx_id: Option<TransactionId>) -> Self 
    {
        return GrowthData::<T> {
            period,
            rewards_in_period,
            average_staked_in_period,
            added_by: Some(added_by),
            tx_id
        }
    }
}

impl<T: Config> Default for GrowthData<T> {
    fn default() -> Self {
        Self {
            period: 0u32,
            rewards_in_period: BalanceOf::<T>::zero(),
            average_staked_in_period: BalanceOf::<T>::zero(),
            added_by: None,
            tx_id: None,
        }
    }
}

#[derive(Encode, Decode, Default, Clone, Copy, PartialEq, Debug, Eq, TypeInfo, MaxEncodedLen)]
pub struct GrowthId {
    pub period: GrowthPeriodIndex,
    pub ingress_counter: IngressCounter,
}

impl GrowthId {
    fn new(period: GrowthPeriodIndex, ingress_counter: IngressCounter) -> Self {
        return GrowthId { period, ingress_counter }
    }

    fn session_id(&self) -> BoundedVec<u8, VotingSessionIdBound> {
        BoundedVec::truncate_from(self.encode())
    }
}
    
#[derive(Encode, Decode, Clone, PartialEq, Debug, Eq, TypeInfo, MaxEncodedLen)]
pub struct GrowthData<T: Config> {
    pub period: u32,
    pub rewards_in_period: BalanceOf<T>,
    pub average_staked_in_period: BalanceOf<T>,
    pub added_by: Option<T::AccountId>,
    pub tx_id: Option<TransactionId>
}

impl<T: Config> GrowthData<T> {
    fn new(
        period: u32, 
        rewards_in_period: BalanceOf<T>, 
        average_staked_in_period: BalanceOf<T>, 
        added_by: T::AccountId, 
        tx_id: Option<TransactionId>) -> Self 
    {
        return GrowthData::<T> {
            period,
            rewards_in_period,
            average_staked_in_period,
            added_by: Some(added_by),
            tx_id
        }
    }
}

impl<T: Config> Default for GrowthData<T> {
    fn default() -> Self {
        Self {
            period: 0u32,
            rewards_in_period: BalanceOf::<T>::zero(),
            average_staked_in_period: BalanceOf::<T>::zero(),
            added_by: None,
            tx_id: None,
        }
    }
>>>>>>> e24d4ceb
}<|MERGE_RESOLUTION|>--- conflicted
+++ resolved
@@ -106,20 +106,12 @@
 use crate::vote::*;
 
 pub type AVN<T> = pallet_avn::Pallet<T>;
-<<<<<<< HEAD
 pub use pallet_ethereum_transactions::ethereum_transaction::TransactionId;
-=======
-use pallet_ethereum_transactions::ethereum_transaction::TransactionId;
->>>>>>> e24d4ceb
 
 #[pallet]
 pub mod pallet {
     const EMPTY_GROWTH_TRANSACTION_ID: TransactionId = 0;
-<<<<<<< HEAD
     use sp_core::{ecdsa};
-=======
-    use sp_core::{ecdsa, H256};
->>>>>>> e24d4ceb
     use crate::set::BoundedOrderedSet;
     pub use crate::{
         calls::*,
@@ -129,10 +121,6 @@
         types::*,
         WeightInfo,
         AVN,
-<<<<<<< HEAD
-=======
-        GrowthData,
->>>>>>> e24d4ceb
     };
     use crate::GrowthVotingSession;
     pub use frame_support::{
@@ -1698,14 +1686,8 @@
             _signature: <T::AuthorityId as RuntimeAppPublic>::Signature,
         ) -> DispatchResult {
             ensure_none(origin)?;
-<<<<<<< HEAD
             
             let eth_encoded_data = Self::convert_data_to_eth_compatible_encoding(&growth_id.period)?;
-=======
-
-            let growth_data = Self::try_get_growth_data(&growth_id)?;
-            let eth_encoded_data = Self::convert_data_to_eth_compatible_encoding(&growth_data)?;
->>>>>>> e24d4ceb
             if !AVN::<T>::eth_signature_is_valid(eth_encoded_data, &validator, &approval_signature)
             {
                 //TODO: enable offence
@@ -2444,11 +2426,7 @@
         pub fn try_get_growth_data(growth_id: &GrowthId) -> Result<GrowthData<T>, Error<T>> {
             if <Growth<T>>::contains_key(growth_id.period) {
                 let growth_info = <Growth<T>>::get(growth_id.period);
-<<<<<<< HEAD
-                if growth_info.number_of_accumulations < 0u32 {
-=======
                 if growth_info.number_of_accumulations <= 0u32 {
->>>>>>> e24d4ceb
                     Err(Error::<T>::AccumulationIsZero)?
                 }
 
@@ -2471,7 +2449,6 @@
             Err(Error::<T>::GrowthDataNotFound)?
         }
 
-<<<<<<< HEAD
         pub fn try_get_growth_data(growth_period: &u32) -> Result<GrowthInfo<T::AccountId, BalanceOf<T>>, Error<T>> {
             if <Growth<T>>::contains_key(growth_period) {
                 return Ok(<Growth<T>>::get(growth_period));                
@@ -2486,25 +2463,12 @@
                 .map_err(|_| Error::<T>::ErrorConvertingBalance)?;
 
                 let average_staked_in_period_128 = TryInto::<u128>::try_into(growth_info.total_stake_accumulated / growth_info.number_of_accumulations.into())
-=======
-        pub fn convert_data_to_eth_compatible_encoding(
-            growth_data: &GrowthData<T>,
-        ) -> Result<String, DispatchError> {
-            let rewards_in_period_128 = TryInto::<u128>::try_into(growth_data.rewards_in_period)
-                .map_err(|_| Error::<T>::ErrorConvertingBalance)?;
-
-            let average_staked_in_period_128 = TryInto::<u128>::try_into(growth_data.average_staked_in_period)
->>>>>>> e24d4ceb
                 .map_err(|_| Error::<T>::ErrorConvertingBalance)?;
 
             let eth_description =
                 EthAbiHelper::generate_ethereum_description_for_signature_request(
                     &T::AccountToBytesConvert::into_bytes(
-<<<<<<< HEAD
                         growth_info
-=======
-                        growth_data
->>>>>>> e24d4ceb
                             .added_by
                             .as_ref()
                             .ok_or(Error::<T>::PrimaryCollatorNotFound)?,
@@ -2512,7 +2476,6 @@
                     &EthTransactionType::TriggerGrowth(TriggerGrowthData::new(
                         rewards_in_period_128,
                         average_staked_in_period_128,
-<<<<<<< HEAD
                         *growth_period
                     )),
                     match growth_info.tx_id {
@@ -2521,16 +2484,6 @@
                             .tx_id
                             .as_ref()
                             .expect("Non-Empty growths have a reserved TransactionId"),
-=======
-                        growth_data.period
-                    )),
-                    match growth_data.tx_id {
-                        None => EMPTY_GROWTH_TRANSACTION_ID,
-                        _ => *growth_data
-                            .tx_id
-                            .as_ref()
-                            .expect("Non-Empty roots have a reserved TransactionId"),
->>>>>>> e24d4ceb
                     },
                 )
                 .map_err(|_| Error::<T>::InvalidGrowthData)?;
@@ -2542,14 +2495,8 @@
 
         pub fn sign_growth_for_ethereum(growth_id: &GrowthId)
             -> Result<(String, ecdsa::Signature), DispatchError> 
-<<<<<<< HEAD
         {            
             let data = Self::convert_data_to_eth_compatible_encoding(&growth_id.period)?;
-=======
-        {
-            let growth_data = Self::try_get_growth_data(&growth_id)?;
-            let data = Self::convert_data_to_eth_compatible_encoding(&growth_data)?;
->>>>>>> e24d4ceb
             return Ok((
                 data.clone(),
                 AVN::<T>::request_ecdsa_signature_from_external_service(&data)?,
@@ -2594,8 +2541,6 @@
             return Self::payout_collators(amount, growth_period)
         }
     }
-<<<<<<< HEAD
-=======
 
     #[derive(Encode, Decode, Default, Clone, Copy, PartialEq, Debug, Eq, TypeInfo, MaxEncodedLen)]
     pub struct GrowthId {
@@ -2628,7 +2573,6 @@
     fn session_id(&self) -> BoundedVec<u8, VotingSessionIdBound> {
         BoundedVec::truncate_from(self.encode())
     }
->>>>>>> e24d4ceb
 }
 
 #[derive(Encode, Decode, Default, Clone, Copy, PartialEq, Debug, Eq, TypeInfo, MaxEncodedLen)]
@@ -2645,8 +2589,6 @@
     fn session_id(&self) -> BoundedVec<u8, VotingSessionIdBound> {
         BoundedVec::truncate_from(self.encode())
     }
-<<<<<<< HEAD
-=======
 }
 
 #[derive(Encode, Decode, Default, Clone, Copy, PartialEq, Debug, Eq, TypeInfo, MaxEncodedLen)]
@@ -2757,5 +2699,20 @@
             tx_id: None,
         }
     }
->>>>>>> e24d4ceb
+}
+
+#[derive(Encode, Decode, Default, Clone, Copy, PartialEq, Debug, Eq, TypeInfo, MaxEncodedLen)]
+pub struct GrowthId {
+    pub period: GrowthPeriodIndex,
+    pub ingress_counter: IngressCounter,
+}
+
+impl GrowthId {
+    fn new(period: GrowthPeriodIndex, ingress_counter: IngressCounter) -> Self {
+        return GrowthId { period, ingress_counter }
+    }
+
+    fn session_id(&self) -> BoundedVec<u8, VotingSessionIdBound> {
+        BoundedVec::truncate_from(self.encode())
+    }
 }