// Copyright 2019-2022 PureStake Inc.
// This file is part of Moonbeam.

// Moonbeam is free software: you can redistribute it and/or modify
// it under the terms of the GNU General Public License as published by
// the Free Software Foundation, either version 3 of the License, or
// (at your option) any later version.

// Moonbeam is distributed in the hope that it will be useful,
// but WITHOUT ANY WARRANTY; without even the implied warranty of
// MERCHANTABILITY or FITNESS FOR A PARTICULAR PURPOSE.  See the
// GNU General Public License for more details.

// You should have received a copy of the GNU General Public License
// along with Moonbeam.  If not, see <http://www.gnu.org/licenses/>.

//! # Parachain Staking
//! Minimal staking pallet that implements collator selection by total backed stake.
//! The main difference between this pallet and `frame/pallet-staking` is that this pallet
//! uses direct nomination. Nominators choose exactly who they nominate and with what stake.
//! This is different from `frame/pallet-staking` where nominators approval vote and run Phragmen.
//!
//! ### Rules
//! There is a new era every `<Era<T>>::get().length` blocks.
//!
//! At the start of every era,
//! * issuance is calculated for collators (and their nominators) for block authoring
//! `T::RewardPaymentDelay::get()` eras ago
//! * a new set of collators is chosen from the candidates
//!
//! Immediately following a era change, payments are made once-per-block until all payments have
//! been made. In each such block, one collator is chosen for a rewards payment and is paid along
//! with each of its top `T::MaxTopNominationsPerCandidate` nominators.
//!
//! To join the set of candidates, call `join_candidates` with `bond >= MinCollatorStake`.
//! To leave the set of candidates, call `schedule_leave_candidates`. If the call succeeds,
//! the collator is removed from the pool of candidates so they cannot be selected for future
//! collator sets, but they are not unbonded until their exit request is executed. Any signed
//! account may trigger the exit `<Delay<T>>::get()` eras after the era in which the
//! original request was made.
//!
//! To join the set of nominators, call `nominate` and pass in an account that is
//! already a collator candidate and `bond >= MinTotalNominatorStake`. Each nominator can nominate
//! up to `T::MaxNominationsPerNominator` collator candidates by calling `nominate`.
//!
//! To revoke a nomination, call `revoke_nomination` with the collator candidate's account.
//! To leave the set of nominators and revoke all nominations, call `leave_nominators`.

#![cfg_attr(not(feature = "std"), no_std)]

pub mod calls;
pub mod migration;
mod nomination_requests;
pub mod proxy_methods;
pub mod session_handler;
mod set;
pub mod types;
pub mod weights;

#[cfg(any(test, feature = "runtime-benchmarks"))]
mod benchmarks;
#[cfg(test)]
#[path = "tests/bond_extra_tests.rs"]
mod bond_extra_tests;
#[cfg(test)]
#[path = "tests/mock.rs"]
mod mock;
#[cfg(test)]
#[path = "tests/nominate_tests.rs"]
mod nominate_tests;
#[cfg(test)]
#[path = "tests/schedule_revoke_nomination_tests.rs"]
mod schedule_revoke_nomination_tests;
#[cfg(test)]
#[path = "tests/schedule_unbond_tests.rs"]
mod schedule_unbond_tests;
#[cfg(test)]
#[path = "tests/test_admin_settings.rs"]
mod test_admin_settings;
#[cfg(test)]
#[path = "tests/test_growth.rs"]
mod test_growth;
#[cfg(test)]
#[path = "tests/test_reward_payout.rs"]
mod test_reward_payout;
#[cfg(test)]
#[path = "tests/test_staking_pot.rs"]
mod test_staking_pot;
#[cfg(test)]
#[path = "tests/tests.rs"]
mod tests;

use frame_support::pallet;
use pallet_avn::OnGrowthLiftedHandler;
use sp_runtime::DispatchResult;
pub use weights::WeightInfo;

pub use nomination_requests::{CancelledScheduledRequest, NominationAction, ScheduledRequest};
pub use pallet::*;
pub use types::*;

#[pallet]
pub mod pallet {
    pub use crate::{
        calls::*,
        nomination_requests::{CancelledScheduledRequest, NominationAction, ScheduledRequest},
        proxy_methods::*,
        set::OrderedSet,
        types::*,
        WeightInfo,
    };
    pub use frame_support::{
        pallet_prelude::*,
        traits::{
            tokens::WithdrawReasons, Currency, ExistenceRequirement, Get, Imbalance, IsSubType,
            LockIdentifier, LockableCurrency, ReservableCurrency, ValidatorRegistration,
        },
        transactional,
        weights::{GetDispatchInfo, PostDispatchInfo},
        PalletId,
    };
    pub use frame_system::pallet_prelude::*;
    pub use pallet_avn::{CollatorPayoutDustHandler, ProcessedEventsChecker};
    pub use sp_avn_common::Proof;
    pub use sp_runtime::{
        traits::{
            AccountIdConversion, Bounded, CheckedAdd, CheckedSub, Dispatchable, IdentifyAccount,
            Member, Saturating, StaticLookup, Verify, Zero,
        },
        Perbill,
    };
    pub use sp_std::{collections::btree_map::BTreeMap, prelude::*};
    /// Pallet for parachain staking
    #[pallet::pallet]
    #[pallet::without_storage_info]
    pub struct Pallet<T>(PhantomData<T>);

    pub type EraIndex = u32;
    pub type GrowthPeriodIndex = u32;
    pub type RewardPoint = u32;
    pub type BalanceOf<T> =
        <<T as Config>::Currency as Currency<<T as frame_system::Config>::AccountId>>::Balance;
    pub type PositiveImbalanceOf<T> = <<T as Config>::Currency as Currency<
        <T as frame_system::Config>::AccountId,
    >>::PositiveImbalance;

    pub const COLLATOR_LOCK_ID: LockIdentifier = *b"stkngcol";
    pub const NOMINATOR_LOCK_ID: LockIdentifier = *b"stkngnom";

    /// Configuration trait of this pallet.
    #[pallet::config]
    pub trait Config: frame_system::Config + pallet_session::Config + pallet_avn::Config {
        /// The overarching call type.
        type Call: Parameter
            + Dispatchable<Origin = Self::Origin, PostInfo = PostDispatchInfo>
            + GetDispatchInfo
            + From<frame_system::Call<Self>>
            + IsSubType<Call<Self>>;
        /// Overarching event type
        type Event: From<Event<Self>> + IsType<<Self as frame_system::Config>::Event>;
        /// The currency type
        type Currency: Currency<Self::AccountId>
            + ReservableCurrency<Self::AccountId>
            + LockableCurrency<Self::AccountId>;
        /// Minimum number of blocks per era
        #[pallet::constant]
        type MinBlocksPerEra: Get<u32>;
        /// Number of eras after which block authors are rewarded
        #[pallet::constant]
        type RewardPaymentDelay: Get<EraIndex>;
        /// Minimum number of selected candidates every era
        #[pallet::constant]
        type MinSelectedCandidates: Get<u32>;
        /// Maximum top nominations counted per candidate
        #[pallet::constant]
        type MaxTopNominationsPerCandidate: Get<u32>;
        /// Maximum bottom nominations (not counted) per candidate
        #[pallet::constant]
        type MaxBottomNominationsPerCandidate: Get<u32>;
        /// Maximum nominations per nominator
        #[pallet::constant]
        type MaxNominationsPerNominator: Get<u32>;
        /// Minimum stake, per collator, that must be maintained by an account that is nominating
        #[pallet::constant]
        type MinNominationPerCollator: Get<BalanceOf<Self>>;
        /// Number of eras to wait before we process a new growth period
        type ErasPerGrowthPeriod: Get<GrowthPeriodIndex>;
        /// Id of the account that will hold funds to be paid as staking reward
        type RewardPotId: Get<PalletId>;
        /// A way to check if an event has been processed by Ethereum events
        type ProcessedEventsChecker: ProcessedEventsChecker;
        /// A type that can be used to verify signatures
        type Public: IdentifyAccount<AccountId = Self::AccountId>;
        /// The signature type used by accounts/transactions.
        type Signature: Verify<Signer = Self::Public>
            + Member
            + Decode
            + Encode
            + From<sp_core::sr25519::Signature>
            + TypeInfo;
        /// A hook to verify if a collator is registed as a validator (with keys) in the session
        /// pallet
        type CollatorSessionRegistration: ValidatorRegistration<Self::AccountId>;
        /// A handler to notify the runtime of any remaining amount after paying collators
        type CollatorPayoutDustHandler: CollatorPayoutDustHandler<BalanceOf<Self>>;
        /// Weight information for extrinsics in this pallet.
        type WeightInfo: WeightInfo;
    }

    #[pallet::error]
    pub enum Error<T> {
        NominatorDNE,
        NominatorDNEinTopNorBottom,
        NominatorDNEInNominatorSet,
        CandidateDNE,
        NominationDNE,
        NominatorExists,
        CandidateExists,
        CandidateBondBelowMin,
        InsufficientBalance,
        NominatorBondBelowMin,
        NominationBelowMin,
        AlreadyOffline,
        AlreadyActive,
        NominatorAlreadyLeaving,
        NominatorNotLeaving,
        NominatorCannotLeaveYet,
        CannotNominateIfLeaving,
        CandidateAlreadyLeaving,
        CandidateNotLeaving,
        CandidateCannotLeaveYet,
        CannotGoOnlineIfLeaving,
        ExceedMaxNominationsPerNominator,
        AlreadyNominatedCandidate,
        InvalidSchedule,
        CannotSetBelowMin,
        EraLengthMustBeAtLeastTotalSelectedCollators,
        NoWritingSameValue,
        TooLowCandidateCountWeightHintJoinCandidates,
        TooLowCandidateCountWeightHintCancelLeaveCandidates,
        TooLowCandidateCountToLeaveCandidates,
        TooLowNominationCountToNominate,
        TooLowCandidateNominationCountToNominate,
        TooLowCandidateNominationCountToLeaveCandidates,
        TooLowNominationCountToLeaveNominators,
        PendingCandidateRequestsDNE,
        PendingCandidateRequestAlreadyExists,
        PendingCandidateRequestNotDueYet,
        PendingNominationRequestDNE,
        PendingNominationRequestAlreadyExists,
        PendingNominationRequestNotDueYet,
        CannotNominateLessThanOrEqualToLowestBottomWhenFull,
        PendingNominationRevoke,
        ErrorPayingCollator,
        GrowthAlreadyProcessed,
        UnauthorizedProxyTransaction,
        SenderIsNotSigner,
        UnauthorizedSignedNominateTransaction,
        UnauthorizedSignedBondExtraTransaction,
        UnauthorizedSignedCandidateBondExtraTransaction,
        UnauthorizedSignedCandidateUnbondTransaction,
        UnauthorizedSignedUnbondTransaction,
        UnauthorizedSignedRemoveBondTransaction,
        UnauthorizedSignedScheduleLeaveNominatorsTransaction,
        UnauthorizedSignedExecuteLeaveNominatorsTransaction,
        UnauthorizedSignedExecuteNominationRequestTransaction,
        AdminSettingsValueIsNotValid,
        CandidateSessionKeysNotFound,
        FailedToWithdrawFullAmount,
    }

    #[pallet::event]
    #[pallet::generate_deposit(pub(crate) fn deposit_event)]
    pub enum Event<T: Config> {
        /// Started new era.
        NewEra {
            starting_block: T::BlockNumber,
            era: EraIndex,
            selected_collators_number: u32,
            total_balance: BalanceOf<T>,
        },
        /// Account joined the set of collator candidates.
        JoinedCollatorCandidates {
            account: T::AccountId,
            amount_locked: BalanceOf<T>,
            new_total_amt_locked: BalanceOf<T>,
        },
        /// Candidate selected for collators. Total Exposed Amount includes all nominations.
        CollatorChosen {
            era: EraIndex,
            collator_account: T::AccountId,
            total_exposed_amount: BalanceOf<T>,
        },
        /// Candidate requested to decrease a self bond.
        CandidateBondLessRequested {
            candidate: T::AccountId,
            amount_to_decrease: BalanceOf<T>,
            execute_era: EraIndex,
        },
        /// Candidate has increased a self bond.
        CandidateBondedMore {
            candidate: T::AccountId,
            amount: BalanceOf<T>,
            new_total_bond: BalanceOf<T>,
        },
        /// Candidate has decreased a self bond.
        CandidateBondedLess {
            candidate: T::AccountId,
            amount: BalanceOf<T>,
            new_bond: BalanceOf<T>,
        },
        /// Candidate temporarily leave the set of collator candidates without unbonding.
        CandidateWentOffline { candidate: T::AccountId },
        /// Candidate rejoins the set of collator candidates.
        CandidateBackOnline { candidate: T::AccountId },
        /// Candidate has requested to leave the set of candidates.
        CandidateScheduledExit {
            exit_allowed_era: EraIndex,
            candidate: T::AccountId,
            scheduled_exit: EraIndex,
        },
        /// Cancelled request to leave the set of candidates.
        CancelledCandidateExit { candidate: T::AccountId },
        /// Cancelled request to decrease candidate's bond.
        CancelledCandidateBondLess {
            candidate: T::AccountId,
            amount: BalanceOf<T>,
            execute_era: EraIndex,
        },
        /// Candidate has left the set of candidates.
        CandidateLeft {
            ex_candidate: T::AccountId,
            unlocked_amount: BalanceOf<T>,
            new_total_amt_locked: BalanceOf<T>,
        },
        /// Nominator requested to decrease a bond for the collator candidate.
        NominationDecreaseScheduled {
            nominator: T::AccountId,
            candidate: T::AccountId,
            amount_to_decrease: BalanceOf<T>,
            execute_era: EraIndex,
        },
        // Nomination increased.
        NominationIncreased {
            nominator: T::AccountId,
            candidate: T::AccountId,
            amount: BalanceOf<T>,
            in_top: bool,
        },
        // Nomination decreased.
        NominationDecreased {
            nominator: T::AccountId,
            candidate: T::AccountId,
            amount: BalanceOf<T>,
            in_top: bool,
        },
        /// Nominator requested to leave the set of nominators.
        NominatorExitScheduled { era: EraIndex, nominator: T::AccountId, scheduled_exit: EraIndex },
        /// Nominator requested to revoke nomination.
        NominationRevocationScheduled {
            era: EraIndex,
            nominator: T::AccountId,
            candidate: T::AccountId,
            scheduled_exit: EraIndex,
        },
        /// Nominator has left the set of nominators.
        NominatorLeft { nominator: T::AccountId, unstaked_amount: BalanceOf<T> },
        /// Nomination revoked.
        NominationRevoked {
            nominator: T::AccountId,
            candidate: T::AccountId,
            unstaked_amount: BalanceOf<T>,
        },
        /// Nomination kicked.
        NominationKicked {
            nominator: T::AccountId,
            candidate: T::AccountId,
            unstaked_amount: BalanceOf<T>,
        },
        /// Cancelled a pending request to exit the set of nominators.
        NominatorExitCancelled { nominator: T::AccountId },
        /// Cancelled request to change an existing nomination.
        CancelledNominationRequest {
            nominator: T::AccountId,
            cancelled_request: CancelledScheduledRequest<BalanceOf<T>>,
            collator: T::AccountId,
        },
        /// New nomination (increase of the existing one).
        Nomination {
            nominator: T::AccountId,
            locked_amount: BalanceOf<T>,
            candidate: T::AccountId,
            nominator_position: NominatorAdded<BalanceOf<T>>,
        },
        /// Nomination from candidate state has been remove.
        NominatorLeftCandidate {
            nominator: T::AccountId,
            candidate: T::AccountId,
            unstaked_amount: BalanceOf<T>,
            total_candidate_staked: BalanceOf<T>,
        },
        /// Paid the account (nominator or collator) the balance as liquid rewards.
        Rewarded { account: T::AccountId, rewards: BalanceOf<T> },
        /// There was an error attempting to pay the nominator their staking reward.
        ErrorPayingStakingReward { payee: T::AccountId, rewards: BalanceOf<T> },
        /// Set total selected candidates to this value.
        TotalSelectedSet { old: u32, new: u32 },
        /// Set blocks per era
        BlocksPerEraSet { current_era: EraIndex, first_block: T::BlockNumber, old: u32, new: u32 },
        /// Not enough fund to cover the staking reward payment.
        NotEnoughFundsForEraPayment { reward_pot_balance: BalanceOf<T> },
        /// A collator has been paid for producing blocks
        CollatorPaid { account: T::AccountId, amount: BalanceOf<T>, period: GrowthPeriodIndex },
        /// An admin settings value has been updated
        AdminSettingsUpdated { value: AdminSettings<BalanceOf<T>> },
    }

    #[pallet::hooks]
    impl<T: Config> Hooks<BlockNumberFor<T>> for Pallet<T> {
        fn on_initialize(n: T::BlockNumber) -> Weight {
            let mut weight = <T as Config>::WeightInfo::base_on_initialize();
            let mut era = <Era<T>>::get();
            if era.should_update(n) {
                let start_new_era_weight;
                (era, start_new_era_weight) = Self::start_new_era(n, era);
                weight = weight.saturating_add(start_new_era_weight);
            }

            weight = weight.saturating_add(Self::handle_delayed_payouts(era.current));

            // add on_finalize weight
            weight = weight.saturating_add(
                // read Author, Points, AwardedPts
                // write Points, AwardedPts
                T::DbWeight::get().reads(3).saturating_add(T::DbWeight::get().writes(2)),
            );
            weight
        }
    }

    #[pallet::storage]
    #[pallet::getter(fn delay)]
    /// Number of eras to wait before executing any staking action
    pub type Delay<T: Config> = StorageValue<_, EraIndex, ValueQuery>;

    #[pallet::storage]
    #[pallet::getter(fn total_selected)]
    /// The total candidates selected every era
    pub type TotalSelected<T: Config> = StorageValue<_, u32, ValueQuery>;

    #[pallet::storage]
    #[pallet::getter(fn era)]
    /// Current era index and next era scheduled transition
    pub(crate) type Era<T: Config> = StorageValue<_, EraInfo<T::BlockNumber>, ValueQuery>;

    #[pallet::storage]
    #[pallet::getter(fn nominator_state)]
    /// Get nominator state associated with an account if account is nominating else None
    pub(crate) type NominatorState<T: Config> = StorageMap<
        _,
        Twox64Concat,
        T::AccountId,
        Nominator<T::AccountId, BalanceOf<T>>,
        OptionQuery,
    >;

    #[pallet::storage]
    #[pallet::getter(fn candidate_info)]
    /// Get collator candidate info associated with an account if account is candidate else None
    pub(crate) type CandidateInfo<T: Config> =
        StorageMap<_, Twox64Concat, T::AccountId, CandidateMetadata<BalanceOf<T>>, OptionQuery>;

    /// Stores outstanding nomination requests per collator.
    #[pallet::storage]
    #[pallet::getter(fn nomination_scheduled_requests)]
    pub(crate) type NominationScheduledRequests<T: Config> = StorageMap<
        _,
        Blake2_128Concat,
        T::AccountId,
        Vec<ScheduledRequest<T::AccountId, BalanceOf<T>>>,
        ValueQuery,
    >;

    #[pallet::storage]
    #[pallet::getter(fn top_nominations)]
    /// Top nominations for collator candidate
    pub(crate) type TopNominations<T: Config> = StorageMap<
        _,
        Twox64Concat,
        T::AccountId,
        Nominations<T::AccountId, BalanceOf<T>>,
        OptionQuery,
    >;

    #[pallet::storage]
    #[pallet::getter(fn bottom_nominations)]
    /// Bottom nominations for collator candidate
    pub(crate) type BottomNominations<T: Config> = StorageMap<
        _,
        Twox64Concat,
        T::AccountId,
        Nominations<T::AccountId, BalanceOf<T>>,
        OptionQuery,
    >;

    #[pallet::storage]
    #[pallet::getter(fn selected_candidates)]
    /// The collator candidates selected for the current era
    pub type SelectedCandidates<T: Config> = StorageValue<_, Vec<T::AccountId>, ValueQuery>;

    #[pallet::storage]
    #[pallet::getter(fn total)]
    /// Total capital locked by this staking pallet
    pub(crate) type Total<T: Config> = StorageValue<_, BalanceOf<T>, ValueQuery>;

    #[pallet::storage]
    #[pallet::getter(fn candidate_pool)]
    /// The pool of collator candidates, each with their total backing stake
    pub(crate) type CandidatePool<T: Config> =
        StorageValue<_, OrderedSet<Bond<T::AccountId, BalanceOf<T>>>, ValueQuery>;

    #[pallet::storage]
    #[pallet::getter(fn at_stake)]
    /// Snapshot of collator nomination stake at the start of the era
    pub type AtStake<T: Config> = StorageDoubleMap<
        _,
        Twox64Concat,
        EraIndex,
        Twox64Concat,
        T::AccountId,
        CollatorSnapshot<T::AccountId, BalanceOf<T>>,
        ValueQuery,
    >;

    #[pallet::storage]
    #[pallet::getter(fn delayed_payouts)]
    /// Delayed payouts
    pub type DelayedPayouts<T: Config> =
        StorageMap<_, Twox64Concat, EraIndex, DelayedPayout<BalanceOf<T>>, OptionQuery>;

    #[pallet::storage]
    #[pallet::getter(fn staked)]
    /// Total counted stake for selected candidates in the era
    pub type Staked<T: Config> = StorageMap<_, Twox64Concat, EraIndex, BalanceOf<T>, ValueQuery>;

    #[pallet::storage]
    #[pallet::getter(fn points)]
    /// Total points awarded to collators for block production in the era
    pub type Points<T: Config> = StorageMap<_, Twox64Concat, EraIndex, RewardPoint, ValueQuery>;

    #[pallet::storage]
    #[pallet::getter(fn awarded_pts)]
    /// Points for each collator per era
    pub type AwardedPts<T: Config> = StorageDoubleMap<
        _,
        Twox64Concat,
        EraIndex,
        Twox64Concat,
        T::AccountId,
        RewardPoint,
        ValueQuery,
    >;

    #[pallet::storage]
    #[pallet::getter(fn locked_era_payout)]
    /// Total amount of payouts we are waiting to take out of this pallet's pot.
    pub type LockedEraPayout<T: Config> = StorageValue<_, BalanceOf<T>, ValueQuery>;

    #[pallet::storage]
    #[pallet::getter(fn growth_period_info)]
    /// Tracks the current growth period where collator will get paid for producing blocks
    pub(crate) type GrowthPeriod<T: Config> = StorageValue<_, GrowthPeriodInfo, ValueQuery>;

    #[pallet::storage]
    #[pallet::getter(fn growth)]
    /// Data to calculate growth and collator payouts.
    pub type Growth<T: Config> = StorageMap<
        _,
        Twox64Concat,
        GrowthPeriodIndex,
        GrowthInfo<T::AccountId, BalanceOf<T>>,
        ValueQuery,
    >;

    #[pallet::storage]
    #[pallet::getter(fn processed_growth_periods)]
    pub type ProcessedGrowthPeriods<T: Config> =
        StorageMap<_, Twox64Concat, GrowthPeriodIndex, (), ValueQuery>;

    #[pallet::storage]
    #[pallet::getter(fn new_era_forced)]
    pub type ForceNewEra<T: Config> = StorageValue<_, bool, ValueQuery>;

    #[pallet::storage]
    #[pallet::getter(fn min_collator_stake)]
    /// Minimum stake required for any candidate to be a collator
    pub type MinCollatorStake<T: Config> = StorageValue<_, BalanceOf<T>, ValueQuery>;

    #[pallet::storage]
    #[pallet::getter(fn min_total_nominator_stake)]
    /// Minimum total stake that must be maintained for any registered on-chain account to be a
    /// nominator
    pub type MinTotalNominatorStake<T: Config> = StorageValue<_, BalanceOf<T>, ValueQuery>;

    #[pallet::storage]
    #[pallet::getter(fn proxy_nonce)]
    /// An account nonce that represents the number of proxy transactions from this account
    pub type ProxyNonces<T: Config> = StorageMap<_, Twox64Concat, T::AccountId, u64, ValueQuery>;

    #[pallet::genesis_config]
    pub struct GenesisConfig<T: Config> {
        pub candidates: Vec<(T::AccountId, BalanceOf<T>)>,
        /// Vec of tuples of the format (nominator AccountId, collator AccountId, nomination
        /// Amount)
        pub nominations: Vec<(T::AccountId, T::AccountId, BalanceOf<T>)>,
        pub delay: EraIndex,
        pub min_collator_stake: BalanceOf<T>,
        pub min_total_nominator_stake: BalanceOf<T>,
    }

    #[cfg(feature = "std")]
    impl<T: Config> Default for GenesisConfig<T> {
        fn default() -> Self {
            Self {
                candidates: vec![],
                nominations: vec![],
                delay: Default::default(),
                min_collator_stake: Default::default(),
                min_total_nominator_stake: Default::default(),
            }
        }
    }

    #[pallet::genesis_build]
    impl<T: Config> GenesisBuild<T> for GenesisConfig<T> {
        fn build(&self) {
            let mut candidate_count = 0u32;
            // Initialize the candidates
            for &(ref candidate, balance) in &self.candidates {
                assert!(
                    <Pallet<T>>::get_collator_stakable_free_balance(candidate) >= balance,
                    "Account does not have enough balance to bond as a candidate."
                );
                candidate_count = candidate_count.saturating_add(1u32);
                if let Err(error) = <Pallet<T>>::join_candidates(
                    T::Origin::from(Some(candidate.clone()).into()),
                    balance,
                    candidate_count,
                ) {
                    log::warn!("Join candidates failed in genesis with error {:?}", error);
                } else {
                    candidate_count = candidate_count.saturating_add(1u32);
                }
            }
            let mut col_nominator_count: BTreeMap<T::AccountId, u32> = BTreeMap::new();
            let mut del_nomination_count: BTreeMap<T::AccountId, u32> = BTreeMap::new();
            // Initialize the nominations
            for &(ref nominator, ref target, balance) in &self.nominations {
                assert!(
                    <Pallet<T>>::get_nominator_stakable_free_balance(nominator) >= balance,
                    "Account does not have enough balance to place nomination."
                );
                let cd_count =
                    if let Some(x) = col_nominator_count.get(target) { *x } else { 0u32 };
                let dd_count =
                    if let Some(x) = del_nomination_count.get(nominator) { *x } else { 0u32 };
                if let Err(error) = <Pallet<T>>::nominate(
                    T::Origin::from(Some(nominator.clone()).into()),
                    target.clone(),
                    balance,
                    cd_count,
                    dd_count,
                ) {
                    log::warn!("Nominate failed in genesis with error {:?}", error);
                } else {
                    if let Some(x) = col_nominator_count.get_mut(target) {
                        *x = x.saturating_add(1u32);
                    } else {
                        col_nominator_count.insert(target.clone(), 1u32);
                    };
                    if let Some(x) = del_nomination_count.get_mut(nominator) {
                        *x = x.saturating_add(1u32);
                    } else {
                        del_nomination_count.insert(nominator.clone(), 1u32);
                    };
                }
            }

            // Validate and set delay
            assert!(self.delay > 0, "Delay must be greater than 0.");
            <Delay<T>>::put(self.delay);

            // Set min staking values
            <MinCollatorStake<T>>::put(self.min_collator_stake);
            <MinTotalNominatorStake<T>>::put(self.min_total_nominator_stake);

            // Set total selected candidates to minimum config
            <TotalSelected<T>>::put(T::MinSelectedCandidates::get());

            // Choose top TotalSelected collator candidates
            let (v_count, _, total_staked) = <Pallet<T>>::select_top_candidates(1u32);

            // Start Era 1 at Block 0. Set the genesis era length too.
            let era: EraInfo<T::BlockNumber> =
                EraInfo::new(1u32, 0u32.into(), T::MinBlocksPerEra::get() + 2);
            <Era<T>>::put(era);

            // Snapshot total stake
            <Staked<T>>::insert(1u32, <Total<T>>::get());

            // Set the first GrowthInfo
            <Growth<T>>::insert(0u32, GrowthInfo::new(1u32));

            <Pallet<T>>::deposit_event(Event::NewEra {
                starting_block: T::BlockNumber::zero(),
                era: 1u32,
                selected_collators_number: v_count,
                total_balance: total_staked,
            });
        }
    }

    #[pallet::call]
    impl<T: Config> Pallet<T> {
        #[pallet::weight(<T as Config>::WeightInfo::set_total_selected())]
        /// Set the total number of collator candidates selected per era
        /// - changes are not applied until the start of the next era
        pub fn set_total_selected(origin: OriginFor<T>, new: u32) -> DispatchResultWithPostInfo {
            frame_system::ensure_root(origin)?;
            ensure!(new >= T::MinSelectedCandidates::get(), Error::<T>::CannotSetBelowMin);
            let old = <TotalSelected<T>>::get();
            ensure!(old != new, Error::<T>::NoWritingSameValue);
            ensure!(
                new <= <Era<T>>::get().length,
                Error::<T>::EraLengthMustBeAtLeastTotalSelectedCollators,
            );
            <TotalSelected<T>>::put(new);
            Self::deposit_event(Event::TotalSelectedSet { old, new });
            Ok(().into())
        }

        #[pallet::weight(<T as Config>::WeightInfo::set_blocks_per_era())]
        /// Set blocks per era
        /// - if called with `new` less than length of current era, will transition immediately
        /// in the next block
        /// - also updates per-era inflation config
        pub fn set_blocks_per_era(origin: OriginFor<T>, new: u32) -> DispatchResultWithPostInfo {
            frame_system::ensure_root(origin)?;
            ensure!(new >= T::MinBlocksPerEra::get(), Error::<T>::CannotSetBelowMin);
            let mut era = <Era<T>>::get();
            let (now, first, old) = (era.current, era.first, era.length);
            ensure!(old != new, Error::<T>::NoWritingSameValue);
            ensure!(
                new >= <TotalSelected<T>>::get(),
                Error::<T>::EraLengthMustBeAtLeastTotalSelectedCollators,
            );
            era.length = new;
            <Era<T>>::put(era);
            Self::deposit_event(Event::BlocksPerEraSet {
                current_era: now,
                first_block: first,
                old,
                new,
            });

            Ok(().into())
        }

        #[pallet::weight(<T as Config>::WeightInfo::join_candidates(*candidate_count))]
        /// Join the set of collator candidates
        pub fn join_candidates(
            origin: OriginFor<T>,
            bond: BalanceOf<T>,
            candidate_count: u32,
        ) -> DispatchResultWithPostInfo {
            let acc = ensure_signed(origin)?;
            ensure!(!Self::is_candidate(&acc), Error::<T>::CandidateExists);
            ensure!(!Self::is_nominator(&acc), Error::<T>::NominatorExists);
            ensure!(bond >= <MinCollatorStake<T>>::get(), Error::<T>::CandidateBondBelowMin);
            ensure!(
                T::CollatorSessionRegistration::is_registered(&acc),
                Error::<T>::CandidateSessionKeysNotFound
            );

            let mut candidates = <CandidatePool<T>>::get();
            let old_count = candidates.0.len() as u32;
            ensure!(
                candidate_count >= old_count,
                Error::<T>::TooLowCandidateCountWeightHintJoinCandidates
            );
            ensure!(
                candidates.insert(Bond { owner: acc.clone(), amount: bond }),
                Error::<T>::CandidateExists
            );
            ensure!(
                Self::get_collator_stakable_free_balance(&acc) >= bond,
                Error::<T>::InsufficientBalance,
            );
            T::Currency::set_lock(COLLATOR_LOCK_ID, &acc, bond, WithdrawReasons::all());
            let candidate = CandidateMetadata::new(bond);
            <CandidateInfo<T>>::insert(&acc, candidate);
            let empty_nominations: Nominations<T::AccountId, BalanceOf<T>> = Default::default();
            // insert empty top nominations
            <TopNominations<T>>::insert(&acc, empty_nominations.clone());
            // insert empty bottom nominations
            <BottomNominations<T>>::insert(&acc, empty_nominations);
            <CandidatePool<T>>::put(candidates);
            let new_total = <Total<T>>::get().saturating_add(bond);
            <Total<T>>::put(new_total);
            Self::deposit_event(Event::JoinedCollatorCandidates {
                account: acc,
                amount_locked: bond,
                new_total_amt_locked: new_total,
            });
            Ok(().into())
        }

        #[pallet::weight(<T as Config>::WeightInfo::schedule_leave_candidates(*candidate_count))]
        /// Request to leave the set of candidates. If successful, the account is immediately
        /// removed from the candidate pool to prevent selection as a collator.
        pub fn schedule_leave_candidates(
            origin: OriginFor<T>,
            candidate_count: u32,
        ) -> DispatchResultWithPostInfo {
            let collator = ensure_signed(origin)?;
            let mut state = <CandidateInfo<T>>::get(&collator).ok_or(Error::<T>::CandidateDNE)?;
            let (now, when) = state.schedule_leave::<T>()?;
            let mut candidates = <CandidatePool<T>>::get();
            ensure!(
                candidate_count >= candidates.0.len() as u32,
                Error::<T>::TooLowCandidateCountToLeaveCandidates
            );
            if candidates.remove(&Bond::from_owner(collator.clone())) {
                <CandidatePool<T>>::put(candidates);
            }
            <CandidateInfo<T>>::insert(&collator, state);
            Self::deposit_event(Event::CandidateScheduledExit {
                exit_allowed_era: now,
                candidate: collator,
                scheduled_exit: when,
            });
            Ok(().into())
        }

        #[pallet::weight(
			<T as Config>::WeightInfo::execute_leave_candidates(*candidate_nomination_count)
		)]
        /// Execute leave candidates request
        pub fn execute_leave_candidates(
            origin: OriginFor<T>,
            candidate: T::AccountId,
            candidate_nomination_count: u32,
        ) -> DispatchResultWithPostInfo {
            ensure_signed(origin)?;
            let state = <CandidateInfo<T>>::get(&candidate).ok_or(Error::<T>::CandidateDNE)?;
            ensure!(
                state.nomination_count <= candidate_nomination_count,
                Error::<T>::TooLowCandidateNominationCountToLeaveCandidates
            );
            state.can_leave::<T>()?;
            let return_stake = |bond: Bond<T::AccountId, BalanceOf<T>>| -> DispatchResult {
                // remove nomination from nominator state
                let mut nominator = NominatorState::<T>::get(&bond.owner).expect(
                    "Collator state and nominator state are consistent.
						Collator state has a record of this nomination. Therefore,
						Nominator state also has a record. qed.",
                );

                if let Some(remaining) = nominator.rm_nomination::<T>(&candidate) {
                    Self::nomination_remove_request_with_state(
                        &candidate,
                        &bond.owner,
                        &mut nominator,
                    );

                    if remaining.is_zero() {
                        // we do not remove the scheduled nomination requests from other collators
                        // since it is assumed that they were removed incrementally before only the
                        // last nomination was left.
                        <NominatorState<T>>::remove(&bond.owner);
                        T::Currency::remove_lock(NOMINATOR_LOCK_ID, &bond.owner);
                    } else {
                        <NominatorState<T>>::insert(&bond.owner, nominator);
                    }
                } else {
                    // TODO: review. we assume here that this nominator has no remaining staked
                    // balance, so we ensure the lock is cleared
                    T::Currency::remove_lock(NOMINATOR_LOCK_ID, &bond.owner);
                }
                Ok(())
            };
            // total backing stake is at least the candidate self bond
            let mut total_backing = state.bond;
            // return all top nominations
            let top_nominations =
                <TopNominations<T>>::take(&candidate).expect("CandidateInfo existence checked");
            for bond in top_nominations.nominations {
                return_stake(bond)?;
            }
            total_backing = total_backing.saturating_add(top_nominations.total);
            // return all bottom nominations
            let bottom_nominations =
                <BottomNominations<T>>::take(&candidate).expect("CandidateInfo existence checked");
            for bond in bottom_nominations.nominations {
                return_stake(bond)?;
            }
            total_backing = total_backing.saturating_add(bottom_nominations.total);
            // return stake to collator
            T::Currency::remove_lock(COLLATOR_LOCK_ID, &candidate);
            <CandidateInfo<T>>::remove(&candidate);
            <NominationScheduledRequests<T>>::remove(&candidate);
            <TopNominations<T>>::remove(&candidate);
            <BottomNominations<T>>::remove(&candidate);
            let new_total_staked = <Total<T>>::get().saturating_sub(total_backing);
            <Total<T>>::put(new_total_staked);
            Self::deposit_event(Event::CandidateLeft {
                ex_candidate: candidate,
                unlocked_amount: total_backing,
                new_total_amt_locked: new_total_staked,
            });
            Ok(().into())
        }

        #[pallet::weight(<T as Config>::WeightInfo::cancel_leave_candidates(*candidate_count))]
        /// Cancel open request to leave candidates
        /// - only callable by collator account
        /// - result upon successful call is the candidate is active in the candidate pool
        pub fn cancel_leave_candidates(
            origin: OriginFor<T>,
            candidate_count: u32,
        ) -> DispatchResultWithPostInfo {
            let collator = ensure_signed(origin)?;
            let mut state = <CandidateInfo<T>>::get(&collator).ok_or(Error::<T>::CandidateDNE)?;
            ensure!(state.is_leaving(), Error::<T>::CandidateNotLeaving);
            state.go_online();
            let mut candidates = <CandidatePool<T>>::get();
            ensure!(
                candidates.0.len() as u32 <= candidate_count,
                Error::<T>::TooLowCandidateCountWeightHintCancelLeaveCandidates
            );
            ensure!(
                candidates.insert(Bond { owner: collator.clone(), amount: state.total_counted }),
                Error::<T>::AlreadyActive
            );
            <CandidatePool<T>>::put(candidates);
            <CandidateInfo<T>>::insert(&collator, state);
            Self::deposit_event(Event::CancelledCandidateExit { candidate: collator });
            Ok(().into())
        }

        #[pallet::weight(<T as Config>::WeightInfo::go_offline())]
        /// Temporarily leave the set of collator candidates without unbonding
        pub fn go_offline(origin: OriginFor<T>) -> DispatchResultWithPostInfo {
            let collator = ensure_signed(origin)?;
            let mut state = <CandidateInfo<T>>::get(&collator).ok_or(Error::<T>::CandidateDNE)?;
            ensure!(state.is_active(), Error::<T>::AlreadyOffline);
            state.go_offline();
            let mut candidates = <CandidatePool<T>>::get();
            if candidates.remove(&Bond::from_owner(collator.clone())) {
                <CandidatePool<T>>::put(candidates);
            }
            <CandidateInfo<T>>::insert(&collator, state);
            Self::deposit_event(Event::CandidateWentOffline { candidate: collator });
            Ok(().into())
        }

        #[pallet::weight(<T as Config>::WeightInfo::go_online())]
        /// Rejoin the set of collator candidates if previously had called `go_offline`
        pub fn go_online(origin: OriginFor<T>) -> DispatchResultWithPostInfo {
            let collator = ensure_signed(origin)?;
            let mut state = <CandidateInfo<T>>::get(&collator).ok_or(Error::<T>::CandidateDNE)?;
            ensure!(!state.is_active(), Error::<T>::AlreadyActive);
            ensure!(!state.is_leaving(), Error::<T>::CannotGoOnlineIfLeaving);
            state.go_online();
            let mut candidates = <CandidatePool<T>>::get();
            ensure!(
                candidates.insert(Bond { owner: collator.clone(), amount: state.total_counted }),
                Error::<T>::AlreadyActive
            );
            <CandidatePool<T>>::put(candidates);
            <CandidateInfo<T>>::insert(&collator, state);
            Self::deposit_event(Event::CandidateBackOnline { candidate: collator });
            Ok(().into())
        }

        #[pallet::weight(<T as Config>::WeightInfo::candidate_bond_extra())]
        /// Increase collator candidate self bond by `more`
        pub fn candidate_bond_extra(
            origin: OriginFor<T>,
            more: BalanceOf<T>,
        ) -> DispatchResultWithPostInfo {
            let collator = ensure_signed(origin)?;
            return Self::call_candidate_bond_extra(&collator, more)
        }

        #[pallet::weight(0)]
        /// Increase collator candidate self bond by `more`
        pub fn signed_candidate_bond_extra(
            origin: OriginFor<T>,
            proof: Proof<T::Signature, T::AccountId>,
            extra_amount: BalanceOf<T>,
        ) -> DispatchResultWithPostInfo {
            let collator = ensure_signed(origin)?;

            ensure!(collator == proof.signer, Error::<T>::SenderIsNotSigner);

            let collator_nonce = Self::proxy_nonce(&collator);
            let signed_payload = encode_signed_candidate_bond_extra_params::<T>(
                proof.relayer.clone(),
                &extra_amount,
                collator_nonce,
            );
            ensure!(
                verify_signature::<T>(&proof, &signed_payload.as_slice()).is_ok(),
                Error::<T>::UnauthorizedSignedCandidateBondExtraTransaction
            );

            // Defer any additional validation to the common logic
            Self::call_candidate_bond_extra(&collator, extra_amount)?;

            <ProxyNonces<T>>::mutate(&collator, |n| *n += 1);

            Ok(().into())
        }

        #[pallet::weight(<T as Config>::WeightInfo::schedule_candidate_unbond())]
        /// Request by collator candidate to decrease self bond by `less`
        pub fn schedule_candidate_unbond(
            origin: OriginFor<T>,
            less: BalanceOf<T>,
        ) -> DispatchResultWithPostInfo {
            let collator = ensure_signed(origin)?;
            return Self::call_schedule_candidate_unbond(&collator, less)
        }

        #[pallet::weight(<T as Config>::WeightInfo::execute_candidate_unbond())]
        /// Execute pending request to adjust the collator candidate self bond
        pub fn execute_candidate_unbond(
            origin: OriginFor<T>,
            candidate: T::AccountId,
        ) -> DispatchResultWithPostInfo {
            ensure_signed(origin)?; // we may want to reward this if caller != candidate
            let mut state = <CandidateInfo<T>>::get(&candidate).ok_or(Error::<T>::CandidateDNE)?;
            state.execute_unbond::<T>(candidate.clone())?;
            <CandidateInfo<T>>::insert(&candidate, state);
            Ok(().into())
        }

        #[pallet::weight(<T as Config>::WeightInfo::cancel_candidate_unbond())]
        /// Cancel pending request to adjust the collator candidate self bond
        pub fn cancel_candidate_unbond(origin: OriginFor<T>) -> DispatchResultWithPostInfo {
            let collator = ensure_signed(origin)?;
            let mut state = <CandidateInfo<T>>::get(&collator).ok_or(Error::<T>::CandidateDNE)?;
            state.cancel_unbond::<T>(collator.clone())?;
            <CandidateInfo<T>>::insert(&collator, state);
            Ok(().into())
        }

        #[pallet::weight(0)]
        /// Signed request by collator candidate to decrease self bond by `less`
        pub fn signed_schedule_candidate_unbond(
            origin: OriginFor<T>,
            proof: Proof<T::Signature, T::AccountId>,
            less: BalanceOf<T>,
        ) -> DispatchResultWithPostInfo {
            let collator = ensure_signed(origin)?;

            ensure!(collator == proof.signer, Error::<T>::SenderIsNotSigner);

            let collator_nonce = Self::proxy_nonce(&collator);
            let signed_payload = encode_signed_schedule_candidate_unbond_params::<T>(
                proof.relayer.clone(),
                &less,
                collator_nonce,
            );

            ensure!(
                verify_signature::<T>(&proof, &signed_payload.as_slice()).is_ok(),
                Error::<T>::UnauthorizedSignedCandidateUnbondTransaction
            );

            Self::call_schedule_candidate_unbond(&collator, less)?;

            <ProxyNonces<T>>::mutate(&collator, |n| *n += 1);

            Ok(().into())
        }
        #[pallet::weight(
			<T as Config>::WeightInfo::nominate(
				*candidate_nomination_count,
				*nomination_count
			)
		)]
        /// If caller is not a nominator and not a collator, then join the set of nominators
        /// If caller is a nominator, then makes nomination to change their nomination state
        pub fn nominate(
            origin: OriginFor<T>,
            candidate: T::AccountId,
            amount: BalanceOf<T>,
            candidate_nomination_count: u32,
            nomination_count: u32,
        ) -> DispatchResultWithPostInfo {
            let nominator = ensure_signed(origin)?;

            return Self::call_nominate(
                &nominator,
                candidate,
                amount,
                candidate_nomination_count,
                nomination_count,
            )
        }

        //TODO: Benchmark me
        #[pallet::weight(0)]
        #[transactional]
        pub fn signed_nominate(
            origin: OriginFor<T>,
            proof: Proof<T::Signature, T::AccountId>,
            targets: Vec<<T::Lookup as StaticLookup>::Source>,
            #[pallet::compact] amount: BalanceOf<T>,
        ) -> DispatchResultWithPostInfo {
            let nominator = ensure_signed(origin)?;
            ensure!(nominator == proof.signer, Error::<T>::SenderIsNotSigner);

            let nominator_nonce = Self::proxy_nonce(&nominator);
            let signed_payload = encode_signed_nominate_params::<T>(
                proof.relayer.clone(),
                &targets,
                &amount,
                nominator_nonce,
            );
            ensure!(
                verify_signature::<T>(&proof, &signed_payload.as_slice()).is_ok(),
                Error::<T>::UnauthorizedSignedNominateTransaction
            );

            let collators = Self::selected_candidates();
            let num_collators = collators.len() as u32;
            let min_total_stake = Self::min_total_nominator_stake() * num_collators.into();

            ensure!(amount >= min_total_stake.into(), Error::<T>::NominatorBondBelowMin);
            ensure!(
                Self::get_nominator_stakable_free_balance(&nominator) >= amount,
                Error::<T>::InsufficientBalance
            );

            let mut nomination_count = 0;
            if let Some(nominator_state) = <NominatorState<T>>::get(&nominator) {
                nomination_count = nominator_state.nominations.0.len() as u32;
            }

            let amount_per_collator = Perbill::from_rational(1, num_collators) * amount;
            let dust = amount - (amount_per_collator * num_collators.into());

            // This is only possible because we won't have more than 20 collators. If that changes,
            // we should not use a loop here.
            for (index, collator) in collators.into_iter().enumerate() {
                let collator_state =
                    <CandidateInfo<T>>::get(&collator).ok_or(Error::<T>::CandidateDNE)?;

                let mut actual_amount = amount_per_collator;
                if Self::collator_should_get_dust(dust, num_collators.into(), index as u64) {
                    actual_amount = amount_per_collator + dust;
                }

                Self::call_nominate(
                    &nominator,
                    collator,
                    actual_amount,
                    collator_state.nomination_count,
                    nomination_count,
                )?;

                nomination_count += 1;
            }

            <ProxyNonces<T>>::mutate(&nominator, |n| *n += 1);

            Ok(().into())
        }

        /// If successful, the caller is scheduled to be
        /// allowed to exit via a [NominationAction::Revoke] towards all existing nominations.
        /// Success forbids future nomination requests until the request is invoked or cancelled.
        #[pallet::weight(<T as Config>::WeightInfo::schedule_leave_nominators())]
        pub fn schedule_leave_nominators(origin: OriginFor<T>) -> DispatchResultWithPostInfo {
            let nominator = ensure_signed(origin)?;
            Self::nominator_schedule_revoke_all(nominator)
        }

        #[pallet::weight(0)]
        pub fn signed_schedule_leave_nominators(
            origin: OriginFor<T>,
            proof: Proof<T::Signature, T::AccountId>,
        ) -> DispatchResultWithPostInfo {
            let nominator = ensure_signed(origin)?;

            ensure!(nominator == proof.signer, Error::<T>::SenderIsNotSigner);

            let nominator_nonce = Self::proxy_nonce(&nominator);
            let signed_payload = encode_signed_schedule_leave_nominators_params::<T>(
                proof.relayer.clone(),
                nominator_nonce,
            );
            ensure!(
                verify_signature::<T>(&proof, &signed_payload.as_slice()).is_ok(),
                Error::<T>::UnauthorizedSignedScheduleLeaveNominatorsTransaction
            );

            Self::nominator_schedule_revoke_all(nominator)
        }

        /// Execute the right to exit the set of nominators and revoke all ongoing nominations.
        #[pallet::weight(<T as Config>::WeightInfo::execute_leave_nominators(*nomination_count))]
        pub fn execute_leave_nominators(
            origin: OriginFor<T>,
            nominator: T::AccountId,
            nomination_count: u32,
        ) -> DispatchResultWithPostInfo {
            ensure_signed(origin)?;
            Self::nominator_execute_scheduled_revoke_all(nominator, nomination_count)
        }

        /// Execute the right to exit the set of nominators and revoke all ongoing nominations.
        /// Any account can call this extrinsic
        #[pallet::weight(0)]
        pub fn signed_execute_leave_nominators(
            origin: OriginFor<T>,
            proof: Proof<T::Signature, T::AccountId>,
            nominator: T::AccountId,
        ) -> DispatchResultWithPostInfo {
            let sender = ensure_signed(origin)?;

            ensure!(sender == proof.signer, Error::<T>::SenderIsNotSigner);

            let sender_nonce = Self::proxy_nonce(&sender);
            let signed_payload = encode_signed_execute_leave_nominators_params::<T>(
                proof.relayer.clone(),
                &nominator,
                sender_nonce,
            );

            ensure!(
                verify_signature::<T>(&proof, &signed_payload.as_slice()).is_ok(),
                Error::<T>::UnauthorizedSignedExecuteLeaveNominatorsTransaction
            );

            if let Some(nominator_state) = <NominatorState<T>>::get(&nominator) {
                let nomination_count = nominator_state.nominations.0.len() as u32;

                return Self::nominator_execute_scheduled_revoke_all(nominator, nomination_count)
            }

            Err(Error::<T>::NominatorDNE)?
        }

        /// DEPRECATED use batch util with cancel_nomination_request for all nominations
        /// Cancel a pending request to exit the set of nominators. Success clears the pending exit
        /// request (thereby resetting the delay upon another `leave_nominators` call).
        #[pallet::weight(<T as Config>::WeightInfo::cancel_leave_nominators())]
        pub fn cancel_leave_nominators(origin: OriginFor<T>) -> DispatchResultWithPostInfo {
            let nominator = ensure_signed(origin)?;
            Self::nominator_cancel_scheduled_revoke_all(nominator)
        }

        #[pallet::weight(<T as Config>::WeightInfo::schedule_revoke_nomination())]
        /// Request to revoke an existing nomination. If successful, the nomination is scheduled
        /// to be allowed to be revoked via the `execute_nomination_request` extrinsic.
        pub fn schedule_revoke_nomination(
            origin: OriginFor<T>,
            collator: T::AccountId,
        ) -> DispatchResultWithPostInfo {
            let nominator = ensure_signed(origin)?;
            Self::nomination_schedule_revoke(collator, nominator)
        }

        #[pallet::weight(0)]
        /// Signed request to revoke an existing nomination. If successful, the nomination is
        /// scheduled to be allowed to be revoked via the `execute_nomination_request`
        /// extrinsic.
        pub fn signed_schedule_revoke_nomination(
            origin: OriginFor<T>,
            proof: Proof<T::Signature, T::AccountId>,
            collator: T::AccountId,
        ) -> DispatchResultWithPostInfo {
            let nominator = ensure_signed(origin)?;
            ensure!(nominator == proof.signer, Error::<T>::SenderIsNotSigner);

            let nominator_nonce = Self::proxy_nonce(&nominator);
            let signed_payload = encode_signed_schedule_revoke_nomination_params::<T>(
                proof.relayer.clone(),
                &collator,
                nominator_nonce,
            );
            ensure!(
                verify_signature::<T>(&proof, &signed_payload.as_slice()).is_ok(),
                Error::<T>::UnauthorizedSignedRemoveBondTransaction
            );

<<<<<<< HEAD
            Self::nomination_schedule_revoke(collator, nominator)
=======
            Self::nomination_schedule_revoke(collator, nominator.clone())?;

            <ProxyNonces<T>>::mutate(&nominator, |n| *n += 1);

            Ok(().into())
>>>>>>> ff5a5bd8
        }

        #[pallet::weight(<T as Config>::WeightInfo::bond_extra())]
        /// Bond more for nominators wrt a specific collator candidate.
        pub fn bond_extra(
            origin: OriginFor<T>,
            candidate: T::AccountId,
            more: BalanceOf<T>,
        ) -> DispatchResultWithPostInfo {
            let nominator = ensure_signed(origin)?;
            return Self::call_bond_extra(&nominator, candidate, more)
        }

        /// Bond a maximum of 'extra_amount' amount.
        // TODO: benchmark me
        #[pallet::weight(0)]
        #[transactional]
        pub fn signed_bond_extra(
            origin: OriginFor<T>,
            proof: Proof<T::Signature, T::AccountId>,
            #[pallet::compact] extra_amount: BalanceOf<T>,
        ) -> DispatchResultWithPostInfo {
            let nominator = ensure_signed(origin)?;
            ensure!(nominator == proof.signer, Error::<T>::SenderIsNotSigner);

            let nominator_nonce = Self::proxy_nonce(&nominator);
            let signed_payload = encode_signed_bond_extra_params::<T>(
                proof.relayer.clone(),
                &extra_amount,
                nominator_nonce,
            );
            ensure!(
                verify_signature::<T>(&proof, &signed_payload.as_slice()).is_ok(),
                Error::<T>::UnauthorizedSignedBondExtraTransaction
            );

            ensure!(
                Self::get_nominator_stakable_free_balance(&nominator) >= extra_amount,
                Error::<T>::InsufficientBalance
            );

            let collators = Self::selected_candidates();
            let num_collators = collators.len() as u32;
            let amount_per_collator = Perbill::from_rational(1, num_collators) * extra_amount;
            ensure!(
                amount_per_collator >= T::MinNominationPerCollator::get(),
                Error::<T>::NominationBelowMin
            );

            let dust = extra_amount - (amount_per_collator * num_collators.into());

            // This is only possible because we won't have more than 20 collators. If that changes,
            // we should not use a loop here.
            for (index, collator) in collators.into_iter().enumerate() {
                let mut actual_amount = amount_per_collator;
                if Self::collator_should_get_dust(dust, num_collators.into(), index as u64) {
                    actual_amount = amount_per_collator + dust;
                }

                Self::call_bond_extra(&nominator, collator, actual_amount)?;
            }

            <ProxyNonces<T>>::mutate(&nominator, |n| *n += 1);

            Ok(().into())
        }

        #[pallet::weight(<T as Config>::WeightInfo::schedule_nominator_unbond())]
        /// Request bond less for nominators wrt a specific collator candidate.
        pub fn schedule_nominator_unbond(
            origin: OriginFor<T>,
            candidate: T::AccountId,
            less: BalanceOf<T>,
        ) -> DispatchResultWithPostInfo {
            let nominator = ensure_signed(origin)?;
            Self::nomination_schedule_bond_decrease(candidate, nominator, less)
        }

        #[pallet::weight(0)]
        #[transactional]
        pub fn signed_schedule_nominator_unbond(
            origin: OriginFor<T>,
            proof: Proof<T::Signature, T::AccountId>,
            less: BalanceOf<T>,
        ) -> DispatchResultWithPostInfo {
            let nominator = ensure_signed(origin)?;

            ensure!(nominator == proof.signer, Error::<T>::SenderIsNotSigner);

            let nominator_nonce = Self::proxy_nonce(&nominator);
            let signed_payload = encode_signed_schedule_nominator_unbond_params::<T>(
                proof.relayer.clone(),
                &less,
                nominator_nonce,
            );
            ensure!(
                verify_signature::<T>(&proof, &signed_payload.as_slice()).is_ok(),
                Error::<T>::UnauthorizedSignedUnbondTransaction
            );

            let (payers, mut outstanding_withdrawal) =
                Self::identify_collators_to_withdraw_from(&nominator, less)?;

            // Deal with any outstanding amount to withdraw and schedule decrease
            for mut stake in payers.into_iter() {
                if !outstanding_withdrawal.is_zero() {
                    let max_amount_to_withdraw = stake.free_amount.min(outstanding_withdrawal);
                    stake.reserved_amount += max_amount_to_withdraw;
                    outstanding_withdrawal -= max_amount_to_withdraw;
                }

                Self::nomination_schedule_bond_decrease(
                    stake.owner,
                    nominator.clone(),
                    stake.reserved_amount,
                )?;
            }

            // Make sure we have unbonded the full amount requested by the user
            ensure!(
                outstanding_withdrawal == BalanceOf::<T>::zero(),
                Error::<T>::FailedToWithdrawFullAmount
            );

            <ProxyNonces<T>>::mutate(&nominator, |n| *n += 1);

            Ok(().into())
        }

        #[pallet::weight(<T as Config>::WeightInfo::execute_nominator_unbond())]
        /// Execute pending request to change an existing nomination
        pub fn execute_nomination_request(
            origin: OriginFor<T>,
            nominator: T::AccountId,
            candidate: T::AccountId,
        ) -> DispatchResultWithPostInfo {
            ensure_signed(origin)?; // we may want to reward caller if caller != nominator
            Self::nomination_execute_scheduled_request(candidate, nominator)
        }

        #[pallet::weight(0)]
        /// Execute pending request to change an existing nomination
        pub fn signed_execute_nomination_request(
            origin: OriginFor<T>,
            proof: Proof<T::Signature, T::AccountId>,
            nominator: T::AccountId,
        ) -> DispatchResultWithPostInfo {
            let sender = ensure_signed(origin)?;

            ensure!(sender == proof.signer, Error::<T>::SenderIsNotSigner);

            let sender_nonce = Self::proxy_nonce(&sender);
            let signed_payload = encode_signed_execute_nomination_request_params::<T>(
                proof.relayer.clone(),
                &nominator,
                sender_nonce,
            );

            ensure!(
                verify_signature::<T>(&proof, &signed_payload.as_slice()).is_ok(),
                Error::<T>::UnauthorizedSignedExecuteNominationRequestTransaction
            );

            let now = <Era<T>>::get().current;
            let state = <NominatorState<T>>::get(&nominator).ok_or(<Error<T>>::NominatorDNE)?;
            for bond in state.nominations.0 {
                let collator = bond.owner;
                let scheduled_requests = &<NominationScheduledRequests<T>>::get(&collator);

                let request_idx = scheduled_requests
                    .iter()
                    .position(|req| req.nominator == nominator)
                    .ok_or(<Error<T>>::PendingNominationRequestDNE)?;

                if scheduled_requests[request_idx].when_executable <= now {
                    Self::nomination_execute_scheduled_request(collator, nominator.clone())?;
                }
            }

            <ProxyNonces<T>>::mutate(&nominator, |n| *n += 1);

            Ok(().into())
        }

        #[pallet::weight(<T as Config>::WeightInfo::cancel_nominator_unbond())]
        /// Cancel request to change an existing nomination.
        pub fn cancel_nomination_request(
            origin: OriginFor<T>,
            candidate: T::AccountId,
        ) -> DispatchResultWithPostInfo {
            let nominator = ensure_signed(origin)?;
            Self::nomination_cancel_request(candidate, nominator)
        }

        /// Hotfix to remove existing empty entries for candidates that have left.
        #[pallet::weight(
			T::DbWeight::get().reads_writes(2 * candidates.len() as u64, candidates.len() as u64)
		)]
        pub fn hotfix_remove_nomination_requests_exited_candidates(
            origin: OriginFor<T>,
            candidates: Vec<T::AccountId>,
        ) -> DispatchResult {
            ensure_signed(origin)?;
            ensure!(candidates.len() < 100, <Error<T>>::InsufficientBalance);
            for candidate in &candidates {
                ensure!(
                    <CandidateInfo<T>>::get(&candidate).is_none(),
                    <Error<T>>::CandidateNotLeaving
                );
                ensure!(
                    <NominationScheduledRequests<T>>::get(&candidate).is_empty(),
                    <Error<T>>::CandidateNotLeaving
                );
            }

            for candidate in candidates {
                <NominationScheduledRequests<T>>::remove(candidate);
            }

            Ok(().into())
        }

        // TODO: Benchmark me
        #[pallet::weight(0)]
        pub fn set_admin_setting(
            origin: OriginFor<T>,
            value: AdminSettings<BalanceOf<T>>,
        ) -> DispatchResult {
            frame_system::ensure_root(origin)?;
            ensure!(value.is_valid::<T>(), Error::<T>::AdminSettingsValueIsNotValid);

            match value {
                AdminSettings::Delay(d) => <Delay<T>>::put(d),
                AdminSettings::MinCollatorStake(s) => <MinCollatorStake<T>>::put(s),
                AdminSettings::MinTotalNominatorStake(s) => <MinTotalNominatorStake<T>>::put(s),
            }

            Self::deposit_event(Event::AdminSettingsUpdated { value });

            Ok(())
        }
    }

    impl<T: Config> Pallet<T> {
        pub fn start_new_era(
            block_number: T::BlockNumber,
            mut era: EraInfo<T::BlockNumber>,
        ) -> (EraInfo<T::BlockNumber>, Weight) {
            // mutate era
            era.update(block_number);

            // pay all stakers for T::RewardPaymentDelay eras ago
            Self::prepare_staking_payouts(era.current);

            // select top collator candidates for next era
            let (collator_count, nomination_count, total_staked) =
                Self::select_top_candidates(era.current);

            // start next era
            <Era<T>>::put(era);
            // snapshot total stake
            <Staked<T>>::insert(era.current, <Total<T>>::get());

            Self::deposit_event(Event::NewEra {
                starting_block: era.first,
                era: era.current,
                selected_collators_number: collator_count,
                total_balance: total_staked,
            });

            let weight = <T as Config>::WeightInfo::era_transition_on_initialize(
                collator_count,
                nomination_count,
            );
            return (era, weight)
        }

        pub fn is_nominator(acc: &T::AccountId) -> bool {
            <NominatorState<T>>::get(acc).is_some()
        }

        pub fn is_candidate(acc: &T::AccountId) -> bool {
            <CandidateInfo<T>>::get(acc).is_some()
        }

        pub fn is_selected_candidate(acc: &T::AccountId) -> bool {
            <SelectedCandidates<T>>::get().binary_search(acc).is_ok()
        }

        /// Returns an account's free balance which is not locked in nomination staking
        pub fn get_nominator_stakable_free_balance(acc: &T::AccountId) -> BalanceOf<T> {
            let mut balance = T::Currency::free_balance(acc);
            if let Some(state) = <NominatorState<T>>::get(acc) {
                balance = balance.saturating_sub(state.total());
            }
            balance
        }
        /// Returns an account's free balance which is not locked in collator staking
        pub fn get_collator_stakable_free_balance(acc: &T::AccountId) -> BalanceOf<T> {
            let mut balance = T::Currency::free_balance(acc);
            if let Some(info) = <CandidateInfo<T>>::get(acc) {
                balance = balance.saturating_sub(info.bond);
            }
            balance
        }
        /// Caller must ensure candidate is active before calling
        pub(crate) fn update_active(candidate: T::AccountId, total: BalanceOf<T>) {
            let mut candidates = <CandidatePool<T>>::get();
            candidates.remove(&Bond::from_owner(candidate.clone()));
            candidates.insert(Bond { owner: candidate, amount: total });
            <CandidatePool<T>>::put(candidates);
        }

        /// Compute total reward for era based on the amount in the reward pot
        pub fn compute_total_reward_to_pay() -> BalanceOf<T> {
            let total_unpaid_reward_amount = Self::reward_pot();
            let mut payout = total_unpaid_reward_amount.checked_sub(&Self::locked_era_payout()).or_else(|| {
				log::error!("💔 Error calculating era payout. Not enough funds in total_unpaid_reward_amount.");

				//This is a bit strange but since we are dealing with money, log it.
				Self::deposit_event(Event::NotEnoughFundsForEraPayment {reward_pot_balance: total_unpaid_reward_amount});
				Some(BalanceOf::<T>::zero())
			}).expect("We have a default value");

            <LockedEraPayout<T>>::mutate(|lp| {
                *lp = lp
                    .checked_add(&payout)
                    .or_else(|| {
                        log::error!("💔 Error - locked_era_payout overflow. Reducing era payout");
                        // In the unlikely event where the value will overflow the LockedEraPayout,
                        // return the difference to avoid errors
                        payout =
                            BalanceOf::<T>::max_value().saturating_sub(Self::locked_era_payout());
                        Some(BalanceOf::<T>::max_value())
                    })
                    .expect("We have a default value");
            });

            return payout
        }

        /// Remove nomination from candidate state
        /// Amount input should be retrieved from nominator and it informs the storage lookups
        pub(crate) fn nominator_leaves_candidate(
            candidate: T::AccountId,
            nominator: T::AccountId,
            amount: BalanceOf<T>,
        ) -> DispatchResult {
            let mut state = <CandidateInfo<T>>::get(&candidate).ok_or(Error::<T>::CandidateDNE)?;
            state.rm_nomination_if_exists::<T>(&candidate, nominator.clone(), amount)?;
            let new_total_locked = <Total<T>>::get().saturating_sub(amount);
            <Total<T>>::put(new_total_locked);
            let new_total = state.total_counted;
            <CandidateInfo<T>>::insert(&candidate, state);
            Self::deposit_event(Event::NominatorLeftCandidate {
                nominator,
                candidate,
                unstaked_amount: amount,
                total_candidate_staked: new_total,
            });
            Ok(())
        }

        fn prepare_staking_payouts(now: EraIndex) {
            // payout is now - delay eras ago => now - delay > 0 else return early
            let delay = T::RewardPaymentDelay::get();
            if now <= delay {
                return
            }
            let era_to_payout = now.saturating_sub(delay);
            let total_points = <Points<T>>::get(era_to_payout);
            if total_points.is_zero() {
                return
            }
            // Remove stake because it has been processed.
            let total_staked = <Staked<T>>::take(era_to_payout);

            let total_reward_to_pay = Self::compute_total_reward_to_pay();

            let payout = DelayedPayout {
                era_issuance: total_reward_to_pay,
                total_staking_reward: total_reward_to_pay, /* TODO: Remove one of the duplicated
                                                            * fields */
            };

            <DelayedPayouts<T>>::insert(era_to_payout, &payout);

            let collator_scores: Vec<CollatorScore<T::AccountId>> =
                <AwardedPts<T>>::iter_prefix(era_to_payout)
                    .map(|(collator, points)| CollatorScore::new(collator, points))
                    .collect::<Vec<CollatorScore<T::AccountId>>>();

            Self::update_collator_payout(
                era_to_payout,
                total_staked,
                payout,
                total_points,
                collator_scores,
            );
        }

        /// Wrapper around pay_one_collator_reward which handles the following logic:
        /// * whether or not a payout needs to be made
        /// * cleaning up when payouts are done
        /// * returns the weight consumed by pay_one_collator_reward if applicable
        fn handle_delayed_payouts(now: EraIndex) -> Weight {
            let delay = T::RewardPaymentDelay::get();

            // don't underflow uint
            if now < delay {
                return 0u64.into()
            }

            let paid_for_era = now.saturating_sub(delay);

            if let Some(payout_info) = <DelayedPayouts<T>>::get(paid_for_era) {
                let result = Self::pay_one_collator_reward(paid_for_era, payout_info);
                if result.0.is_none() {
                    // result.0 indicates whether or not a payout was made
                    // clean up storage items that we no longer need
                    <DelayedPayouts<T>>::remove(paid_for_era);
                    <Points<T>>::remove(paid_for_era);
                }
                result.1 // weight consumed by pay_one_collator_reward
            } else {
                0u64.into()
            }
        }

        /// Payout a single collator from the given era.
        ///
        /// Returns an optional tuple of (Collator's AccountId, total paid)
        /// or None if there were no more payouts to be made for the era.
        pub(crate) fn pay_one_collator_reward(
            paid_for_era: EraIndex,
            payout_info: DelayedPayout<BalanceOf<T>>,
        ) -> (Option<(T::AccountId, BalanceOf<T>)>, Weight) {
            // TODO: it would probably be optimal to roll Points into the DelayedPayouts storage
            // item so that we do fewer reads each block
            let total_points = <Points<T>>::get(paid_for_era);
            if total_points.is_zero() {
                // TODO: this case is obnoxious... it's a value query, so it could mean one of two
                // different logic errors:
                // 1. we removed it before we should have
                // 2. we called pay_one_collator_reward when we were actually done with deferred
                //    payouts
                log::warn!("pay_one_collator_reward called with no <Points<T>> for the era!");
                return (None, 0u64.into())
            }

            let reward_pot_account_id = Self::compute_reward_pot_account_id();
            let pay_reward = |amount: BalanceOf<T>, to: T::AccountId| {
                let result = T::Currency::transfer(
                    &reward_pot_account_id,
                    &to,
                    amount,
                    ExistenceRequirement::KeepAlive,
                );
                if let Ok(_) = result {
                    Self::deposit_event(Event::Rewarded { account: to.clone(), rewards: amount });

                    // Update storage with the amount we paid
                    <LockedEraPayout<T>>::mutate(|p| {
                        *p = p.saturating_sub(amount.into());
                    });
                } else {
                    log::error!("💔 Error paying staking reward: {:?}", result);
                    Self::deposit_event(Event::ErrorPayingStakingReward {
                        payee: to.clone(),
                        rewards: amount,
                    });
                }
            };

            if let Some((collator, pts)) = <AwardedPts<T>>::iter_prefix(paid_for_era).drain().next()
            {
                let pct_due = Perbill::from_rational(pts, total_points);
                let total_reward_for_collator = pct_due * payout_info.total_staking_reward;

                // Take the snapshot of block author and nominations
                let state = <AtStake<T>>::take(paid_for_era, &collator);
                let num_nominators = state.nominations.len();

                // pay collator's due portion first
                let collator_pct = Perbill::from_rational(state.bond, state.total);
                let collator_reward = collator_pct * total_reward_for_collator;
                pay_reward(collator_reward, collator.clone());

                // pay nominators due portion, if there are any
                for Bond { owner, amount } in state.nominations {
                    let percent = Perbill::from_rational(amount, state.total);
                    let nominator_reward = percent * total_reward_for_collator;
                    if !nominator_reward.is_zero() {
                        pay_reward(nominator_reward, owner.clone());
                    }
                }

                (
                    Some((collator, total_reward_for_collator)),
                    <T as Config>::WeightInfo::pay_one_collator_reward(num_nominators as u32),
                )
            } else {
                // Note that we don't clean up storage here; it is cleaned up in
                // handle_delayed_payouts()
                (None, 0u64.into())
            }
        }

        /// Compute the top `TotalSelected` candidates in the CandidatePool and return
        /// a vec of their AccountIds (in the order of selection)
        pub fn compute_top_candidates() -> Vec<T::AccountId> {
            let mut candidates = <CandidatePool<T>>::get().0;
            // order candidates by stake (least to greatest so requires `rev()`)
            candidates.sort_by(|a, b| a.amount.cmp(&b.amount));
            let top_n = <TotalSelected<T>>::get() as usize;
            // choose the top TotalSelected qualified candidates, ordered by stake
            let mut collators = candidates
                .into_iter()
                .rev()
                .take(top_n)
                .filter(|x| x.amount >= <MinCollatorStake<T>>::get())
                .map(|x| x.owner)
                .collect::<Vec<T::AccountId>>();
            collators.sort();
            collators
        }

        /// Best as in most cumulatively supported in terms of stake
        /// Returns [collator_count, nomination_count, total staked]
        pub fn select_top_candidates(now: EraIndex) -> (u32, u32, BalanceOf<T>) {
            let (mut collator_count, mut nomination_count, mut total) =
                (0u32, 0u32, BalanceOf::<T>::zero());
            // choose the top TotalSelected qualified candidates, ordered by stake
            let collators = Self::compute_top_candidates();
            if collators.is_empty() {
                // SELECTION FAILED TO SELECT >=1 COLLATOR => select collators from previous era
                let last_era = now.saturating_sub(1u32);
                let mut total_per_candidate: BTreeMap<T::AccountId, BalanceOf<T>> = BTreeMap::new();
                // set this era AtStake to last era AtStake
                for (account, snapshot) in <AtStake<T>>::iter_prefix(last_era) {
                    collator_count = collator_count.saturating_add(1u32);
                    nomination_count =
                        nomination_count.saturating_add(snapshot.nominations.len() as u32);
                    total = total.saturating_add(snapshot.total);
                    total_per_candidate.insert(account.clone(), snapshot.total);
                    <AtStake<T>>::insert(now, account, snapshot);
                }
                // `SelectedCandidates` remains unchanged from last era
                // emit CollatorChosen event for tools that use this event
                for candidate in <SelectedCandidates<T>>::get() {
                    let snapshot_total = total_per_candidate
                        .get(&candidate)
                        .expect("all selected candidates have snapshots");
                    Self::deposit_event(Event::CollatorChosen {
                        era: now,
                        collator_account: candidate,
                        total_exposed_amount: *snapshot_total,
                    })
                }
                return (collator_count, nomination_count, total)
            }

            // snapshot exposure for era for weighting reward distribution
            for account in collators.iter() {
                let state = <CandidateInfo<T>>::get(account)
                    .expect("all members of CandidateQ must be candidates");

                collator_count = collator_count.saturating_add(1u32);
                nomination_count = nomination_count.saturating_add(state.nomination_count);
                total = total.saturating_add(state.total_counted);
                let CountedNominations { uncounted_stake, rewardable_nominations } =
                    Self::get_rewardable_nominators(&account);
                let total_counted = state.total_counted.saturating_sub(uncounted_stake);

                let snapshot = CollatorSnapshot {
                    bond: state.bond,
                    nominations: rewardable_nominations,
                    total: total_counted,
                };
                <AtStake<T>>::insert(now, account, snapshot);
                Self::deposit_event(Event::CollatorChosen {
                    era: now,
                    collator_account: account.clone(),
                    total_exposed_amount: state.total_counted,
                });
            }
            // insert canonical collator set
            <SelectedCandidates<T>>::put(collators);
            (collator_count, nomination_count, total)
        }

        /// Apply the nominator intent for revoke and decrease in order to build the
        /// effective list of nominators with their intended bond amount.
        ///
        /// This will:
        /// - if [NominationChange::Revoke] is outstanding, set the bond amount to 0.
        /// - if [NominationChange::Decrease] is outstanding, subtract the bond by specified amount.
        /// - else, do nothing
        ///
        /// The intended bond amounts will be used while calculating rewards.
        fn get_rewardable_nominators(collator: &T::AccountId) -> CountedNominations<T> {
            let requests = <NominationScheduledRequests<T>>::get(collator)
                .into_iter()
                .map(|x| (x.nominator, x.action))
                .collect::<BTreeMap<_, _>>();
            let mut uncounted_stake = BalanceOf::<T>::zero();
            let rewardable_nominations = <TopNominations<T>>::get(collator)
                .expect("all members of CandidateQ must be candidates")
                .nominations
                .into_iter()
                .map(|mut bond| {
                    bond.amount = match requests.get(&bond.owner) {
                        None => bond.amount,
                        Some(NominationAction::Revoke(_)) => {
                            log::warn!(
                                "reward for nominator '{:?}' set to zero due to pending \
								revoke request",
                                bond.owner
                            );
                            uncounted_stake = uncounted_stake.saturating_add(bond.amount);
                            BalanceOf::<T>::zero()
                        },
                        Some(NominationAction::Decrease(amount)) => {
                            log::warn!(
                                "reward for nominator '{:?}' reduced by set amount due to pending \
								decrease request",
                                bond.owner
                            );
                            uncounted_stake = uncounted_stake.saturating_add(*amount);
                            bond.amount.saturating_sub(*amount)
                        },
                    };

                    bond
                })
                .collect();
            CountedNominations { uncounted_stake, rewardable_nominations }
        }

        /// The account ID of the staking reward_pot.
        /// This actually does computation. If you need to keep using it, then make sure you cache
        /// the value and only call this once.
        pub fn compute_reward_pot_account_id() -> T::AccountId {
            T::RewardPotId::get().into_account_truncating()
        }

        /// The total amount of funds stored in this pallet
        pub fn reward_pot() -> BalanceOf<T> {
            // Must never be less than 0 but better be safe.
            T::Currency::free_balance(&Self::compute_reward_pot_account_id())
                .saturating_sub(T::Currency::minimum_balance())
        }

        pub fn update_collator_payout(
            payout_era: EraIndex,
            total_staked: BalanceOf<T>,
            payout: DelayedPayout<BalanceOf<T>>,
            total_points: RewardPoint,
            current_collator_scores: Vec<CollatorScore<T::AccountId>>,
        ) {
            let collator_payout_period = Self::growth_period_info();
            let staking_reward_paid_in_era = payout.total_staking_reward;

            if Self::is_new_growth_period(&payout_era, &collator_payout_period) {
                <GrowthPeriod<T>>::mutate(|info| {
                    info.start_era_index = payout_era;
                    info.index = info.index.saturating_add(1);
                });

                let mut new_payout_info = GrowthInfo::new(payout_era);
                new_payout_info.number_of_accumulations = 1u32;
                new_payout_info.total_stake_accumulated = total_staked;
                new_payout_info.total_staker_reward = staking_reward_paid_in_era;
                new_payout_info.total_points = total_points;
                new_payout_info.collator_scores = current_collator_scores;

                <Growth<T>>::insert(Self::growth_period_info().index, new_payout_info);
            } else {
                Self::accumulate_payout_for_period(
                    collator_payout_period.index,
                    total_staked,
                    staking_reward_paid_in_era,
                    total_points,
                    current_collator_scores,
                );
            };
        }

        fn is_new_growth_period(
            era_index: &EraIndex,
            collator_payout_period: &GrowthPeriodInfo,
        ) -> bool {
            return collator_payout_period.index == 0 ||
                era_index - collator_payout_period.start_era_index >=
                    T::ErasPerGrowthPeriod::get()
        }

        fn accumulate_payout_for_period(
            growth_index: GrowthPeriodIndex,
            total_staked: BalanceOf<T>,
            staking_reward_paid_in_era: BalanceOf<T>,
            total_points: RewardPoint,
            current_collator_scores: Vec<CollatorScore<T::AccountId>>,
        ) {
            <Growth<T>>::mutate(growth_index, |info| {
                info.number_of_accumulations = info.number_of_accumulations.saturating_add(1);
                info.total_stake_accumulated =
                    info.total_stake_accumulated.saturating_add(total_staked);
                info.total_staker_reward =
                    info.total_staker_reward.saturating_add(staking_reward_paid_in_era);
                info.total_points = info.total_points.saturating_add(total_points);
                info.collator_scores =
                    Self::update_collator_scores(&info.collator_scores, current_collator_scores);
            });
        }

        fn update_collator_scores(
            existing_collator_scores: &Vec<CollatorScore<T::AccountId>>,
            current_collator_scores: Vec<CollatorScore<T::AccountId>>,
        ) -> Vec<CollatorScore<T::AccountId>> {
            let mut current_scores = existing_collator_scores
                .into_iter()
                .map(|current_score| (current_score.collator.clone(), current_score.points.clone()))
                .collect::<BTreeMap<_, _>>();

            current_collator_scores.into_iter().for_each(|new_score| {
                current_scores
                    .entry(new_score.collator)
                    .and_modify(|points| {
                        *points = points.saturating_add(new_score.points);
                    })
                    .or_insert(new_score.points);
            });

            return current_scores
                .into_iter()
                .map(|(acc, pts)| CollatorScore::new(acc, pts))
                .collect()
        }

        pub fn payout_collators(amount: BalanceOf<T>, growth_period: u32) -> DispatchResult {
            // The only validation we do is checking for replays, for everything else we trust T1.
            ensure!(
                <ProcessedGrowthPeriods<T>>::contains_key(growth_period) == false,
                Error::<T>::GrowthAlreadyProcessed
            );

            let mut imbalance: PositiveImbalanceOf<T> = PositiveImbalanceOf::<T>::zero();
            let mut pay =
                |collator_address: T::AccountId, amount: BalanceOf<T>| -> DispatchResult {
                    match T::Currency::deposit_into_existing(&collator_address, amount) {
                        Ok(amount_paid) => {
                            Self::deposit_event(Event::CollatorPaid {
                                account: collator_address,
                                amount: amount_paid.peek(),
                                period: growth_period,
                            });

                            imbalance.subsume(amount_paid);
                            return Ok(())
                        },
                        Err(e) => {
                            log::error!(
                                "💔💔 Error paying {:?} AVT to collator {:?}: {:?}",
                                amount,
                                collator_address,
                                e
                            );
                            return Err(Error::<T>::ErrorPayingCollator.into())
                        },
                    }
                };

            if <Growth<T>>::contains_key(growth_period) {
                // get the list of candidates that earned points from `growth_period`
                let growth_data = <Growth<T>>::get(growth_period);
                for collator_data in growth_data.collator_scores {
                    let percent =
                        Perbill::from_rational(collator_data.points, growth_data.total_points);
                    pay(collator_data.collator, percent * amount)?;
                }

                // Tidy up state
                <Growth<T>>::remove(growth_period);
                <ProcessedGrowthPeriods<T>>::insert(growth_period, ());
            } else {
                // use current candidates because there is no way of knowing who they were
                let collators = <SelectedCandidates<T>>::get();
                let number_of_collators = collators.len() as u32;
                for collator in collators.into_iter() {
                    let percent = Perbill::from_rational(1u32, number_of_collators);
                    pay(collator, percent * amount)?;
                }

                <ProcessedGrowthPeriods<T>>::insert(growth_period, ());
            }

            // Let the runtime know that we finished paying collators and we may have some amount
            // left.
            let dust_amount: BalanceOf<T> = amount - imbalance.peek();

            // drop the imbalance to increase total issuance
            drop(imbalance);

            if dust_amount > BalanceOf::<T>::zero() {
                T::CollatorPayoutDustHandler::handle_dust(dust_amount);
            }

            Ok(())
        }

        pub fn collator_should_get_dust(
            dust: BalanceOf<T>,
            number_of_collators: u64,
            index: u64,
        ) -> bool {
            let block_number: u64 =
                TryInto::<u64>::try_into(<frame_system::Pallet<T>>::block_number())
                    .unwrap_or_else(|_| 0u64);

            let chosen_collator_index = block_number % number_of_collators;

            return !dust.is_zero() && index == chosen_collator_index
        }

        pub fn identify_collators_to_withdraw_from(
            nominator: &T::AccountId,
            total_reduction: BalanceOf<T>,
        ) -> Result<(Vec<StakeInfo<T::AccountId, BalanceOf<T>>>, BalanceOf<T>), Error<T>> {
            let state = <NominatorState<T>>::get(&nominator).ok_or(<Error<T>>::NominatorDNE)?;
            let net_total_bonded = state.total().saturating_sub(state.less_total);
            // Make sure the nominator has enough to unbond and stay above the min requirement
            ensure!(
                net_total_bonded >= Self::min_total_nominator_stake() + total_reduction,
                Error::<T>::NominatorBondBelowMin
            );

            // Desired balance on each collator after nominator reduces its stake
            let target_average_amount = Perbill::from_rational(1, state.nominations.0.len() as u32) *
                (net_total_bonded - total_reduction);

            // Make sure each nominator will have at least required min amount
            ensure!(
                target_average_amount >= T::MinNominationPerCollator::get(),
                Error::<T>::NominationBelowMin
            );

            // The remaining amount the nominator wants to withdraw
            let mut outstanding_withdrawal = total_reduction;
            let mut payers: Vec<StakeInfo<T::AccountId, BalanceOf<T>>> = vec![];

            for bond in state.nominations.0.into_iter() {
                let amount_to_withdraw =
                    outstanding_withdrawal.min(bond.amount.saturating_sub(target_average_amount));

                if bond.amount >= amount_to_withdraw {
                    outstanding_withdrawal -= amount_to_withdraw;

                    payers.push(StakeInfo::new(
                        bond.owner,
                        bond.amount - (amount_to_withdraw + T::MinNominationPerCollator::get()),
                        amount_to_withdraw,
                    ));
                }

                if outstanding_withdrawal.is_zero() {
                    // exit early
                    break
                }
            }

            return Ok((payers, outstanding_withdrawal))
        }
    }

    /// Keep track of number of authored blocks per authority, uncles are counted as well since
    /// they're a valid proof of being online.
    impl<T: Config + pallet_authorship::Config>
        pallet_authorship::EventHandler<T::AccountId, T::BlockNumber> for Pallet<T>
    {
        /// Add reward points to block authors:
        /// * 20 points to the block producer for producing a block in the chain
        fn note_author(author: T::AccountId) {
            let now = <Era<T>>::get().current;
            let score_plus_20 = <AwardedPts<T>>::get(now, &author).saturating_add(20);
            <AwardedPts<T>>::insert(now, author, score_plus_20);
            <Points<T>>::mutate(now, |x| *x = x.saturating_add(20));

            frame_system::Pallet::<T>::register_extra_weight_unchecked(
                <T as Config>::WeightInfo::note_author(),
                DispatchClass::Mandatory,
            );
        }

        fn note_uncle(_author: T::AccountId, _age: T::BlockNumber) {
            //TODO: can we ignore this?
        }
    }
}

impl<T: Config> OnGrowthLiftedHandler<BalanceOf<T>> for Pallet<T> {
    fn on_growth_lifted(amount: BalanceOf<T>, growth_period: u32) -> DispatchResult {
        return Self::payout_collators(amount, growth_period)
    }
}<|MERGE_RESOLUTION|>--- conflicted
+++ resolved
@@ -1298,15 +1298,11 @@
                 Error::<T>::UnauthorizedSignedRemoveBondTransaction
             );
 
-<<<<<<< HEAD
-            Self::nomination_schedule_revoke(collator, nominator)
-=======
             Self::nomination_schedule_revoke(collator, nominator.clone())?;
 
             <ProxyNonces<T>>::mutate(&nominator, |n| *n += 1);
 
             Ok(().into())
->>>>>>> ff5a5bd8
         }
 
         #[pallet::weight(<T as Config>::WeightInfo::bond_extra())]
