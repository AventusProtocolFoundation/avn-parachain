// Copyright 2019-2022 PureStake Inc.
// This file is part of Moonbeam.

// Moonbeam is free software: you can redistribute it and/or modify
// it under the terms of the GNU General Public License as published by
// the Free Software Foundation, either version 3 of the License, or
// (at your option) any later version.

// Moonbeam is distributed in the hope that it will be useful,
// but WITHOUT ANY WARRANTY; without even the implied warranty of
// MERCHANTABILITY or FITNESS FOR A PARTICULAR PURPOSE.  See the
// GNU General Public License for more details.

// You should have received a copy of the GNU General Public License
// along with Moonbeam.  If not, see <http://www.gnu.org/licenses/>.

//! # Parachain Staking
//! Minimal staking pallet that implements collator selection by total backed stake.
//! The main difference between this pallet and `frame/pallet-staking` is that this pallet
//! uses direct nomination. Nominators choose exactly who they nominate and with what stake.
//! This is different from `frame/pallet-staking` where nominators approval vote and run Phragmen.
//!
//! ### Rules
//! There is a new era every `<Era<T>>::get().length` blocks.
//!
//! At the start of every era,
//! * issuance is calculated for collators (and their nominators) for block authoring
//! `T::RewardPaymentDelay::get()` eras ago
//! * a new set of collators is chosen from the candidates
//!
//! Immediately following a era change, payments are made once-per-block until all payments have
//! been made. In each such block, one collator is chosen for a rewards payment and is paid along
//! with each of its top `T::MaxTopNominationsPerCandidate` nominators.
//!
//! To join the set of candidates, call `join_candidates` with `bond >= MinCollatorStake`.
//! To leave the set of candidates, call `schedule_leave_candidates`. If the call succeeds,
//! the collator is removed from the pool of candidates so they cannot be selected for future
//! collator sets, but they are not unbonded until their exit request is executed. Any signed
//! account may trigger the exit `<Delay<T>>::get()` eras after the era in which the
//! original request was made.
//!
//! To join the set of nominators, call `nominate` and pass in an account that is
//! already a collator candidate and `bond >= MinTotalNominatorStake`. Each nominator can nominate
//! up to `T::MaxNominationsPerNominator` collator candidates by calling `nominate`.
//!
//! To revoke a nomination, call `revoke_nomination` with the collator candidate's account.
//! To leave the set of nominators and revoke all nominations, call `leave_nominators`.

#![cfg_attr(not(feature = "std"), no_std)]

pub mod calls;
pub mod migration;
mod nomination_requests;
pub mod proxy_methods;
pub mod session_handler;
mod set;
pub mod types;
pub mod weights;

#[cfg(any(test, feature = "runtime-benchmarks"))]
mod benchmarks;
#[cfg(test)]
#[path = "tests/mock.rs"]
mod mock;
#[cfg(test)]
#[path = "tests/test_admin_settings.rs"]
mod test_admin_settings;
#[cfg(test)]
#[path = "tests/test_growth.rs"]
mod test_growth;
#[cfg(test)]
#[path = "tests/test_reward_payout.rs"]
mod test_reward_payout;
#[cfg(test)]
#[path = "tests/test_staking_pot.rs"]
mod test_staking_pot;
#[cfg(test)]
#[path = "tests/tests.rs"]
mod tests;
#[cfg(test)]
#[path = "tests/nominate_tests.rs"]
mod nominate_tests;

use frame_support::pallet;
use pallet_avn::OnGrowthLiftedHandler;
use sp_runtime::DispatchResult;
pub use weights::WeightInfo;

pub use nomination_requests::{CancelledScheduledRequest, NominationAction, ScheduledRequest};
pub use pallet::*;
pub use types::*;

#[pallet]
pub mod pallet {
<<<<<<< HEAD
    pub use crate::{
=======
    use crate::{
>>>>>>> 1ebdcce2
        calls::*,
        nomination_requests::{CancelledScheduledRequest, NominationAction, ScheduledRequest},
        proxy_methods::*,
        set::OrderedSet,
        types::*,
        WeightInfo,
    };
    pub use frame_support::{
        pallet_prelude::*,
        traits::{
            tokens::WithdrawReasons, Currency, ExistenceRequirement, Get, Imbalance, IsSubType,
            LockIdentifier, LockableCurrency, ReservableCurrency, ValidatorRegistration,
        },
        transactional,
        weights::{GetDispatchInfo, PostDispatchInfo},
        PalletId,
    };
<<<<<<< HEAD
    pub use frame_system::pallet_prelude::*;
    pub use pallet_avn::{CollatorPayoutDustHandler, ProcessedEventsChecker};
    pub use sp_avn_common::Proof;
=======
    use frame_system::pallet_prelude::*;
    use pallet_avn::{CollatorPayoutDustHandler, ProcessedEventsChecker};
    use sp_avn_common::Proof;
>>>>>>> 1ebdcce2
    pub use sp_runtime::{
        traits::{
            AccountIdConversion, Bounded, CheckedAdd, CheckedSub, Dispatchable, IdentifyAccount,
            Member, Saturating, StaticLookup, Verify, Zero,
        },
        Perbill,
    };
    pub use sp_std::{collections::btree_map::BTreeMap, prelude::*};
    /// Pallet for parachain staking
    #[pallet::pallet]
    #[pallet::without_storage_info]
    pub struct Pallet<T>(PhantomData<T>);

    pub type EraIndex = u32;
    pub type GrowthPeriodIndex = u32;
    pub type RewardPoint = u32;
    pub type BalanceOf<T> =
        <<T as Config>::Currency as Currency<<T as frame_system::Config>::AccountId>>::Balance;
    pub type PositiveImbalanceOf<T> = <<T as Config>::Currency as Currency<
        <T as frame_system::Config>::AccountId,
    >>::PositiveImbalance;

    pub const COLLATOR_LOCK_ID: LockIdentifier = *b"stkngcol";
    pub const NOMINATOR_LOCK_ID: LockIdentifier = *b"stkngnom";

    /// Configuration trait of this pallet.
    #[pallet::config]
    pub trait Config: frame_system::Config + pallet_session::Config + pallet_avn::Config {
        /// The overarching call type.
        type Call: Parameter
            + Dispatchable<Origin = Self::Origin, PostInfo = PostDispatchInfo>
            + GetDispatchInfo
            + From<frame_system::Call<Self>>
            + IsSubType<Call<Self>>;
        /// Overarching event type
        type Event: From<Event<Self>> + IsType<<Self as frame_system::Config>::Event>;
        /// The currency type
        type Currency: Currency<Self::AccountId>
            + ReservableCurrency<Self::AccountId>
            + LockableCurrency<Self::AccountId>;
        /// Minimum number of blocks per era
        #[pallet::constant]
        type MinBlocksPerEra: Get<u32>;
        /// Number of eras after which block authors are rewarded
        #[pallet::constant]
        type RewardPaymentDelay: Get<EraIndex>;
        /// Minimum number of selected candidates every era
        #[pallet::constant]
        type MinSelectedCandidates: Get<u32>;
        /// Maximum top nominations counted per candidate
        #[pallet::constant]
        type MaxTopNominationsPerCandidate: Get<u32>;
        /// Maximum bottom nominations (not counted) per candidate
        #[pallet::constant]
        type MaxBottomNominationsPerCandidate: Get<u32>;
        /// Maximum nominations per nominator
        #[pallet::constant]
        type MaxNominationsPerNominator: Get<u32>;
        /// Minimum stake, per collator, that must be maintained by an account that is nominating
        #[pallet::constant]
        type MinNominationPerCollator: Get<BalanceOf<Self>>;
        /// Number of eras to wait before we process a new growth period
        type ErasPerGrowthPeriod: Get<GrowthPeriodIndex>;
        /// Id of the account that will hold funds to be paid as staking reward
        type RewardPotId: Get<PalletId>;
        /// A way to check if an event has been processed by Ethereum events
        type ProcessedEventsChecker: ProcessedEventsChecker;
        /// A type that can be used to verify signatures
        type Public: IdentifyAccount<AccountId = Self::AccountId>;
        /// The signature type used by accounts/transactions.
        type Signature: Verify<Signer = Self::Public>
            + Member
            + Decode
            + Encode
            + From<sp_core::sr25519::Signature>
            + TypeInfo;
        /// A hook to verify if a collator is registed as a validator (with keys) in the session
        /// pallet
        type CollatorSessionRegistration: ValidatorRegistration<Self::AccountId>;
        /// A handler to notify the runtime of any remaining amount after paying collators
        type CollatorPayoutDustHandler: CollatorPayoutDustHandler<BalanceOf<Self>>;
        /// Weight information for extrinsics in this pallet.
        type WeightInfo: WeightInfo;
    }

    #[pallet::error]
    pub enum Error<T> {
        NominatorDNE,
        NominatorDNEinTopNorBottom,
        NominatorDNEInNominatorSet,
        CandidateDNE,
        NominationDNE,
        NominatorExists,
        CandidateExists,
        CandidateBondBelowMin,
        InsufficientBalance,
        NominatorBondBelowMin,
        NominationBelowMin,
        AlreadyOffline,
        AlreadyActive,
        NominatorAlreadyLeaving,
        NominatorNotLeaving,
        NominatorCannotLeaveYet,
        CannotNominateIfLeaving,
        CandidateAlreadyLeaving,
        CandidateNotLeaving,
        CandidateCannotLeaveYet,
        CannotGoOnlineIfLeaving,
        ExceedMaxNominationsPerNominator,
        AlreadyNominatedCandidate,
        InvalidSchedule,
        CannotSetBelowMin,
        EraLengthMustBeAtLeastTotalSelectedCollators,
        NoWritingSameValue,
        TooLowCandidateCountWeightHintJoinCandidates,
        TooLowCandidateCountWeightHintCancelLeaveCandidates,
        TooLowCandidateCountToLeaveCandidates,
        TooLowNominationCountToNominate,
        TooLowCandidateNominationCountToNominate,
        TooLowCandidateNominationCountToLeaveCandidates,
        TooLowNominationCountToLeaveNominators,
        PendingCandidateRequestsDNE,
        PendingCandidateRequestAlreadyExists,
        PendingCandidateRequestNotDueYet,
        PendingNominationRequestDNE,
        PendingNominationRequestAlreadyExists,
        PendingNominationRequestNotDueYet,
        CannotNominateLessThanOrEqualToLowestBottomWhenFull,
        PendingNominationRevoke,
        ErrorPayingCollator,
        GrowthAlreadyProcessed,
        UnauthorizedProxyTransaction,
        SenderIsNotSigner,
        UnauthorizedSignedNominateTransaction,
        AdminSettingsValueIsNotValid,
        CandidateSessionKeysNotFound,
    }

    #[pallet::event]
    #[pallet::generate_deposit(pub(crate) fn deposit_event)]
    pub enum Event<T: Config> {
        /// Started new era.
        NewEra {
            starting_block: T::BlockNumber,
            era: EraIndex,
            selected_collators_number: u32,
            total_balance: BalanceOf<T>,
        },
        /// Account joined the set of collator candidates.
        JoinedCollatorCandidates {
            account: T::AccountId,
            amount_locked: BalanceOf<T>,
            new_total_amt_locked: BalanceOf<T>,
        },
        /// Candidate selected for collators. Total Exposed Amount includes all nominations.
        CollatorChosen {
            era: EraIndex,
            collator_account: T::AccountId,
            total_exposed_amount: BalanceOf<T>,
        },
        /// Candidate requested to decrease a self bond.
        CandidateBondLessRequested {
            candidate: T::AccountId,
            amount_to_decrease: BalanceOf<T>,
            execute_era: EraIndex,
        },
        /// Candidate has increased a self bond.
        CandidateBondedMore {
            candidate: T::AccountId,
            amount: BalanceOf<T>,
            new_total_bond: BalanceOf<T>,
        },
        /// Candidate has decreased a self bond.
        CandidateBondedLess {
            candidate: T::AccountId,
            amount: BalanceOf<T>,
            new_bond: BalanceOf<T>,
        },
        /// Candidate temporarily leave the set of collator candidates without unbonding.
        CandidateWentOffline { candidate: T::AccountId },
        /// Candidate rejoins the set of collator candidates.
        CandidateBackOnline { candidate: T::AccountId },
        /// Candidate has requested to leave the set of candidates.
        CandidateScheduledExit {
            exit_allowed_era: EraIndex,
            candidate: T::AccountId,
            scheduled_exit: EraIndex,
        },
        /// Cancelled request to leave the set of candidates.
        CancelledCandidateExit { candidate: T::AccountId },
        /// Cancelled request to decrease candidate's bond.
        CancelledCandidateBondLess {
            candidate: T::AccountId,
            amount: BalanceOf<T>,
            execute_era: EraIndex,
        },
        /// Candidate has left the set of candidates.
        CandidateLeft {
            ex_candidate: T::AccountId,
            unlocked_amount: BalanceOf<T>,
            new_total_amt_locked: BalanceOf<T>,
        },
        /// Nominator requested to decrease a bond for the collator candidate.
        NominationDecreaseScheduled {
            nominator: T::AccountId,
            candidate: T::AccountId,
            amount_to_decrease: BalanceOf<T>,
            execute_era: EraIndex,
        },
        // Nomination increased.
        NominationIncreased {
            nominator: T::AccountId,
            candidate: T::AccountId,
            amount: BalanceOf<T>,
            in_top: bool,
        },
        // Nomination decreased.
        NominationDecreased {
            nominator: T::AccountId,
            candidate: T::AccountId,
            amount: BalanceOf<T>,
            in_top: bool,
        },
        /// Nominator requested to leave the set of nominators.
        NominatorExitScheduled { era: EraIndex, nominator: T::AccountId, scheduled_exit: EraIndex },
        /// Nominator requested to revoke nomination.
        NominationRevocationScheduled {
            era: EraIndex,
            nominator: T::AccountId,
            candidate: T::AccountId,
            scheduled_exit: EraIndex,
        },
        /// Nominator has left the set of nominators.
        NominatorLeft { nominator: T::AccountId, unstaked_amount: BalanceOf<T> },
        /// Nomination revoked.
        NominationRevoked {
            nominator: T::AccountId,
            candidate: T::AccountId,
            unstaked_amount: BalanceOf<T>,
        },
        /// Nomination kicked.
        NominationKicked {
            nominator: T::AccountId,
            candidate: T::AccountId,
            unstaked_amount: BalanceOf<T>,
        },
        /// Cancelled a pending request to exit the set of nominators.
        NominatorExitCancelled { nominator: T::AccountId },
        /// Cancelled request to change an existing nomination.
        CancelledNominationRequest {
            nominator: T::AccountId,
            cancelled_request: CancelledScheduledRequest<BalanceOf<T>>,
            collator: T::AccountId,
        },
        /// New nomination (increase of the existing one).
        Nomination {
            nominator: T::AccountId,
            locked_amount: BalanceOf<T>,
            candidate: T::AccountId,
            nominator_position: NominatorAdded<BalanceOf<T>>,
        },
        /// Nomination from candidate state has been remove.
        NominatorLeftCandidate {
            nominator: T::AccountId,
            candidate: T::AccountId,
            unstaked_amount: BalanceOf<T>,
            total_candidate_staked: BalanceOf<T>,
        },
        /// Paid the account (nominator or collator) the balance as liquid rewards.
        Rewarded { account: T::AccountId, rewards: BalanceOf<T> },
        /// There was an error attempting to pay the nominator their staking reward.
        ErrorPayingStakingReward { payee: T::AccountId, rewards: BalanceOf<T> },
        /// Set total selected candidates to this value.
        TotalSelectedSet { old: u32, new: u32 },
        /// Set blocks per era
        BlocksPerEraSet { current_era: EraIndex, first_block: T::BlockNumber, old: u32, new: u32 },
        /// Not enough fund to cover the staking reward payment.
        NotEnoughFundsForEraPayment { reward_pot_balance: BalanceOf<T> },
        /// A collator has been paid for producing blocks
        CollatorPaid { account: T::AccountId, amount: BalanceOf<T>, period: GrowthPeriodIndex },
        /// An admin settings value has been updated
        AdminSettingsUpdated { value: AdminSettings<BalanceOf<T>> },
    }

    #[pallet::hooks]
    impl<T: Config> Hooks<BlockNumberFor<T>> for Pallet<T> {
        fn on_initialize(n: T::BlockNumber) -> Weight {
            let mut weight = <T as Config>::WeightInfo::base_on_initialize();
            let mut era = <Era<T>>::get();
            if era.should_update(n) {
                let start_new_era_weight;
                (era, start_new_era_weight) = Self::start_new_era(n, era);
                weight = weight.saturating_add(start_new_era_weight);
            }

            weight = weight.saturating_add(Self::handle_delayed_payouts(era.current));

            // add on_finalize weight
            weight = weight.saturating_add(
                // read Author, Points, AwardedPts
                // write Points, AwardedPts
                T::DbWeight::get().reads(3).saturating_add(T::DbWeight::get().writes(2)),
            );
            weight
        }
    }

    #[pallet::storage]
    #[pallet::getter(fn delay)]
    /// Number of eras to wait before executing any staking action
    pub type Delay<T: Config> = StorageValue<_, EraIndex, ValueQuery>;

    #[pallet::storage]
    #[pallet::getter(fn total_selected)]
    /// The total candidates selected every era
    pub type TotalSelected<T: Config> = StorageValue<_, u32, ValueQuery>;

    #[pallet::storage]
    #[pallet::getter(fn era)]
    /// Current era index and next era scheduled transition
    pub(crate) type Era<T: Config> = StorageValue<_, EraInfo<T::BlockNumber>, ValueQuery>;

    #[pallet::storage]
    #[pallet::getter(fn nominator_state)]
    /// Get nominator state associated with an account if account is nominating else None
    pub(crate) type NominatorState<T: Config> = StorageMap<
        _,
        Twox64Concat,
        T::AccountId,
        Nominator<T::AccountId, BalanceOf<T>>,
        OptionQuery,
    >;

    #[pallet::storage]
    #[pallet::getter(fn candidate_info)]
    /// Get collator candidate info associated with an account if account is candidate else None
    pub(crate) type CandidateInfo<T: Config> =
        StorageMap<_, Twox64Concat, T::AccountId, CandidateMetadata<BalanceOf<T>>, OptionQuery>;

    /// Stores outstanding nomination requests per collator.
    #[pallet::storage]
    #[pallet::getter(fn nomination_scheduled_requests)]
    pub(crate) type NominationScheduledRequests<T: Config> = StorageMap<
        _,
        Blake2_128Concat,
        T::AccountId,
        Vec<ScheduledRequest<T::AccountId, BalanceOf<T>>>,
        ValueQuery,
    >;

    #[pallet::storage]
    #[pallet::getter(fn top_nominations)]
    /// Top nominations for collator candidate
    pub(crate) type TopNominations<T: Config> = StorageMap<
        _,
        Twox64Concat,
        T::AccountId,
        Nominations<T::AccountId, BalanceOf<T>>,
        OptionQuery,
    >;

    #[pallet::storage]
    #[pallet::getter(fn bottom_nominations)]
    /// Bottom nominations for collator candidate
    pub(crate) type BottomNominations<T: Config> = StorageMap<
        _,
        Twox64Concat,
        T::AccountId,
        Nominations<T::AccountId, BalanceOf<T>>,
        OptionQuery,
    >;

    #[pallet::storage]
    #[pallet::getter(fn selected_candidates)]
    /// The collator candidates selected for the current era
    pub type SelectedCandidates<T: Config> = StorageValue<_, Vec<T::AccountId>, ValueQuery>;

    #[pallet::storage]
    #[pallet::getter(fn total)]
    /// Total capital locked by this staking pallet
    pub(crate) type Total<T: Config> = StorageValue<_, BalanceOf<T>, ValueQuery>;

    #[pallet::storage]
    #[pallet::getter(fn candidate_pool)]
    /// The pool of collator candidates, each with their total backing stake
    pub(crate) type CandidatePool<T: Config> =
        StorageValue<_, OrderedSet<Bond<T::AccountId, BalanceOf<T>>>, ValueQuery>;

    #[pallet::storage]
    #[pallet::getter(fn at_stake)]
    /// Snapshot of collator nomination stake at the start of the era
    pub type AtStake<T: Config> = StorageDoubleMap<
        _,
        Twox64Concat,
        EraIndex,
        Twox64Concat,
        T::AccountId,
        CollatorSnapshot<T::AccountId, BalanceOf<T>>,
        ValueQuery,
    >;

    #[pallet::storage]
    #[pallet::getter(fn delayed_payouts)]
    /// Delayed payouts
    pub type DelayedPayouts<T: Config> =
        StorageMap<_, Twox64Concat, EraIndex, DelayedPayout<BalanceOf<T>>, OptionQuery>;

    #[pallet::storage]
    #[pallet::getter(fn staked)]
    /// Total counted stake for selected candidates in the era
    pub type Staked<T: Config> = StorageMap<_, Twox64Concat, EraIndex, BalanceOf<T>, ValueQuery>;

    #[pallet::storage]
    #[pallet::getter(fn points)]
    /// Total points awarded to collators for block production in the era
    pub type Points<T: Config> = StorageMap<_, Twox64Concat, EraIndex, RewardPoint, ValueQuery>;

    #[pallet::storage]
    #[pallet::getter(fn awarded_pts)]
    /// Points for each collator per era
    pub type AwardedPts<T: Config> = StorageDoubleMap<
        _,
        Twox64Concat,
        EraIndex,
        Twox64Concat,
        T::AccountId,
        RewardPoint,
        ValueQuery,
    >;

    #[pallet::storage]
    #[pallet::getter(fn locked_era_payout)]
    /// Total amount of payouts we are waiting to take out of this pallet's pot.
    pub type LockedEraPayout<T: Config> = StorageValue<_, BalanceOf<T>, ValueQuery>;

    #[pallet::storage]
    #[pallet::getter(fn growth_period_info)]
    /// Tracks the current growth period where collator will get paid for producing blocks
    pub(crate) type GrowthPeriod<T: Config> = StorageValue<_, GrowthPeriodInfo, ValueQuery>;

    #[pallet::storage]
    #[pallet::getter(fn growth)]
    /// Data to calculate growth and collator payouts.
    pub type Growth<T: Config> = StorageMap<
        _,
        Twox64Concat,
        GrowthPeriodIndex,
        GrowthInfo<T::AccountId, BalanceOf<T>>,
        ValueQuery,
    >;

    #[pallet::storage]
    #[pallet::getter(fn processed_growth_periods)]
    pub type ProcessedGrowthPeriods<T: Config> =
        StorageMap<_, Twox64Concat, GrowthPeriodIndex, (), ValueQuery>;

    #[pallet::storage]
    #[pallet::getter(fn new_era_forced)]
    pub type ForceNewEra<T: Config> = StorageValue<_, bool, ValueQuery>;

    #[pallet::storage]
    #[pallet::getter(fn min_collator_stake)]
    /// Minimum stake required for any candidate to be a collator
    pub type MinCollatorStake<T: Config> = StorageValue<_, BalanceOf<T>, ValueQuery>;

    #[pallet::storage]
    #[pallet::getter(fn min_total_nominator_stake)]
    /// Minimum total stake that must be maintained for any registered on-chain account to be a
    /// nominator
    pub type MinTotalNominatorStake<T: Config> = StorageValue<_, BalanceOf<T>, ValueQuery>;

    #[pallet::storage]
    #[pallet::getter(fn proxy_nonce)]
    /// An account nonce that represents the number of proxy transactions from this account
    pub type ProxyNonces<T: Config> = StorageMap<_, Twox64Concat, T::AccountId, u64, ValueQuery>;

    #[pallet::genesis_config]
    pub struct GenesisConfig<T: Config> {
        pub candidates: Vec<(T::AccountId, BalanceOf<T>)>,
        /// Vec of tuples of the format (nominator AccountId, collator AccountId, nomination
        /// Amount)
        pub nominations: Vec<(T::AccountId, T::AccountId, BalanceOf<T>)>,
        pub delay: EraIndex,
        pub min_collator_stake: BalanceOf<T>,
        pub min_total_nominator_stake: BalanceOf<T>,
    }

    #[cfg(feature = "std")]
    impl<T: Config> Default for GenesisConfig<T> {
        fn default() -> Self {
            Self {
                candidates: vec![],
                nominations: vec![],
                delay: Default::default(),
                min_collator_stake: Default::default(),
                min_total_nominator_stake: Default::default(),
            }
        }
    }

    #[pallet::genesis_build]
    impl<T: Config> GenesisBuild<T> for GenesisConfig<T> {
        fn build(&self) {
            let mut candidate_count = 0u32;
            // Initialize the candidates
            for &(ref candidate, balance) in &self.candidates {
                assert!(
                    <Pallet<T>>::get_collator_stakable_free_balance(candidate) >= balance,
                    "Account does not have enough balance to bond as a candidate."
                );
                candidate_count = candidate_count.saturating_add(1u32);
                if let Err(error) = <Pallet<T>>::join_candidates(
                    T::Origin::from(Some(candidate.clone()).into()),
                    balance,
                    candidate_count,
                ) {
                    log::warn!("Join candidates failed in genesis with error {:?}", error);
                } else {
                    candidate_count = candidate_count.saturating_add(1u32);
                }
            }
            let mut col_nominator_count: BTreeMap<T::AccountId, u32> = BTreeMap::new();
            let mut del_nomination_count: BTreeMap<T::AccountId, u32> = BTreeMap::new();
            // Initialize the nominations
            for &(ref nominator, ref target, balance) in &self.nominations {
                assert!(
                    <Pallet<T>>::get_nominator_stakable_free_balance(nominator) >= balance,
                    "Account does not have enough balance to place nomination."
                );
                let cd_count =
                    if let Some(x) = col_nominator_count.get(target) { *x } else { 0u32 };
                let dd_count =
                    if let Some(x) = del_nomination_count.get(nominator) { *x } else { 0u32 };
                if let Err(error) = <Pallet<T>>::nominate(
                    T::Origin::from(Some(nominator.clone()).into()),
                    target.clone(),
                    balance,
                    cd_count,
                    dd_count,
                ) {
                    log::warn!("Nominate failed in genesis with error {:?}", error);
                } else {
                    if let Some(x) = col_nominator_count.get_mut(target) {
                        *x = x.saturating_add(1u32);
                    } else {
                        col_nominator_count.insert(target.clone(), 1u32);
                    };
                    if let Some(x) = del_nomination_count.get_mut(nominator) {
                        *x = x.saturating_add(1u32);
                    } else {
                        del_nomination_count.insert(nominator.clone(), 1u32);
                    };
                }
            }

            // Validate and set delay
            assert!(self.delay > 0, "Delay must be greater than 0.");
            <Delay<T>>::put(self.delay);

            // Set min staking values
            <MinCollatorStake<T>>::put(self.min_collator_stake);
            <MinTotalNominatorStake<T>>::put(self.min_total_nominator_stake);

            // Set total selected candidates to minimum config
            <TotalSelected<T>>::put(T::MinSelectedCandidates::get());

            // Choose top TotalSelected collator candidates
            let (v_count, _, total_staked) = <Pallet<T>>::select_top_candidates(1u32);

            // Start Era 1 at Block 0. Set the genesis era length too.
            let era: EraInfo<T::BlockNumber> =
                EraInfo::new(1u32, 0u32.into(), T::MinBlocksPerEra::get() + 2);
            <Era<T>>::put(era);

            // Snapshot total stake
            <Staked<T>>::insert(1u32, <Total<T>>::get());

            // Set the first GrowthInfo
            <Growth<T>>::insert(0u32, GrowthInfo::new(1u32));

            <Pallet<T>>::deposit_event(Event::NewEra {
                starting_block: T::BlockNumber::zero(),
                era: 1u32,
                selected_collators_number: v_count,
                total_balance: total_staked,
            });
        }
    }

    #[pallet::call]
    impl<T: Config> Pallet<T> {
        #[pallet::weight(<T as Config>::WeightInfo::set_total_selected())]
        /// Set the total number of collator candidates selected per era
        /// - changes are not applied until the start of the next era
        pub fn set_total_selected(origin: OriginFor<T>, new: u32) -> DispatchResultWithPostInfo {
            frame_system::ensure_root(origin)?;
            ensure!(new >= T::MinSelectedCandidates::get(), Error::<T>::CannotSetBelowMin);
            let old = <TotalSelected<T>>::get();
            ensure!(old != new, Error::<T>::NoWritingSameValue);
            ensure!(
                new <= <Era<T>>::get().length,
                Error::<T>::EraLengthMustBeAtLeastTotalSelectedCollators,
            );
            <TotalSelected<T>>::put(new);
            Self::deposit_event(Event::TotalSelectedSet { old, new });
            Ok(().into())
        }

        #[pallet::weight(<T as Config>::WeightInfo::set_blocks_per_era())]
        /// Set blocks per era
        /// - if called with `new` less than length of current era, will transition immediately
        /// in the next block
        /// - also updates per-era inflation config
        pub fn set_blocks_per_era(origin: OriginFor<T>, new: u32) -> DispatchResultWithPostInfo {
            frame_system::ensure_root(origin)?;
            ensure!(new >= T::MinBlocksPerEra::get(), Error::<T>::CannotSetBelowMin);
            let mut era = <Era<T>>::get();
            let (now, first, old) = (era.current, era.first, era.length);
            ensure!(old != new, Error::<T>::NoWritingSameValue);
            ensure!(
                new >= <TotalSelected<T>>::get(),
                Error::<T>::EraLengthMustBeAtLeastTotalSelectedCollators,
            );
            era.length = new;
            <Era<T>>::put(era);
            Self::deposit_event(Event::BlocksPerEraSet {
                current_era: now,
                first_block: first,
                old,
                new,
            });

            Ok(().into())
        }

        #[pallet::weight(<T as Config>::WeightInfo::join_candidates(*candidate_count))]
        /// Join the set of collator candidates
        pub fn join_candidates(
            origin: OriginFor<T>,
            bond: BalanceOf<T>,
            candidate_count: u32,
        ) -> DispatchResultWithPostInfo {
            let acc = ensure_signed(origin)?;
            ensure!(!Self::is_candidate(&acc), Error::<T>::CandidateExists);
            ensure!(!Self::is_nominator(&acc), Error::<T>::NominatorExists);
            ensure!(bond >= <MinCollatorStake<T>>::get(), Error::<T>::CandidateBondBelowMin);
            ensure!(
                T::CollatorSessionRegistration::is_registered(&acc),
                Error::<T>::CandidateSessionKeysNotFound
            );

            let mut candidates = <CandidatePool<T>>::get();
            let old_count = candidates.0.len() as u32;
            ensure!(
                candidate_count >= old_count,
                Error::<T>::TooLowCandidateCountWeightHintJoinCandidates
            );
            ensure!(
                candidates.insert(Bond { owner: acc.clone(), amount: bond }),
                Error::<T>::CandidateExists
            );
            ensure!(
                Self::get_collator_stakable_free_balance(&acc) >= bond,
                Error::<T>::InsufficientBalance,
            );
            T::Currency::set_lock(COLLATOR_LOCK_ID, &acc, bond, WithdrawReasons::all());
            let candidate = CandidateMetadata::new(bond);
            <CandidateInfo<T>>::insert(&acc, candidate);
            let empty_nominations: Nominations<T::AccountId, BalanceOf<T>> = Default::default();
            // insert empty top nominations
            <TopNominations<T>>::insert(&acc, empty_nominations.clone());
            // insert empty bottom nominations
            <BottomNominations<T>>::insert(&acc, empty_nominations);
            <CandidatePool<T>>::put(candidates);
            let new_total = <Total<T>>::get().saturating_add(bond);
            <Total<T>>::put(new_total);
            Self::deposit_event(Event::JoinedCollatorCandidates {
                account: acc,
                amount_locked: bond,
                new_total_amt_locked: new_total,
            });
            Ok(().into())
        }

        #[pallet::weight(<T as Config>::WeightInfo::schedule_leave_candidates(*candidate_count))]
        /// Request to leave the set of candidates. If successful, the account is immediately
        /// removed from the candidate pool to prevent selection as a collator.
        pub fn schedule_leave_candidates(
            origin: OriginFor<T>,
            candidate_count: u32,
        ) -> DispatchResultWithPostInfo {
            let collator = ensure_signed(origin)?;
            let mut state = <CandidateInfo<T>>::get(&collator).ok_or(Error::<T>::CandidateDNE)?;
            let (now, when) = state.schedule_leave::<T>()?;
            let mut candidates = <CandidatePool<T>>::get();
            ensure!(
                candidate_count >= candidates.0.len() as u32,
                Error::<T>::TooLowCandidateCountToLeaveCandidates
            );
            if candidates.remove(&Bond::from_owner(collator.clone())) {
                <CandidatePool<T>>::put(candidates);
            }
            <CandidateInfo<T>>::insert(&collator, state);
            Self::deposit_event(Event::CandidateScheduledExit {
                exit_allowed_era: now,
                candidate: collator,
                scheduled_exit: when,
            });
            Ok(().into())
        }

        #[pallet::weight(
			<T as Config>::WeightInfo::execute_leave_candidates(*candidate_nomination_count)
		)]
        /// Execute leave candidates request
        pub fn execute_leave_candidates(
            origin: OriginFor<T>,
            candidate: T::AccountId,
            candidate_nomination_count: u32,
        ) -> DispatchResultWithPostInfo {
            ensure_signed(origin)?;
            let state = <CandidateInfo<T>>::get(&candidate).ok_or(Error::<T>::CandidateDNE)?;
            ensure!(
                state.nomination_count <= candidate_nomination_count,
                Error::<T>::TooLowCandidateNominationCountToLeaveCandidates
            );
            state.can_leave::<T>()?;
            let return_stake = |bond: Bond<T::AccountId, BalanceOf<T>>| -> DispatchResult {
                // remove nomination from nominator state
                let mut nominator = NominatorState::<T>::get(&bond.owner).expect(
                    "Collator state and nominator state are consistent.
						Collator state has a record of this nomination. Therefore,
						Nominator state also has a record. qed.",
                );

                if let Some(remaining) = nominator.rm_nomination::<T>(&candidate) {
                    Self::nomination_remove_request_with_state(
                        &candidate,
                        &bond.owner,
                        &mut nominator,
                    );

                    if remaining.is_zero() {
                        // we do not remove the scheduled nomination requests from other collators
                        // since it is assumed that they were removed incrementally before only the
                        // last nomination was left.
                        <NominatorState<T>>::remove(&bond.owner);
                        T::Currency::remove_lock(NOMINATOR_LOCK_ID, &bond.owner);
                    } else {
                        <NominatorState<T>>::insert(&bond.owner, nominator);
                    }
                } else {
                    // TODO: review. we assume here that this nominator has no remaining staked
                    // balance, so we ensure the lock is cleared
                    T::Currency::remove_lock(NOMINATOR_LOCK_ID, &bond.owner);
                }
                Ok(())
            };
            // total backing stake is at least the candidate self bond
            let mut total_backing = state.bond;
            // return all top nominations
            let top_nominations =
                <TopNominations<T>>::take(&candidate).expect("CandidateInfo existence checked");
            for bond in top_nominations.nominations {
                return_stake(bond)?;
            }
            total_backing = total_backing.saturating_add(top_nominations.total);
            // return all bottom nominations
            let bottom_nominations =
                <BottomNominations<T>>::take(&candidate).expect("CandidateInfo existence checked");
            for bond in bottom_nominations.nominations {
                return_stake(bond)?;
            }
            total_backing = total_backing.saturating_add(bottom_nominations.total);
            // return stake to collator
            T::Currency::remove_lock(COLLATOR_LOCK_ID, &candidate);
            <CandidateInfo<T>>::remove(&candidate);
            <NominationScheduledRequests<T>>::remove(&candidate);
            <TopNominations<T>>::remove(&candidate);
            <BottomNominations<T>>::remove(&candidate);
            let new_total_staked = <Total<T>>::get().saturating_sub(total_backing);
            <Total<T>>::put(new_total_staked);
            Self::deposit_event(Event::CandidateLeft {
                ex_candidate: candidate,
                unlocked_amount: total_backing,
                new_total_amt_locked: new_total_staked,
            });
            Ok(().into())
        }

        #[pallet::weight(<T as Config>::WeightInfo::cancel_leave_candidates(*candidate_count))]
        /// Cancel open request to leave candidates
        /// - only callable by collator account
        /// - result upon successful call is the candidate is active in the candidate pool
        pub fn cancel_leave_candidates(
            origin: OriginFor<T>,
            candidate_count: u32,
        ) -> DispatchResultWithPostInfo {
            let collator = ensure_signed(origin)?;
            let mut state = <CandidateInfo<T>>::get(&collator).ok_or(Error::<T>::CandidateDNE)?;
            ensure!(state.is_leaving(), Error::<T>::CandidateNotLeaving);
            state.go_online();
            let mut candidates = <CandidatePool<T>>::get();
            ensure!(
                candidates.0.len() as u32 <= candidate_count,
                Error::<T>::TooLowCandidateCountWeightHintCancelLeaveCandidates
            );
            ensure!(
                candidates.insert(Bond { owner: collator.clone(), amount: state.total_counted }),
                Error::<T>::AlreadyActive
            );
            <CandidatePool<T>>::put(candidates);
            <CandidateInfo<T>>::insert(&collator, state);
            Self::deposit_event(Event::CancelledCandidateExit { candidate: collator });
            Ok(().into())
        }

        #[pallet::weight(<T as Config>::WeightInfo::go_offline())]
        /// Temporarily leave the set of collator candidates without unbonding
        pub fn go_offline(origin: OriginFor<T>) -> DispatchResultWithPostInfo {
            let collator = ensure_signed(origin)?;
            let mut state = <CandidateInfo<T>>::get(&collator).ok_or(Error::<T>::CandidateDNE)?;
            ensure!(state.is_active(), Error::<T>::AlreadyOffline);
            state.go_offline();
            let mut candidates = <CandidatePool<T>>::get();
            if candidates.remove(&Bond::from_owner(collator.clone())) {
                <CandidatePool<T>>::put(candidates);
            }
            <CandidateInfo<T>>::insert(&collator, state);
            Self::deposit_event(Event::CandidateWentOffline { candidate: collator });
            Ok(().into())
        }

        #[pallet::weight(<T as Config>::WeightInfo::go_online())]
        /// Rejoin the set of collator candidates if previously had called `go_offline`
        pub fn go_online(origin: OriginFor<T>) -> DispatchResultWithPostInfo {
            let collator = ensure_signed(origin)?;
            let mut state = <CandidateInfo<T>>::get(&collator).ok_or(Error::<T>::CandidateDNE)?;
            ensure!(!state.is_active(), Error::<T>::AlreadyActive);
            ensure!(!state.is_leaving(), Error::<T>::CannotGoOnlineIfLeaving);
            state.go_online();
            let mut candidates = <CandidatePool<T>>::get();
            ensure!(
                candidates.insert(Bond { owner: collator.clone(), amount: state.total_counted }),
                Error::<T>::AlreadyActive
            );
            <CandidatePool<T>>::put(candidates);
            <CandidateInfo<T>>::insert(&collator, state);
            Self::deposit_event(Event::CandidateBackOnline { candidate: collator });
            Ok(().into())
        }

        #[pallet::weight(<T as Config>::WeightInfo::candidate_bond_more())]
        /// Increase collator candidate self bond by `more`
        pub fn candidate_bond_more(
            origin: OriginFor<T>,
            more: BalanceOf<T>,
        ) -> DispatchResultWithPostInfo {
            let collator = ensure_signed(origin)?;
            let mut state = <CandidateInfo<T>>::get(&collator).ok_or(Error::<T>::CandidateDNE)?;
            state.bond_more::<T>(collator.clone(), more)?;
            let (is_active, total_counted) = (state.is_active(), state.total_counted);
            <CandidateInfo<T>>::insert(&collator, state);
            if is_active {
                Self::update_active(collator, total_counted);
            }
            Ok(().into())
        }

        #[pallet::weight(<T as Config>::WeightInfo::schedule_candidate_bond_less())]
        /// Request by collator candidate to decrease self bond by `less`
        pub fn schedule_candidate_bond_less(
            origin: OriginFor<T>,
            less: BalanceOf<T>,
        ) -> DispatchResultWithPostInfo {
            let collator = ensure_signed(origin)?;
            let mut state = <CandidateInfo<T>>::get(&collator).ok_or(Error::<T>::CandidateDNE)?;
            let when = state.schedule_bond_less::<T>(less)?;
            <CandidateInfo<T>>::insert(&collator, state);
            Self::deposit_event(Event::CandidateBondLessRequested {
                candidate: collator,
                amount_to_decrease: less,
                execute_era: when,
            });
            Ok(().into())
        }

        #[pallet::weight(<T as Config>::WeightInfo::execute_candidate_bond_less())]
        /// Execute pending request to adjust the collator candidate self bond
        pub fn execute_candidate_bond_less(
            origin: OriginFor<T>,
            candidate: T::AccountId,
        ) -> DispatchResultWithPostInfo {
            ensure_signed(origin)?; // we may want to reward this if caller != candidate
            let mut state = <CandidateInfo<T>>::get(&candidate).ok_or(Error::<T>::CandidateDNE)?;
            state.execute_bond_less::<T>(candidate.clone())?;
            <CandidateInfo<T>>::insert(&candidate, state);
            Ok(().into())
        }

        #[pallet::weight(<T as Config>::WeightInfo::cancel_candidate_bond_less())]
        /// Cancel pending request to adjust the collator candidate self bond
        pub fn cancel_candidate_bond_less(origin: OriginFor<T>) -> DispatchResultWithPostInfo {
            let collator = ensure_signed(origin)?;
            let mut state = <CandidateInfo<T>>::get(&collator).ok_or(Error::<T>::CandidateDNE)?;
            state.cancel_bond_less::<T>(collator.clone())?;
            <CandidateInfo<T>>::insert(&collator, state);
            Ok(().into())
        }

        #[pallet::weight(
			<T as Config>::WeightInfo::nominate(
				*candidate_nomination_count,
				*nomination_count
			)
		)]
        /// If caller is not a nominator and not a collator, then join the set of nominators
        /// If caller is a nominator, then makes nomination to change their nomination state
        pub fn nominate(
            origin: OriginFor<T>,
            candidate: T::AccountId,
            amount: BalanceOf<T>,
            candidate_nomination_count: u32,
            nomination_count: u32,
        ) -> DispatchResultWithPostInfo {
            let nominator = ensure_signed(origin)?;

            return Self::call_nominate(
                &nominator,
                candidate,
                amount,
                candidate_nomination_count,
                nomination_count,
            )
        }

        //TODO: Benchmark me
        #[pallet::weight(0)]
        #[transactional]
        pub fn signed_nominate(
            origin: OriginFor<T>,
            proof: Proof<T::Signature, T::AccountId>,
            targets: Vec<<T::Lookup as StaticLookup>::Source>,
<<<<<<< HEAD
=======
            #[pallet::compact] amount: BalanceOf<T>,
>>>>>>> 1ebdcce2
        ) -> DispatchResultWithPostInfo {
            let nominator = ensure_signed(origin)?;
            ensure!(nominator == proof.signer, Error::<T>::SenderIsNotSigner);

            let nominator_nonce = Self::proxy_nonce(&nominator);
            let signed_payload = encode_signed_nominate_params::<T>(
                proof.relayer.clone(),
                &targets,
<<<<<<< HEAD
=======
                &amount,
>>>>>>> 1ebdcce2
                nominator_nonce,
            );
            ensure!(
                verify_signature::<T>(&proof, &signed_payload.as_slice()).is_ok(),
                Error::<T>::UnauthorizedSignedNominateTransaction
            );

            let collators = Self::selected_candidates();
<<<<<<< HEAD
            let min_stake = Self::min_total_nominator_stake();

            ensure!(
                Self::get_nominator_stakable_free_balance(&nominator) >=
                    min_stake * (collators.len() as u32).into(),
=======
            let num_collators = collators.len() as u32;
            let min_total_stake = Self::min_total_nominator_stake() * num_collators.into();

            ensure!(amount >= min_total_stake.into(), Error::<T>::NominatorBondBelowMin);
            ensure!(
                Self::get_nominator_stakable_free_balance(&nominator) >= amount,
>>>>>>> 1ebdcce2
                Error::<T>::InsufficientBalance
            );

            let mut nomination_count = 0;
            if let Some(nominator_state) = <NominatorState<T>>::get(&nominator) {
                nomination_count = nominator_state.nominations.0.len() as u32;
            }

<<<<<<< HEAD
            for collator in collators.into_iter() {
                let candidate_state =
                    <CandidateInfo<T>>::get(&collator).ok_or(Error::<T>::CandidateDNE)?;
                Self::call_nominate(
                    &nominator,
                    collator,
                    min_stake,
                    candidate_state.nomination_count,
                    nomination_count,
                )?;
                nomination_count += 1;
            }

=======
            let amount_per_collator = Perbill::from_rational(1, num_collators) * amount;
            let dust = amount - (amount_per_collator * num_collators.into());

            // This is only possible because we won't have more than 20 collators. If that changes,
            // we should not use a loop here.
            for (index, collator) in collators.into_iter().enumerate() {
                let collator_state =
                    <CandidateInfo<T>>::get(&collator).ok_or(Error::<T>::CandidateDNE)?;

                let mut actual_amount = amount_per_collator;
                if Self::collator_should_get_dust(dust, num_collators.into(), index as u64) {
                    actual_amount = amount_per_collator + dust;
                }

                Self::call_nominate(
                    &nominator,
                    collator,
                    actual_amount,
                    collator_state.nomination_count,
                    nomination_count,
                )?;

                nomination_count += 1;
            }

            <ProxyNonces<T>>::mutate(&nominator, |n| *n += 1);

>>>>>>> 1ebdcce2
            Ok(().into())
        }

        /// DEPRECATED use batch util with schedule_revoke_nomination for all nominations
        /// Request to leave the set of nominators. If successful, the caller is scheduled to be
        /// allowed to exit via a [NominationAction::Revoke] towards all existing nominations.
        /// Success forbids future nomination requests until the request is invoked or cancelled.
        #[pallet::weight(<T as Config>::WeightInfo::schedule_leave_nominators())]
        pub fn schedule_leave_nominators(origin: OriginFor<T>) -> DispatchResultWithPostInfo {
            let nominator = ensure_signed(origin)?;
            Self::nominator_schedule_revoke_all(nominator)
        }

        /// DEPRECATED use batch util with execute_nomination_request for all nominations
        /// Execute the right to exit the set of nominators and revoke all ongoing nominations.
        #[pallet::weight(<T as Config>::WeightInfo::execute_leave_nominators(*nomination_count))]
        pub fn execute_leave_nominators(
            origin: OriginFor<T>,
            nominator: T::AccountId,
            nomination_count: u32,
        ) -> DispatchResultWithPostInfo {
            ensure_signed(origin)?;
            Self::nominator_execute_scheduled_revoke_all(nominator, nomination_count)
        }

        /// DEPRECATED use batch util with cancel_nomination_request for all nominations
        /// Cancel a pending request to exit the set of nominators. Success clears the pending exit
        /// request (thereby resetting the delay upon another `leave_nominators` call).
        #[pallet::weight(<T as Config>::WeightInfo::cancel_leave_nominators())]
        pub fn cancel_leave_nominators(origin: OriginFor<T>) -> DispatchResultWithPostInfo {
            let nominator = ensure_signed(origin)?;
            Self::nominator_cancel_scheduled_revoke_all(nominator)
        }

        #[pallet::weight(<T as Config>::WeightInfo::schedule_revoke_nomination())]
        /// Request to revoke an existing nomination. If successful, the nomination is scheduled
        /// to be allowed to be revoked via the `execute_nomination_request` extrinsic.
        pub fn schedule_revoke_nomination(
            origin: OriginFor<T>,
            collator: T::AccountId,
        ) -> DispatchResultWithPostInfo {
            let nominator = ensure_signed(origin)?;
            Self::nomination_schedule_revoke(collator, nominator)
        }

        #[pallet::weight(<T as Config>::WeightInfo::nominator_bond_more())]
        /// Bond more for nominators wrt a specific collator candidate.
        pub fn nominator_bond_more(
            origin: OriginFor<T>,
            candidate: T::AccountId,
            more: BalanceOf<T>,
        ) -> DispatchResultWithPostInfo {
            let nominator = ensure_signed(origin)?;
            ensure!(
                !Self::nomination_request_revoke_exists(&candidate, &nominator),
                Error::<T>::PendingNominationRevoke
            );
            let mut state = <NominatorState<T>>::get(&nominator).ok_or(Error::<T>::NominatorDNE)?;
            state.increase_nomination::<T>(candidate.clone(), more)?;
            Ok(().into())
        }

        #[pallet::weight(<T as Config>::WeightInfo::schedule_nominator_bond_less())]
        /// Request bond less for nominators wrt a specific collator candidate.
        pub fn schedule_nominator_bond_less(
            origin: OriginFor<T>,
            candidate: T::AccountId,
            less: BalanceOf<T>,
        ) -> DispatchResultWithPostInfo {
            let nominator = ensure_signed(origin)?;
            Self::nomination_schedule_bond_decrease(candidate, nominator, less)
        }

        #[pallet::weight(<T as Config>::WeightInfo::execute_nominator_bond_less())]
        /// Execute pending request to change an existing nomination
        pub fn execute_nomination_request(
            origin: OriginFor<T>,
            nominator: T::AccountId,
            candidate: T::AccountId,
        ) -> DispatchResultWithPostInfo {
            ensure_signed(origin)?; // we may want to reward caller if caller != nominator
            Self::nomination_execute_scheduled_request(candidate, nominator)
        }

        #[pallet::weight(<T as Config>::WeightInfo::cancel_nominator_bond_less())]
        /// Cancel request to change an existing nomination.
        pub fn cancel_nomination_request(
            origin: OriginFor<T>,
            candidate: T::AccountId,
        ) -> DispatchResultWithPostInfo {
            let nominator = ensure_signed(origin)?;
            Self::nomination_cancel_request(candidate, nominator)
        }

        /// Hotfix to remove existing empty entries for candidates that have left.
        #[pallet::weight(
			T::DbWeight::get().reads_writes(2 * candidates.len() as u64, candidates.len() as u64)
		)]
        pub fn hotfix_remove_nomination_requests_exited_candidates(
            origin: OriginFor<T>,
            candidates: Vec<T::AccountId>,
        ) -> DispatchResult {
            ensure_signed(origin)?;
            ensure!(candidates.len() < 100, <Error<T>>::InsufficientBalance);
            for candidate in &candidates {
                ensure!(
                    <CandidateInfo<T>>::get(&candidate).is_none(),
                    <Error<T>>::CandidateNotLeaving
                );
                ensure!(
                    <NominationScheduledRequests<T>>::get(&candidate).is_empty(),
                    <Error<T>>::CandidateNotLeaving
                );
            }

            for candidate in candidates {
                <NominationScheduledRequests<T>>::remove(candidate);
            }

            Ok(().into())
        }

        // TODO: Benchmark me
        #[pallet::weight(0)]
        pub fn set_admin_setting(
            origin: OriginFor<T>,
            value: AdminSettings<BalanceOf<T>>,
        ) -> DispatchResult {
            frame_system::ensure_root(origin)?;
            ensure!(value.is_valid::<T>(), Error::<T>::AdminSettingsValueIsNotValid);

            match value {
                AdminSettings::Delay(d) => <Delay<T>>::put(d),
                AdminSettings::MinCollatorStake(s) => <MinCollatorStake<T>>::put(s),
                AdminSettings::MinTotalNominatorStake(s) => <MinTotalNominatorStake<T>>::put(s),
            }

            Self::deposit_event(Event::AdminSettingsUpdated { value });

            Ok(())
        }
    }

    impl<T: Config> Pallet<T> {
        pub fn start_new_era(
            block_number: T::BlockNumber,
            mut era: EraInfo<T::BlockNumber>,
        ) -> (EraInfo<T::BlockNumber>, Weight) {
            // mutate era
            era.update(block_number);

            // pay all stakers for T::RewardPaymentDelay eras ago
            Self::prepare_staking_payouts(era.current);

            // select top collator candidates for next era
            let (collator_count, nomination_count, total_staked) =
                Self::select_top_candidates(era.current);

            // start next era
            <Era<T>>::put(era);
            // snapshot total stake
            <Staked<T>>::insert(era.current, <Total<T>>::get());

            Self::deposit_event(Event::NewEra {
                starting_block: era.first,
                era: era.current,
                selected_collators_number: collator_count,
                total_balance: total_staked,
            });

            let weight = <T as Config>::WeightInfo::era_transition_on_initialize(
                collator_count,
                nomination_count,
            );
            return (era, weight)
        }

        pub fn is_nominator(acc: &T::AccountId) -> bool {
            <NominatorState<T>>::get(acc).is_some()
        }

        pub fn is_candidate(acc: &T::AccountId) -> bool {
            <CandidateInfo<T>>::get(acc).is_some()
        }

        pub fn is_selected_candidate(acc: &T::AccountId) -> bool {
            <SelectedCandidates<T>>::get().binary_search(acc).is_ok()
        }

        /// Returns an account's free balance which is not locked in nomination staking
        pub fn get_nominator_stakable_free_balance(acc: &T::AccountId) -> BalanceOf<T> {
            let mut balance = T::Currency::free_balance(acc);
            if let Some(state) = <NominatorState<T>>::get(acc) {
                balance = balance.saturating_sub(state.total());
            }
            balance
        }
        /// Returns an account's free balance which is not locked in collator staking
        pub fn get_collator_stakable_free_balance(acc: &T::AccountId) -> BalanceOf<T> {
            let mut balance = T::Currency::free_balance(acc);
            if let Some(info) = <CandidateInfo<T>>::get(acc) {
                balance = balance.saturating_sub(info.bond);
            }
            balance
        }
        /// Caller must ensure candidate is active before calling
        pub(crate) fn update_active(candidate: T::AccountId, total: BalanceOf<T>) {
            let mut candidates = <CandidatePool<T>>::get();
            candidates.remove(&Bond::from_owner(candidate.clone()));
            candidates.insert(Bond { owner: candidate, amount: total });
            <CandidatePool<T>>::put(candidates);
        }

        /// Compute total reward for era based on the amount in the reward pot
        pub fn compute_total_reward_to_pay() -> BalanceOf<T> {
            let total_unpaid_reward_amount = Self::reward_pot();
            let mut payout = total_unpaid_reward_amount.checked_sub(&Self::locked_era_payout()).or_else(|| {
				log::error!("💔 Error calculating era payout. Not enough funds in total_unpaid_reward_amount.");

				//This is a bit strange but since we are dealing with money, log it.
				Self::deposit_event(Event::NotEnoughFundsForEraPayment {reward_pot_balance: total_unpaid_reward_amount});
				Some(BalanceOf::<T>::zero())
			}).expect("We have a default value");

            <LockedEraPayout<T>>::mutate(|lp| {
                *lp = lp
                    .checked_add(&payout)
                    .or_else(|| {
                        log::error!("💔 Error - locked_era_payout overflow. Reducing era payout");
                        // In the unlikely event where the value will overflow the LockedEraPayout,
                        // return the difference to avoid errors
                        payout =
                            BalanceOf::<T>::max_value().saturating_sub(Self::locked_era_payout());
                        Some(BalanceOf::<T>::max_value())
                    })
                    .expect("We have a default value");
            });

            return payout
        }

        /// Remove nomination from candidate state
        /// Amount input should be retrieved from nominator and it informs the storage lookups
        pub(crate) fn nominator_leaves_candidate(
            candidate: T::AccountId,
            nominator: T::AccountId,
            amount: BalanceOf<T>,
        ) -> DispatchResult {
            let mut state = <CandidateInfo<T>>::get(&candidate).ok_or(Error::<T>::CandidateDNE)?;
            state.rm_nomination_if_exists::<T>(&candidate, nominator.clone(), amount)?;
            let new_total_locked = <Total<T>>::get().saturating_sub(amount);
            <Total<T>>::put(new_total_locked);
            let new_total = state.total_counted;
            <CandidateInfo<T>>::insert(&candidate, state);
            Self::deposit_event(Event::NominatorLeftCandidate {
                nominator,
                candidate,
                unstaked_amount: amount,
                total_candidate_staked: new_total,
            });
            Ok(())
        }

        fn prepare_staking_payouts(now: EraIndex) {
            // payout is now - delay eras ago => now - delay > 0 else return early
            let delay = T::RewardPaymentDelay::get();
            if now <= delay {
                return
            }
            let era_to_payout = now.saturating_sub(delay);
            let total_points = <Points<T>>::get(era_to_payout);
            if total_points.is_zero() {
                return
            }
            // Remove stake because it has been processed.
            let total_staked = <Staked<T>>::take(era_to_payout);

            let total_reward_to_pay = Self::compute_total_reward_to_pay();

            let payout = DelayedPayout {
                era_issuance: total_reward_to_pay,
                total_staking_reward: total_reward_to_pay, /* TODO: Remove one of the duplicated
                                                            * fields */
            };

            <DelayedPayouts<T>>::insert(era_to_payout, &payout);

            let collator_scores: Vec<CollatorScore<T::AccountId>> =
                <AwardedPts<T>>::iter_prefix(era_to_payout)
                    .map(|(collator, points)| CollatorScore::new(collator, points))
                    .collect::<Vec<CollatorScore<T::AccountId>>>();

            Self::update_collator_payout(
                era_to_payout,
                total_staked,
                payout,
                total_points,
                collator_scores,
            );
        }

        /// Wrapper around pay_one_collator_reward which handles the following logic:
        /// * whether or not a payout needs to be made
        /// * cleaning up when payouts are done
        /// * returns the weight consumed by pay_one_collator_reward if applicable
        fn handle_delayed_payouts(now: EraIndex) -> Weight {
            let delay = T::RewardPaymentDelay::get();

            // don't underflow uint
            if now < delay {
                return 0u64.into()
            }

            let paid_for_era = now.saturating_sub(delay);

            if let Some(payout_info) = <DelayedPayouts<T>>::get(paid_for_era) {
                let result = Self::pay_one_collator_reward(paid_for_era, payout_info);
                if result.0.is_none() {
                    // result.0 indicates whether or not a payout was made
                    // clean up storage items that we no longer need
                    <DelayedPayouts<T>>::remove(paid_for_era);
                    <Points<T>>::remove(paid_for_era);
                }
                result.1 // weight consumed by pay_one_collator_reward
            } else {
                0u64.into()
            }
        }

        /// Payout a single collator from the given era.
        ///
        /// Returns an optional tuple of (Collator's AccountId, total paid)
        /// or None if there were no more payouts to be made for the era.
        pub(crate) fn pay_one_collator_reward(
            paid_for_era: EraIndex,
            payout_info: DelayedPayout<BalanceOf<T>>,
        ) -> (Option<(T::AccountId, BalanceOf<T>)>, Weight) {
            // TODO: it would probably be optimal to roll Points into the DelayedPayouts storage
            // item so that we do fewer reads each block
            let total_points = <Points<T>>::get(paid_for_era);
            if total_points.is_zero() {
                // TODO: this case is obnoxious... it's a value query, so it could mean one of two
                // different logic errors:
                // 1. we removed it before we should have
                // 2. we called pay_one_collator_reward when we were actually done with deferred
                //    payouts
                log::warn!("pay_one_collator_reward called with no <Points<T>> for the era!");
                return (None, 0u64.into())
            }

            let reward_pot_account_id = Self::compute_reward_pot_account_id();
            let pay_reward = |amount: BalanceOf<T>, to: T::AccountId| {
                let result = T::Currency::transfer(
                    &reward_pot_account_id,
                    &to,
                    amount,
                    ExistenceRequirement::KeepAlive,
                );
                if let Ok(_) = result {
                    Self::deposit_event(Event::Rewarded { account: to.clone(), rewards: amount });

                    // Update storage with the amount we paid
                    <LockedEraPayout<T>>::mutate(|p| {
                        *p = p.saturating_sub(amount.into());
                    });
                } else {
                    log::error!("💔 Error paying staking reward: {:?}", result);
                    Self::deposit_event(Event::ErrorPayingStakingReward {
                        payee: to.clone(),
                        rewards: amount,
                    });
                }
            };

            if let Some((collator, pts)) = <AwardedPts<T>>::iter_prefix(paid_for_era).drain().next()
            {
                let pct_due = Perbill::from_rational(pts, total_points);
                let total_reward_for_collator = pct_due * payout_info.total_staking_reward;

                // Take the snapshot of block author and nominations
                let state = <AtStake<T>>::take(paid_for_era, &collator);
                let num_nominators = state.nominations.len();

                // pay collator's due portion first
                let collator_pct = Perbill::from_rational(state.bond, state.total);
                let collator_reward = collator_pct * total_reward_for_collator;
                pay_reward(collator_reward, collator.clone());

                // pay nominators due portion, if there are any
                for Bond { owner, amount } in state.nominations {
                    let percent = Perbill::from_rational(amount, state.total);
                    let nominator_reward = percent * total_reward_for_collator;
                    if !nominator_reward.is_zero() {
                        pay_reward(nominator_reward, owner.clone());
                    }
                }

                (
                    Some((collator, total_reward_for_collator)),
                    <T as Config>::WeightInfo::pay_one_collator_reward(num_nominators as u32),
                )
            } else {
                // Note that we don't clean up storage here; it is cleaned up in
                // handle_delayed_payouts()
                (None, 0u64.into())
            }
        }

        /// Compute the top `TotalSelected` candidates in the CandidatePool and return
        /// a vec of their AccountIds (in the order of selection)
        pub fn compute_top_candidates() -> Vec<T::AccountId> {
            let mut candidates = <CandidatePool<T>>::get().0;
            // order candidates by stake (least to greatest so requires `rev()`)
            candidates.sort_by(|a, b| a.amount.cmp(&b.amount));
            let top_n = <TotalSelected<T>>::get() as usize;
            // choose the top TotalSelected qualified candidates, ordered by stake
            let mut collators = candidates
                .into_iter()
                .rev()
                .take(top_n)
                .filter(|x| x.amount >= <MinCollatorStake<T>>::get())
                .map(|x| x.owner)
                .collect::<Vec<T::AccountId>>();
            collators.sort();
            collators
        }

        /// Best as in most cumulatively supported in terms of stake
        /// Returns [collator_count, nomination_count, total staked]
        pub fn select_top_candidates(now: EraIndex) -> (u32, u32, BalanceOf<T>) {
            let (mut collator_count, mut nomination_count, mut total) =
                (0u32, 0u32, BalanceOf::<T>::zero());
            // choose the top TotalSelected qualified candidates, ordered by stake
            let collators = Self::compute_top_candidates();
            if collators.is_empty() {
                // SELECTION FAILED TO SELECT >=1 COLLATOR => select collators from previous era
                let last_era = now.saturating_sub(1u32);
                let mut total_per_candidate: BTreeMap<T::AccountId, BalanceOf<T>> = BTreeMap::new();
                // set this era AtStake to last era AtStake
                for (account, snapshot) in <AtStake<T>>::iter_prefix(last_era) {
                    collator_count = collator_count.saturating_add(1u32);
                    nomination_count =
                        nomination_count.saturating_add(snapshot.nominations.len() as u32);
                    total = total.saturating_add(snapshot.total);
                    total_per_candidate.insert(account.clone(), snapshot.total);
                    <AtStake<T>>::insert(now, account, snapshot);
                }
                // `SelectedCandidates` remains unchanged from last era
                // emit CollatorChosen event for tools that use this event
                for candidate in <SelectedCandidates<T>>::get() {
                    let snapshot_total = total_per_candidate
                        .get(&candidate)
                        .expect("all selected candidates have snapshots");
                    Self::deposit_event(Event::CollatorChosen {
                        era: now,
                        collator_account: candidate,
                        total_exposed_amount: *snapshot_total,
                    })
                }
                return (collator_count, nomination_count, total)
            }

            // snapshot exposure for era for weighting reward distribution
            for account in collators.iter() {
                let state = <CandidateInfo<T>>::get(account)
                    .expect("all members of CandidateQ must be candidates");

                collator_count = collator_count.saturating_add(1u32);
                nomination_count = nomination_count.saturating_add(state.nomination_count);
                total = total.saturating_add(state.total_counted);
                let CountedNominations { uncounted_stake, rewardable_nominations } =
                    Self::get_rewardable_nominators(&account);
                let total_counted = state.total_counted.saturating_sub(uncounted_stake);

                let snapshot = CollatorSnapshot {
                    bond: state.bond,
                    nominations: rewardable_nominations,
                    total: total_counted,
                };
                <AtStake<T>>::insert(now, account, snapshot);
                Self::deposit_event(Event::CollatorChosen {
                    era: now,
                    collator_account: account.clone(),
                    total_exposed_amount: state.total_counted,
                });
            }
            // insert canonical collator set
            <SelectedCandidates<T>>::put(collators);
            (collator_count, nomination_count, total)
        }

        /// Apply the nominator intent for revoke and decrease in order to build the
        /// effective list of nominators with their intended bond amount.
        ///
        /// This will:
        /// - if [NominationChange::Revoke] is outstanding, set the bond amount to 0.
        /// - if [NominationChange::Decrease] is outstanding, subtract the bond by specified amount.
        /// - else, do nothing
        ///
        /// The intended bond amounts will be used while calculating rewards.
        fn get_rewardable_nominators(collator: &T::AccountId) -> CountedNominations<T> {
            let requests = <NominationScheduledRequests<T>>::get(collator)
                .into_iter()
                .map(|x| (x.nominator, x.action))
                .collect::<BTreeMap<_, _>>();
            let mut uncounted_stake = BalanceOf::<T>::zero();
            let rewardable_nominations = <TopNominations<T>>::get(collator)
                .expect("all members of CandidateQ must be candidates")
                .nominations
                .into_iter()
                .map(|mut bond| {
                    bond.amount = match requests.get(&bond.owner) {
                        None => bond.amount,
                        Some(NominationAction::Revoke(_)) => {
                            log::warn!(
                                "reward for nominator '{:?}' set to zero due to pending \
								revoke request",
                                bond.owner
                            );
                            uncounted_stake = uncounted_stake.saturating_add(bond.amount);
                            BalanceOf::<T>::zero()
                        },
                        Some(NominationAction::Decrease(amount)) => {
                            log::warn!(
                                "reward for nominator '{:?}' reduced by set amount due to pending \
								decrease request",
                                bond.owner
                            );
                            uncounted_stake = uncounted_stake.saturating_add(*amount);
                            bond.amount.saturating_sub(*amount)
                        },
                    };

                    bond
                })
                .collect();
            CountedNominations { uncounted_stake, rewardable_nominations }
        }

        /// The account ID of the staking reward_pot.
        /// This actually does computation. If you need to keep using it, then make sure you cache
        /// the value and only call this once.
        pub fn compute_reward_pot_account_id() -> T::AccountId {
            T::RewardPotId::get().into_account_truncating()
        }

        /// The total amount of funds stored in this pallet
        pub fn reward_pot() -> BalanceOf<T> {
            // Must never be less than 0 but better be safe.
            T::Currency::free_balance(&Self::compute_reward_pot_account_id())
                .saturating_sub(T::Currency::minimum_balance())
        }

        pub fn update_collator_payout(
            payout_era: EraIndex,
            total_staked: BalanceOf<T>,
            payout: DelayedPayout<BalanceOf<T>>,
            total_points: RewardPoint,
            current_collator_scores: Vec<CollatorScore<T::AccountId>>,
        ) {
            let collator_payout_period = Self::growth_period_info();
            let staking_reward_paid_in_era = payout.total_staking_reward;

            if Self::is_new_growth_period(&payout_era, &collator_payout_period) {
                <GrowthPeriod<T>>::mutate(|info| {
                    info.start_era_index = payout_era;
                    info.index = info.index.saturating_add(1);
                });

                let mut new_payout_info = GrowthInfo::new(payout_era);
                new_payout_info.number_of_accumulations = 1u32;
                new_payout_info.total_stake_accumulated = total_staked;
                new_payout_info.total_staker_reward = staking_reward_paid_in_era;
                new_payout_info.total_points = total_points;
                new_payout_info.collator_scores = current_collator_scores;

                <Growth<T>>::insert(Self::growth_period_info().index, new_payout_info);
            } else {
                Self::accumulate_payout_for_period(
                    collator_payout_period.index,
                    total_staked,
                    staking_reward_paid_in_era,
                    total_points,
                    current_collator_scores,
                );
            };
        }

        fn is_new_growth_period(
            era_index: &EraIndex,
            collator_payout_period: &GrowthPeriodInfo,
        ) -> bool {
            return collator_payout_period.index == 0 ||
                era_index - collator_payout_period.start_era_index >=
                    T::ErasPerGrowthPeriod::get()
        }

        fn accumulate_payout_for_period(
            growth_index: GrowthPeriodIndex,
            total_staked: BalanceOf<T>,
            staking_reward_paid_in_era: BalanceOf<T>,
            total_points: RewardPoint,
            current_collator_scores: Vec<CollatorScore<T::AccountId>>,
        ) {
            <Growth<T>>::mutate(growth_index, |info| {
                info.number_of_accumulations = info.number_of_accumulations.saturating_add(1);
                info.total_stake_accumulated =
                    info.total_stake_accumulated.saturating_add(total_staked);
                info.total_staker_reward =
                    info.total_staker_reward.saturating_add(staking_reward_paid_in_era);
                info.total_points = info.total_points.saturating_add(total_points);
                info.collator_scores =
                    Self::update_collator_scores(&info.collator_scores, current_collator_scores);
            });
        }

        fn update_collator_scores(
            existing_collator_scores: &Vec<CollatorScore<T::AccountId>>,
            current_collator_scores: Vec<CollatorScore<T::AccountId>>,
        ) -> Vec<CollatorScore<T::AccountId>> {
            let mut current_scores = existing_collator_scores
                .into_iter()
                .map(|current_score| (current_score.collator.clone(), current_score.points.clone()))
                .collect::<BTreeMap<_, _>>();

            current_collator_scores.into_iter().for_each(|new_score| {
                current_scores
                    .entry(new_score.collator)
                    .and_modify(|points| {
                        *points = points.saturating_add(new_score.points);
                    })
                    .or_insert(new_score.points);
            });

            return current_scores
                .into_iter()
                .map(|(acc, pts)| CollatorScore::new(acc, pts))
                .collect()
        }

        pub fn payout_collators(amount: BalanceOf<T>, growth_period: u32) -> DispatchResult {
            // The only validation we do is checking for replays, for everything else we trust T1.
            ensure!(
                <ProcessedGrowthPeriods<T>>::contains_key(growth_period) == false,
                Error::<T>::GrowthAlreadyProcessed
            );

            let mut imbalance: PositiveImbalanceOf<T> = PositiveImbalanceOf::<T>::zero();
            let mut pay =
                |collator_address: T::AccountId, amount: BalanceOf<T>| -> DispatchResult {
                    match T::Currency::deposit_into_existing(&collator_address, amount) {
                        Ok(amount_paid) => {
                            Self::deposit_event(Event::CollatorPaid {
                                account: collator_address,
                                amount: amount_paid.peek(),
                                period: growth_period,
                            });

                            imbalance.subsume(amount_paid);
                            return Ok(())
                        },
                        Err(e) => {
                            log::error!(
                                "💔💔 Error paying {:?} AVT to collator {:?}: {:?}",
                                amount,
                                collator_address,
                                e
                            );
                            return Err(Error::<T>::ErrorPayingCollator.into())
                        },
                    }
                };

            if <Growth<T>>::contains_key(growth_period) {
                // get the list of candidates that earned points from `growth_period`
                let growth_data = <Growth<T>>::get(growth_period);
                for collator_data in growth_data.collator_scores {
                    let percent =
                        Perbill::from_rational(collator_data.points, growth_data.total_points);
                    pay(collator_data.collator, percent * amount)?;
                }

                // Tidy up state
                <Growth<T>>::remove(growth_period);
                <ProcessedGrowthPeriods<T>>::insert(growth_period, ());
            } else {
                // use current candidates because there is no way of knowing who they were
                let collators = <SelectedCandidates<T>>::get();
                let number_of_collators = collators.len() as u32;
                for collator in collators.into_iter() {
                    let percent = Perbill::from_rational(1u32, number_of_collators);
                    pay(collator, percent * amount)?;
                }

                <ProcessedGrowthPeriods<T>>::insert(growth_period, ());
            }

            // Let the runtime know that we finished paying collators and we may have some amount
            // left.
            let dust_amount: BalanceOf<T> = amount - imbalance.peek();

            // drop the imbalance to increase total issuance
            drop(imbalance);

            if dust_amount > BalanceOf::<T>::zero() {
                T::CollatorPayoutDustHandler::handle_dust(dust_amount);
            }

            Ok(())
        }

        pub fn collator_should_get_dust(
            dust: BalanceOf<T>,
            number_of_collators: u64,
            index: u64,
        ) -> bool {
            let block_number: u64 =
                TryInto::<u64>::try_into(<frame_system::Pallet<T>>::block_number())
                    .unwrap_or_else(|_| 0u64);

            let chosen_collator_index = block_number % number_of_collators;

            return !dust.is_zero() && index == chosen_collator_index
        }
    }

    /// Keep track of number of authored blocks per authority, uncles are counted as well since
    /// they're a valid proof of being online.
    impl<T: Config + pallet_authorship::Config>
        pallet_authorship::EventHandler<T::AccountId, T::BlockNumber> for Pallet<T>
    {
        /// Add reward points to block authors:
        /// * 20 points to the block producer for producing a block in the chain
        fn note_author(author: T::AccountId) {
            let now = <Era<T>>::get().current;
            let score_plus_20 = <AwardedPts<T>>::get(now, &author).saturating_add(20);
            <AwardedPts<T>>::insert(now, author, score_plus_20);
            <Points<T>>::mutate(now, |x| *x = x.saturating_add(20));

            frame_system::Pallet::<T>::register_extra_weight_unchecked(
                <T as Config>::WeightInfo::note_author(),
                DispatchClass::Mandatory,
            );
        }

        fn note_uncle(_author: T::AccountId, _age: T::BlockNumber) {
            //TODO: can we ignore this?
        }
    }
}

impl<T: Config> OnGrowthLiftedHandler<BalanceOf<T>> for Pallet<T> {
    fn on_growth_lifted(amount: BalanceOf<T>, growth_period: u32) -> DispatchResult {
        return Self::payout_collators(amount, growth_period)
    }
}<|MERGE_RESOLUTION|>--- conflicted
+++ resolved
@@ -92,11 +92,7 @@
 
 #[pallet]
 pub mod pallet {
-<<<<<<< HEAD
     pub use crate::{
-=======
-    use crate::{
->>>>>>> 1ebdcce2
         calls::*,
         nomination_requests::{CancelledScheduledRequest, NominationAction, ScheduledRequest},
         proxy_methods::*,
@@ -114,15 +110,9 @@
         weights::{GetDispatchInfo, PostDispatchInfo},
         PalletId,
     };
-<<<<<<< HEAD
     pub use frame_system::pallet_prelude::*;
     pub use pallet_avn::{CollatorPayoutDustHandler, ProcessedEventsChecker};
     pub use sp_avn_common::Proof;
-=======
-    use frame_system::pallet_prelude::*;
-    use pallet_avn::{CollatorPayoutDustHandler, ProcessedEventsChecker};
-    use sp_avn_common::Proof;
->>>>>>> 1ebdcce2
     pub use sp_runtime::{
         traits::{
             AccountIdConversion, Bounded, CheckedAdd, CheckedSub, Dispatchable, IdentifyAccount,
@@ -1066,10 +1056,7 @@
             origin: OriginFor<T>,
             proof: Proof<T::Signature, T::AccountId>,
             targets: Vec<<T::Lookup as StaticLookup>::Source>,
-<<<<<<< HEAD
-=======
             #[pallet::compact] amount: BalanceOf<T>,
->>>>>>> 1ebdcce2
         ) -> DispatchResultWithPostInfo {
             let nominator = ensure_signed(origin)?;
             ensure!(nominator == proof.signer, Error::<T>::SenderIsNotSigner);
@@ -1078,10 +1065,7 @@
             let signed_payload = encode_signed_nominate_params::<T>(
                 proof.relayer.clone(),
                 &targets,
-<<<<<<< HEAD
-=======
                 &amount,
->>>>>>> 1ebdcce2
                 nominator_nonce,
             );
             ensure!(
@@ -1090,20 +1074,12 @@
             );
 
             let collators = Self::selected_candidates();
-<<<<<<< HEAD
-            let min_stake = Self::min_total_nominator_stake();
-
-            ensure!(
-                Self::get_nominator_stakable_free_balance(&nominator) >=
-                    min_stake * (collators.len() as u32).into(),
-=======
             let num_collators = collators.len() as u32;
             let min_total_stake = Self::min_total_nominator_stake() * num_collators.into();
 
             ensure!(amount >= min_total_stake.into(), Error::<T>::NominatorBondBelowMin);
             ensure!(
                 Self::get_nominator_stakable_free_balance(&nominator) >= amount,
->>>>>>> 1ebdcce2
                 Error::<T>::InsufficientBalance
             );
 
@@ -1112,21 +1088,6 @@
                 nomination_count = nominator_state.nominations.0.len() as u32;
             }
 
-<<<<<<< HEAD
-            for collator in collators.into_iter() {
-                let candidate_state =
-                    <CandidateInfo<T>>::get(&collator).ok_or(Error::<T>::CandidateDNE)?;
-                Self::call_nominate(
-                    &nominator,
-                    collator,
-                    min_stake,
-                    candidate_state.nomination_count,
-                    nomination_count,
-                )?;
-                nomination_count += 1;
-            }
-
-=======
             let amount_per_collator = Perbill::from_rational(1, num_collators) * amount;
             let dust = amount - (amount_per_collator * num_collators.into());
 
@@ -1154,7 +1115,6 @@
 
             <ProxyNonces<T>>::mutate(&nominator, |n| *n += 1);
 
->>>>>>> 1ebdcce2
             Ok(().into())
         }
 
