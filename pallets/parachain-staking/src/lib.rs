--- conflicted
+++ resolved
@@ -49,13 +49,9 @@
 #![cfg_attr(not(feature = "std"), no_std)]
 
 mod nomination_requests;
-<<<<<<< HEAD
-=======
 pub mod proxy_methods;
->>>>>>> bbf1b868
 pub mod session_handler;
 pub mod types;
-pub mod proxy_methods;
 pub mod weights;
 
 #[cfg(any(test, feature = "runtime-benchmarks"))]
@@ -64,13 +60,13 @@
 mod mock;
 mod set;
 #[cfg(test)]
+mod test_admin_settings;
+#[cfg(test)]
 mod test_reward_payout;
 #[cfg(test)]
 mod test_staking_pot;
 #[cfg(test)]
 mod tests;
-#[cfg(test)]
-mod test_admin_settings;
 
 use frame_support::pallet;
 use pallet_avn::OnGrowthLiftedHandler;
@@ -92,16 +88,10 @@
         WeightInfo,
     };
     use frame_support::{
-        weights::{GetDispatchInfo, PostDispatchInfo},
         pallet_prelude::*,
         traits::{
-<<<<<<< HEAD
-            tokens::WithdrawReasons, Currency, ExistenceRequirement, Get, Imbalance,
-            LockIdentifier, LockableCurrency, ReservableCurrency, IsSubType
-=======
             tokens::WithdrawReasons, Currency, ExistenceRequirement, Get, Imbalance, IsSubType,
             LockIdentifier, LockableCurrency, ReservableCurrency,
->>>>>>> bbf1b868
         },
         weights::{GetDispatchInfo, PostDispatchInfo},
         PalletId,
@@ -110,21 +100,13 @@
     use pallet_avn::ProcessedEventsChecker;
     use sp_avn_common::Proof;
     use sp_runtime::{
-<<<<<<< HEAD
-        traits::{Dispatchable, AccountIdConversion, Bounded, CheckedAdd, CheckedSub, Saturating, Zero, IdentifyAccount, Verify, Member, StaticLookup},
+        traits::{
+            AccountIdConversion, Bounded, CheckedAdd, CheckedSub, Dispatchable, IdentifyAccount,
+            Member, Saturating, StaticLookup, Verify, Zero,
+        },
         Perbill,
     };
     use sp_std::{collections::btree_map::BTreeMap, prelude::*};
-    use sp_avn_common::{Proof};
-=======
-        traits::{
-            AccountIdConversion, Bounded, CheckedAdd, CheckedSub, Dispatchable, IdentifyAccount,
-            Member, Saturating, StaticLookup, Verify, Zero,
-        },
-        Perbill,
-    };
-    use sp_std::{collections::btree_map::BTreeMap, prelude::*};
->>>>>>> bbf1b868
     /// Pallet for parachain staking
     #[pallet::pallet]
     #[pallet::without_storage_info]
@@ -244,10 +226,7 @@
         UnauthorizedProxyTransaction,
         SenderIsNotSigner,
         UnauthorizedSignedNominateTransaction,
-<<<<<<< HEAD
-        AdminSettingsValueIsNotValid
-=======
->>>>>>> bbf1b868
+        AdminSettingsValueIsNotValid,
     }
 
     #[pallet::event]
@@ -393,7 +372,7 @@
         /// A collator has been paid for producing blocks
         CollatorPaid { account: T::AccountId, amount: BalanceOf<T>, period: GrowthPeriodIndex },
         /// An admin settings value has been updated
-        AdminSettingsUpdated {value: AdminSettings<BalanceOf<T>>}
+        AdminSettingsUpdated { value: AdminSettings<BalanceOf<T>> },
     }
 
     #[pallet::hooks]
@@ -402,13 +381,9 @@
             let mut weight = <T as Config>::WeightInfo::base_on_initialize();
             let mut era = <Era<T>>::get();
             if era.should_update(n) {
-<<<<<<< HEAD
-                (era, weight) = Self::start_new_era(n, era);
-=======
                 let start_new_era_weight;
                 (era, start_new_era_weight) = Self::start_new_era(n, era);
                 weight = weight.saturating_add(start_new_era_weight);
->>>>>>> bbf1b868
             }
 
             weight = weight.saturating_add(Self::handle_delayed_payouts(era.current));
@@ -610,12 +585,8 @@
                 nominations: vec![],
                 delay: Default::default(),
                 min_collator_stake: Default::default(),
-<<<<<<< HEAD
-                min_nominator_stake: Default::default() }
-=======
                 min_nominator_stake: Default::default(),
             }
->>>>>>> bbf1b868
         }
     }
 
@@ -1101,27 +1072,17 @@
         pub fn signed_nominate(
             origin: OriginFor<T>,
             proof: Proof<T::Signature, T::AccountId>,
-<<<<<<< HEAD
-            targets: Vec<<T::Lookup as StaticLookup>::Source>) -> DispatchResult
-        {
-=======
             targets: Vec<<T::Lookup as StaticLookup>::Source>,
         ) -> DispatchResult {
->>>>>>> bbf1b868
             let staker = ensure_signed(origin)?;
             ensure!(staker == proof.signer, Error::<T>::SenderIsNotSigner);
 
             let staker_nonce = Self::proxy_nonce(&staker);
             let signed_payload = encode_signed_nominate_params::<T>(&proof, &targets, staker_nonce);
-<<<<<<< HEAD
-            ensure!(verify_signature::<T>(&proof, &signed_payload.as_slice()).is_ok(),
-                Error::<T>::UnauthorizedSignedNominateTransaction);
-=======
             ensure!(
                 verify_signature::<T>(&proof, &signed_payload.as_slice()).is_ok(),
                 Error::<T>::UnauthorizedSignedNominateTransaction
             );
->>>>>>> bbf1b868
 
             // TODO: Complete me
             Ok(())
@@ -1248,7 +1209,10 @@
 
         // TODO: Benchmark me
         #[pallet::weight(0)]
-        pub fn set_admin_setting(origin: OriginFor<T>, value: AdminSettings<BalanceOf<T>>) -> DispatchResult {
+        pub fn set_admin_setting(
+            origin: OriginFor<T>,
+            value: AdminSettings<BalanceOf<T>>,
+        ) -> DispatchResult {
             frame_system::ensure_root(origin)?;
             ensure!(value.is_valid::<T>(), Error::<T>::AdminSettingsValueIsNotValid);
 
@@ -1291,14 +1255,10 @@
                 total_balance: total_staked,
             });
 
-<<<<<<< HEAD
-            let weight = <T as Config>::WeightInfo::era_transition_on_initialize(collator_count, nomination_count);
-=======
             let weight = <T as Config>::WeightInfo::era_transition_on_initialize(
                 collator_count,
                 nomination_count,
             );
->>>>>>> bbf1b868
             return (era, weight)
         }
 
