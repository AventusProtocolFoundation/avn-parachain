--- conflicted
+++ resolved
@@ -1789,13 +1789,10 @@
 
         fn validate_unsigned(_source: TransactionSource, call: &Self::Call) -> TransactionValidity {
             if let Call::end_voting_period { growth_id, validator, signature } = call {
-<<<<<<< HEAD
-=======
                 if !<Growth<T>>::contains_key(growth_id.period) {
                     return InvalidTransaction::Custom(ERROR_CODE_INVALID_GROWTH_PERIOD).into()
                 }
 
->>>>>>> 7d2e3b07
                 let growth_voting_session = Self::get_growth_voting_session(growth_id);
                 return end_voting_period_validate_unsigned::<T>(
                     &growth_voting_session,
@@ -1821,13 +1818,10 @@
                     signature,
                 )
             } else if let Call::reject_growth { growth_id, validator, signature } = call {
-<<<<<<< HEAD
-=======
                 if !<Growth<T>>::contains_key(growth_id.period) {
                     return InvalidTransaction::Custom(ERROR_CODE_INVALID_GROWTH_PERIOD).into()
                 }
 
->>>>>>> 7d2e3b07
                 let growth_voting_session = Self::get_growth_voting_session(growth_id);
                 return reject_vote_validate_unsigned::<T>(
                     &growth_voting_session,
@@ -2545,37 +2539,7 @@
             return Box::new(GrowthVotingSession::<T>::new(growth_id))
                 as Box<dyn VotingSessionManager<T::AccountId, T::BlockNumber>>
         }
-<<<<<<< HEAD
-
-        pub fn try_get_growth_data(growth_id: &GrowthId) -> Result<GrowthData<T>, Error<T>> {
-            if <Growth<T>>::contains_key(growth_id.period) {
-                let growth_info = <Growth<T>>::get(growth_id.period);
-                if growth_info.number_of_accumulations < 0u32 {
-                    Err(Error::<T>::AccumulationIsZero)?
-                }
-
-                let average_staked =  growth_info.total_stake_accumulated / growth_info.number_of_accumulations.into();
-                let added_by = 
-                    AVN::<T>::calculate_primary_validator(<frame_system::Pallet<T>>::block_number())
-                    .map_err(|_| Error::<T>::ErrorCalculatingPrimaryValidator)?;
-
-                return Ok(
-                    GrowthData::<T> {
-                        period: growth_id.period,
-                        rewards_in_period: growth_info.total_staker_reward,
-                        average_staked_in_period: average_staked,
-                        added_by: Some(added_by),
-                        tx_id: None
-                    }
-                )
-            }
-
-            Err(Error::<T>::GrowthDataNotFound)?
-        }
-
-=======
         
->>>>>>> 7d2e3b07
         pub fn try_get_growth_data(growth_period: &u32) -> Result<GrowthInfo<T::AccountId, BalanceOf<T>>, Error<T>> {
             if <Growth<T>>::contains_key(growth_period) {
                 return Ok(<Growth<T>>::get(growth_period));                
@@ -2700,13 +2664,7 @@
                 });
             } else {
                 // We didn't get enough votes to approve this growth
-<<<<<<< HEAD
-
-                let growth_creator =
-                    growth_info.added_by.ok_or(Error::<T>::GrowthTxSenderNotFound)?;
-=======
                 
->>>>>>> 7d2e3b07
                 // create_and_report_summary_offence::<T>(
                 //     &reporter,
                 //     &vec![growth_creator],
