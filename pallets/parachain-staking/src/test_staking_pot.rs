#[cfg(test)]
use crate::mock::*;
use frame_support::traits::Currency;

pub const ONE_TOKEN: u128 = 1_000000_000000_000000u128;
pub const AMOUNT_100_TOKEN: u128 = 100 * ONE_TOKEN;

fn collator_1() -> AccountId {
<<<<<<< HEAD
    return TestAccount::new(1u64).account_id();
}

fn collator_3() -> AccountId {
    return TestAccount::new(3u64).account_id();
}

fn collator_4() -> AccountId {
    return TestAccount::new(4u64).account_id();
}

fn non_collator_account_id() -> AccountId {
    return TestAccount::new(2u64).account_id();
=======
    return TestAccount::new(1u64).account_id()
}

fn collator_3() -> AccountId {
    return TestAccount::new(3u64).account_id()
}

fn collator_4() -> AccountId {
    return TestAccount::new(4u64).account_id()
}

fn non_collator_account_id() -> AccountId {
    return TestAccount::new(2u64).account_id()
>>>>>>> bbf1b868
}

fn get_total_balance_of_collators(collator_account_ids: &Vec<AccountId>) -> u128 {
    return collator_account_ids
        .clone()
        .into_iter()
        .map(|v| Balances::free_balance(v))
        .sum::<u128>()
}

#[test]
fn fee_is_added_to_pot() {
    let collator_1 = collator_1();
    let collator_3 = collator_3();

    ExtBuilder::default()
<<<<<<< HEAD
        .with_balances(vec![(collator_1, 20), (non_collator_account_id(), 40), (collator_3, 20), (collator_4(), 20)])
=======
        .with_balances(vec![
            (collator_1, 20),
            (non_collator_account_id(), 40),
            (collator_3, 20),
            (collator_4(), 20),
        ])
>>>>>>> bbf1b868
        .with_candidates(vec![(collator_1, 20), (collator_3, 20), (collator_4(), 20)])
        .build()
        .execute_with(|| {
            let fee: u128 = (BASE_FEE + TX_LEN as u64) as u128;
            let sender = non_collator_account_id();
            Balances::make_free_balance_be(&sender, AMOUNT_100_TOKEN);

            let sender_balance = Balances::free_balance(sender);
            let staking_pot_balance = ParachainStaking::reward_pot();
<<<<<<< HEAD
            let total_collators_balance = get_total_balance_of_collators(&vec![collator_1, collator_3, collator_4()]);
=======
            let total_collators_balance =
                get_total_balance_of_collators(&vec![collator_1, collator_3, collator_4()]);
>>>>>>> bbf1b868

            let no_tip = 0u128;
            pay_gas_for_transaction(&sender, no_tip);

            // Sender paid the transaction fee
            assert_eq!(Balances::free_balance(sender), sender_balance - fee);

            // Collator balances remain the same
<<<<<<< HEAD
            assert_eq!(get_total_balance_of_collators(&vec![collator_1, collator_3, collator_4()]), total_collators_balance);
=======
            assert_eq!(
                get_total_balance_of_collators(&vec![collator_1, collator_3, collator_4()]),
                total_collators_balance
            );
>>>>>>> bbf1b868

            // New pot balance has increased
            assert_eq!(ParachainStaking::reward_pot(), staking_pot_balance + fee);
        });
}

#[test]
fn fee_is_accumulated_to_pot() {
    let collator_1 = collator_1();
    let collator_3 = collator_3();

    ExtBuilder::default()
<<<<<<< HEAD
        .with_balances(vec![(collator_1, 20), (non_collator_account_id(), 40), (collator_3, 20), (collator_4(), 20)])
=======
        .with_balances(vec![
            (collator_1, 20),
            (non_collator_account_id(), 40),
            (collator_3, 20),
            (collator_4(), 20),
        ])
>>>>>>> bbf1b868
        .with_candidates(vec![(collator_1, 20), (collator_3, 20), (collator_4(), 20)])
        .build()
        .execute_with(|| {
            let fee: u128 = (BASE_FEE + TX_LEN as u64) as u128;
            let sender = non_collator_account_id();
            Balances::make_free_balance_be(&sender, AMOUNT_100_TOKEN);

            let sender_balance = Balances::free_balance(sender);
            let staking_pot_balance = ParachainStaking::reward_pot();
<<<<<<< HEAD
            let total_collators_balance = get_total_balance_of_collators(&vec![collator_1, collator_3, collator_4()]);
=======
            let total_collators_balance =
                get_total_balance_of_collators(&vec![collator_1, collator_3, collator_4()]);
>>>>>>> bbf1b868

            let no_tip = 0u128;
            pay_gas_for_transaction(&sender, no_tip);

            // Simulate paying fees for a second transaction
            pay_gas_for_transaction(&sender, no_tip);

            // Sender paid the transaction fee
            assert_eq!(Balances::free_balance(sender), sender_balance - fee * 2);

            // Collator balances remain the same
<<<<<<< HEAD
            assert_eq!(get_total_balance_of_collators(&vec![collator_1, collator_3, collator_4()]), total_collators_balance);
=======
            assert_eq!(
                get_total_balance_of_collators(&vec![collator_1, collator_3, collator_4()]),
                total_collators_balance
            );
>>>>>>> bbf1b868

            // New pot balance has increased again
            assert_eq!(ParachainStaking::reward_pot(), staking_pot_balance + fee * 2);
        });
}

#[test]
fn fee_and_tip_is_added_to_pot() {
    let collator_1 = collator_1();
    let collator_3 = collator_3();

    ExtBuilder::default()
<<<<<<< HEAD
        .with_balances(vec![(collator_1, 20), (non_collator_account_id(), 40), (collator_3, 20), (collator_4(), 20)])
=======
        .with_balances(vec![
            (collator_1, 20),
            (non_collator_account_id(), 40),
            (collator_3, 20),
            (collator_4(), 20),
        ])
>>>>>>> bbf1b868
        .with_candidates(vec![(collator_1, 20), (collator_3, 20), (collator_4(), 20)])
        .build()
        .execute_with(|| {
            let fee: u128 = (BASE_FEE + TX_LEN as u64) as u128;
            let sender = non_collator_account_id();
            let tip = 15u128;
            Balances::make_free_balance_be(&sender, AMOUNT_100_TOKEN);

            let sender_balance = Balances::free_balance(sender);
            let staking_pot_balance = ParachainStaking::reward_pot();
<<<<<<< HEAD
            let total_collators_balance = get_total_balance_of_collators(&vec![collator_1, collator_3, collator_4()]);
=======
            let total_collators_balance =
                get_total_balance_of_collators(&vec![collator_1, collator_3, collator_4()]);
>>>>>>> bbf1b868

            pay_gas_for_transaction(&sender, tip);

            // Sender paid the transaction fee and tip
            assert_eq!(Balances::free_balance(sender), sender_balance - fee - tip);

            // Collator balances remain the same
<<<<<<< HEAD
            assert_eq!(get_total_balance_of_collators(&vec![collator_1, collator_3, collator_4()]), total_collators_balance);
=======
            assert_eq!(
                get_total_balance_of_collators(&vec![collator_1, collator_3, collator_4()]),
                total_collators_balance
            );
>>>>>>> bbf1b868

            // New pot balance has increased
            assert_eq!(ParachainStaking::reward_pot(), staking_pot_balance + fee + tip);
        });
}<|MERGE_RESOLUTION|>--- conflicted
+++ resolved
@@ -6,21 +6,6 @@
 pub const AMOUNT_100_TOKEN: u128 = 100 * ONE_TOKEN;
 
 fn collator_1() -> AccountId {
-<<<<<<< HEAD
-    return TestAccount::new(1u64).account_id();
-}
-
-fn collator_3() -> AccountId {
-    return TestAccount::new(3u64).account_id();
-}
-
-fn collator_4() -> AccountId {
-    return TestAccount::new(4u64).account_id();
-}
-
-fn non_collator_account_id() -> AccountId {
-    return TestAccount::new(2u64).account_id();
-=======
     return TestAccount::new(1u64).account_id()
 }
 
@@ -34,7 +19,6 @@
 
 fn non_collator_account_id() -> AccountId {
     return TestAccount::new(2u64).account_id()
->>>>>>> bbf1b868
 }
 
 fn get_total_balance_of_collators(collator_account_ids: &Vec<AccountId>) -> u128 {
@@ -51,16 +35,12 @@
     let collator_3 = collator_3();
 
     ExtBuilder::default()
-<<<<<<< HEAD
-        .with_balances(vec![(collator_1, 20), (non_collator_account_id(), 40), (collator_3, 20), (collator_4(), 20)])
-=======
         .with_balances(vec![
             (collator_1, 20),
             (non_collator_account_id(), 40),
             (collator_3, 20),
             (collator_4(), 20),
         ])
->>>>>>> bbf1b868
         .with_candidates(vec![(collator_1, 20), (collator_3, 20), (collator_4(), 20)])
         .build()
         .execute_with(|| {
@@ -70,12 +50,8 @@
 
             let sender_balance = Balances::free_balance(sender);
             let staking_pot_balance = ParachainStaking::reward_pot();
-<<<<<<< HEAD
-            let total_collators_balance = get_total_balance_of_collators(&vec![collator_1, collator_3, collator_4()]);
-=======
             let total_collators_balance =
                 get_total_balance_of_collators(&vec![collator_1, collator_3, collator_4()]);
->>>>>>> bbf1b868
 
             let no_tip = 0u128;
             pay_gas_for_transaction(&sender, no_tip);
@@ -84,14 +60,10 @@
             assert_eq!(Balances::free_balance(sender), sender_balance - fee);
 
             // Collator balances remain the same
-<<<<<<< HEAD
-            assert_eq!(get_total_balance_of_collators(&vec![collator_1, collator_3, collator_4()]), total_collators_balance);
-=======
             assert_eq!(
                 get_total_balance_of_collators(&vec![collator_1, collator_3, collator_4()]),
                 total_collators_balance
             );
->>>>>>> bbf1b868
 
             // New pot balance has increased
             assert_eq!(ParachainStaking::reward_pot(), staking_pot_balance + fee);
@@ -104,16 +76,12 @@
     let collator_3 = collator_3();
 
     ExtBuilder::default()
-<<<<<<< HEAD
-        .with_balances(vec![(collator_1, 20), (non_collator_account_id(), 40), (collator_3, 20), (collator_4(), 20)])
-=======
         .with_balances(vec![
             (collator_1, 20),
             (non_collator_account_id(), 40),
             (collator_3, 20),
             (collator_4(), 20),
         ])
->>>>>>> bbf1b868
         .with_candidates(vec![(collator_1, 20), (collator_3, 20), (collator_4(), 20)])
         .build()
         .execute_with(|| {
@@ -123,12 +91,8 @@
 
             let sender_balance = Balances::free_balance(sender);
             let staking_pot_balance = ParachainStaking::reward_pot();
-<<<<<<< HEAD
-            let total_collators_balance = get_total_balance_of_collators(&vec![collator_1, collator_3, collator_4()]);
-=======
             let total_collators_balance =
                 get_total_balance_of_collators(&vec![collator_1, collator_3, collator_4()]);
->>>>>>> bbf1b868
 
             let no_tip = 0u128;
             pay_gas_for_transaction(&sender, no_tip);
@@ -140,14 +104,10 @@
             assert_eq!(Balances::free_balance(sender), sender_balance - fee * 2);
 
             // Collator balances remain the same
-<<<<<<< HEAD
-            assert_eq!(get_total_balance_of_collators(&vec![collator_1, collator_3, collator_4()]), total_collators_balance);
-=======
             assert_eq!(
                 get_total_balance_of_collators(&vec![collator_1, collator_3, collator_4()]),
                 total_collators_balance
             );
->>>>>>> bbf1b868
 
             // New pot balance has increased again
             assert_eq!(ParachainStaking::reward_pot(), staking_pot_balance + fee * 2);
@@ -160,16 +120,12 @@
     let collator_3 = collator_3();
 
     ExtBuilder::default()
-<<<<<<< HEAD
-        .with_balances(vec![(collator_1, 20), (non_collator_account_id(), 40), (collator_3, 20), (collator_4(), 20)])
-=======
         .with_balances(vec![
             (collator_1, 20),
             (non_collator_account_id(), 40),
             (collator_3, 20),
             (collator_4(), 20),
         ])
->>>>>>> bbf1b868
         .with_candidates(vec![(collator_1, 20), (collator_3, 20), (collator_4(), 20)])
         .build()
         .execute_with(|| {
@@ -180,12 +136,8 @@
 
             let sender_balance = Balances::free_balance(sender);
             let staking_pot_balance = ParachainStaking::reward_pot();
-<<<<<<< HEAD
-            let total_collators_balance = get_total_balance_of_collators(&vec![collator_1, collator_3, collator_4()]);
-=======
             let total_collators_balance =
                 get_total_balance_of_collators(&vec![collator_1, collator_3, collator_4()]);
->>>>>>> bbf1b868
 
             pay_gas_for_transaction(&sender, tip);
 
@@ -193,14 +145,10 @@
             assert_eq!(Balances::free_balance(sender), sender_balance - fee - tip);
 
             // Collator balances remain the same
-<<<<<<< HEAD
-            assert_eq!(get_total_balance_of_collators(&vec![collator_1, collator_3, collator_4()]), total_collators_balance);
-=======
             assert_eq!(
                 get_total_balance_of_collators(&vec![collator_1, collator_3, collator_4()]),
                 total_collators_balance
             );
->>>>>>> bbf1b868
 
             // New pot balance has increased
             assert_eq!(ParachainStaking::reward_pot(), staking_pot_balance + fee + tip);
