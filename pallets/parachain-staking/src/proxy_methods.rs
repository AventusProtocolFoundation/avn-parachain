#![cfg_attr(not(feature = "std"), no_std)]

#[cfg(not(feature = "std"))]
extern crate alloc;
#[cfg(not(feature = "std"))]
use alloc::string::String;

use frame_support::traits::IsSubType;
use parity_scale_codec::Encode;
use sp_avn_common::{InnerCallValidator, Proof};
use sp_runtime::traits::{StaticLookup, Verify};
use sp_std::prelude::*;

use super::*;
use crate::Pallet as ParachainStaking;

pub const SIGNED_NOMINATOR_CONTEXT: &'static [u8] = b"authorization for nominate operation";

pub fn get_encoded_call_param<T: Config>(
    call: &<T as Config>::Call,
) -> Option<(&Proof<T::Signature, T::AccountId>, Vec<u8>)> {
    let call = match call.is_sub_type() {
        Some(call) => call,
        None => return None,
    };

    match call {
        Call::signed_nominate { proof, targets, amount } => {
            let sender_nonce = ParachainStaking::<T>::proxy_nonce(&proof.signer);
<<<<<<< HEAD
            let encoded_data =
                encode_signed_nominate_params::<T>(proof.relayer.clone(), targets, sender_nonce);
=======
            let encoded_data = encode_signed_nominate_params::<T>(
                proof.relayer.clone(),
                targets,
                amount,
                sender_nonce,
            );
>>>>>>> 1ebdcce2

            return Some((proof, encoded_data))
        },
        _ => return None,
    }
}

pub fn encode_signed_nominate_params<T: Config>(
    relayer: T::AccountId,
    targets: &Vec<<T::Lookup as StaticLookup>::Source>,
    amount: &BalanceOf<T>,
    sender_nonce: u64,
) -> Vec<u8> {
<<<<<<< HEAD
    return (SIGNED_NOMINATOR_CONTEXT, relayer, targets, sender_nonce).encode()
=======
    return (SIGNED_NOMINATOR_CONTEXT, relayer, targets, amount, sender_nonce).encode()
>>>>>>> 1ebdcce2
}

pub fn verify_signature<T: Config>(
    proof: &Proof<T::Signature, T::AccountId>,
    signed_payload: &[u8],
) -> Result<(), Error<T>> {
    match proof.signature.verify(signed_payload, &proof.signer) {
        true => Ok(()),
        false => Err(<Error<T>>::UnauthorizedProxyTransaction.into()),
    }
}

impl<T: Config> InnerCallValidator for ParachainStaking<T> {
    type Call = <T as Config>::Call;

    fn signature_is_valid(call: &Box<Self::Call>) -> bool {
        if let Some((proof, signed_payload)) = get_encoded_call_param::<T>(call) {
            return verify_signature::<T>(&proof, &signed_payload.as_slice()).is_ok()
        }

        return false
    }
}<|MERGE_RESOLUTION|>--- conflicted
+++ resolved
@@ -27,17 +27,12 @@
     match call {
         Call::signed_nominate { proof, targets, amount } => {
             let sender_nonce = ParachainStaking::<T>::proxy_nonce(&proof.signer);
-<<<<<<< HEAD
-            let encoded_data =
-                encode_signed_nominate_params::<T>(proof.relayer.clone(), targets, sender_nonce);
-=======
             let encoded_data = encode_signed_nominate_params::<T>(
                 proof.relayer.clone(),
                 targets,
                 amount,
                 sender_nonce,
             );
->>>>>>> 1ebdcce2
 
             return Some((proof, encoded_data))
         },
@@ -51,11 +46,7 @@
     amount: &BalanceOf<T>,
     sender_nonce: u64,
 ) -> Vec<u8> {
-<<<<<<< HEAD
-    return (SIGNED_NOMINATOR_CONTEXT, relayer, targets, sender_nonce).encode()
-=======
     return (SIGNED_NOMINATOR_CONTEXT, relayer, targets, amount, sender_nonce).encode()
->>>>>>> 1ebdcce2
 }
 
 pub fn verify_signature<T: Config>(
