//! # Avn transaction payment
// Copyright 2023 Aventus Network Services (UK) Ltd.

//! This is a wrapper pallet for transaction payment that allows the customisation of chain fees
//! based on defined adjustment configuration and a sender.

#![cfg_attr(not(feature = "std"), no_std)]

use frame_support::{
    dispatch::{DispatchResult, GetDispatchInfo, PostDispatchInfo},
    traits::{Currency, Imbalance, OnUnbalanced},
    unsigned::TransactionValidityError,
};
use frame_system::{self as system};

use core::convert::TryInto;
use frame_support::{traits::ExistenceRequirement, PalletId};
use frame_system::Pallet as System;
pub use pallet::*;
<<<<<<< HEAD
use pallet_authorship;
=======
>>>>>>> e86811ab
use pallet_transaction_payment::{CurrencyAdapter, OnChargeTransaction};
use sp_runtime::{
    traits::{
        AccountIdConversion, DispatchInfoOf, Dispatchable, One, PostDispatchInfoOf, Saturating,
        Zero,
    },
    transaction_validity::InvalidTransaction,
    FixedPointNumber, FixedU128,
};
use sp_std::{marker::PhantomData, prelude::*};

pub const FEE_POT_ID: PalletId = PalletId(*b"avn/fees");
pub const BURN_POT_ID: PalletId = PalletId(*b"avn/burn");

pub mod fee_adjustment_config;
use fee_adjustment_config::{
    AdjustmentType::{TimeBased, TransactionBased},
    *,
};

<<<<<<< HEAD
=======
// If something happens with the fee calculation, use this value
pub const FALLBACK_MIN_FEE: u128 = 11_090_000u128;

>>>>>>> e86811ab
pub trait NativeRateProvider {
    /// Return price of 1 native token in USD (8 decimals), or None if unavailable
    fn native_rate_usd() -> Option<u128>;
}

#[frame_support::pallet]
pub mod pallet {
    use super::*;
    use frame_support::{pallet_prelude::*, Blake2_128Concat};
    use frame_system::pallet_prelude::*;

    #[pallet::config]
    pub trait Config:
        frame_system::Config + pallet_transaction_payment::Config + pallet_authorship::Config
    {
        /// The overarching event type.
        type RuntimeEvent: From<Event<Self>>
            + Into<<Self as system::Config>::RuntimeEvent>
            + IsType<<Self as frame_system::Config>::RuntimeEvent>;

        /// The overarching call type
        type RuntimeCall: Parameter
            + Dispatchable<RuntimeOrigin = Self::RuntimeOrigin, PostInfo = PostDispatchInfo>
            + GetDispatchInfo
            + From<frame_system::Call<Self>>;

        /// Currency type for processing fee payment
        type Currency: Currency<Self::AccountId>;

        /// The origin that is allowed to set the known senders
        type KnownUserOrigin: EnsureOrigin<Self::RuntimeOrigin>;

        type WeightInfo: WeightInfo;

        /// Provider of the native token USD rate (8 decimals)
        type NativeRateProvider: NativeRateProvider;
    }

    #[pallet::pallet]
    pub struct Pallet<T>(_);

    /// The base gas fee for a simple token transfer in usd
    #[pallet::storage]
    pub type BaseGasFeeUsd<T: Config> = StorageValue<_, u128, ValueQuery>;

    #[pallet::genesis_config]
    pub struct GenesisConfig<T: Config> {
        pub base_gas_fee_usd: u128,
        pub _phantom: sp_std::marker::PhantomData<T>,
    }

    impl<T: Config> Default for GenesisConfig<T> {
        fn default() -> Self {
<<<<<<< HEAD
            Self { base_gas_fee_usd: 10000000u128, _phantom: Default::default() }
=======
            Self { base_gas_fee_usd: FALLBACK_MIN_FEE, _phantom: Default::default() }
>>>>>>> e86811ab
        }
    }

    #[pallet::genesis_build]
    impl<T: Config> BuildGenesisConfig for GenesisConfig<T> {
        fn build(&self) {
            BaseGasFeeUsd::<T>::put(self.base_gas_fee_usd);
        }
    }

    #[pallet::event]
    #[pallet::generate_deposit(pub fn deposit_event)]
    pub enum Event<T: Config> {
        /// A new known sender has been added
        KnownSenderAdded {
            known_sender: T::AccountId,
            adjustment: FeeAdjustmentConfig<T>,
        },
        /// Adjustments have been updated for an existing known sender
        KnownSenderUpdated {
            known_sender: T::AccountId,
            adjustment: FeeAdjustmentConfig<T>,
        },
        // An existing known sender has been removed
        KnownSenderRemoved {
            known_sender: T::AccountId,
        },
        /// An adjusted transaction fee of `fee` has been paid by `who`
        AdjustedTransactionFeePaid {
            who: T::AccountId,
            fee: BalanceOf<T>,
        },
        /// A new base gas fee has been set
        BaseGasFeeUsdSet {
            new_base_gas_fee: u128,
        },
    }

    #[pallet::error]
    pub enum Error<T> {
        InvalidFeeConfig,
        InvalidFeeType,
        KnownSenderMustMatchAccount,
        KnownSenderMissing,
        BaseGasFeeZero,
    }

    #[pallet::storage]
    #[pallet::getter(fn known_senders)]
    /// A map of known senders
    pub type KnownSenders<T: Config> =
        StorageMap<_, Blake2_128Concat, T::AccountId, FeeAdjustmentConfig<T>, ValueQuery>;

    #[pallet::call]
    impl<T: Config> Pallet<T> {
        #[pallet::call_index(0)]
        #[pallet::weight(<T as pallet::Config>::WeightInfo::set_known_sender())]
        pub fn set_known_sender(
            origin: OriginFor<T>,
            known_sender: T::AccountId,
            config: AdjustmentInput<T>,
        ) -> DispatchResult {
            T::KnownUserOrigin::ensure_origin(origin)?;

            let mut fee_adjustment_config: FeeAdjustmentConfig<T> = Default::default();
            if config.adjustment_type != AdjustmentType::None {
                match config.adjustment_type {
                    TimeBased(b) => {
                        fee_adjustment_config = FeeAdjustmentConfig::TimeBased(
                            TimeBasedConfig::new(config.fee_type, b.duration),
                        );
                    },
                    TransactionBased(i) => {
                        fee_adjustment_config =
                            FeeAdjustmentConfig::TransactionBased(TransactionBasedConfig::new(
                                config.fee_type,
                                known_sender.clone(),
                                i.number_of_transactions,
                            ));
                    },
                    _ => {},
                }
            } else {
                match config.fee_type {
                    FeeType::FixedFee(f) => {
                        fee_adjustment_config = FeeAdjustmentConfig::FixedFee(f);
                    },
                    FeeType::PercentageFee(p) => {
                        fee_adjustment_config = FeeAdjustmentConfig::PercentageFee(p);
                    },
                    _ => {},
                }
            }

            ensure!(fee_adjustment_config.is_valid() == true, Error::<T>::InvalidFeeConfig);

            let sender_exists = <KnownSenders<T>>::contains_key(&known_sender);
            <KnownSenders<T>>::insert(&known_sender, &fee_adjustment_config);

            if !sender_exists {
                Self::deposit_event(Event::<T>::KnownSenderAdded {
                    known_sender,
                    adjustment: fee_adjustment_config,
                });
            } else {
                Self::deposit_event(Event::<T>::KnownSenderUpdated {
                    known_sender,
                    adjustment: fee_adjustment_config,
                });
            }

            Ok(())
        }

        #[pallet::call_index(1)]
        #[pallet::weight(<T as pallet::Config>::WeightInfo::remove_known_sender())]
        pub fn remove_known_sender(
            origin: OriginFor<T>,
            known_sender: T::AccountId,
        ) -> DispatchResult {
            T::KnownUserOrigin::ensure_origin(origin)?;

            ensure!(
                <KnownSenders<T>>::contains_key(&known_sender) == true,
                Error::<T>::KnownSenderMissing
            );

            <KnownSenders<T>>::remove(&known_sender);
            Self::deposit_event(Event::<T>::KnownSenderRemoved { known_sender });

            Ok(())
        }

        /// Set the base gas fee in usd (8 decimals)
        #[pallet::call_index(2)]
        #[pallet::weight(0)]
        pub fn set_base_gas_fee_usd(origin: OriginFor<T>, base_fee: u128) -> DispatchResult {
            ensure_root(origin)?;
            ensure!(base_fee > 0u128, Error::<T>::BaseGasFeeZero);

            <BaseGasFeeUsd<T>>::mutate(|a| *a = base_fee.clone());
            Self::deposit_event(Event::BaseGasFeeUsdSet { new_base_gas_fee: base_fee });

            Ok(())
        }
    }

<<<<<<< HEAD
    #[pallet::hooks]
    impl<T: Config> Hooks<BlockNumberFor<T>> for Pallet<T> {
        fn on_finalize(_n: BlockNumberFor<T>) {
            let fee_pot = Self::fee_pot_account();
            let burn_pot = Self::burn_pot_account();

            // total fees for this block
            let total_fees: BalanceOf<T> = T::Currency::free_balance(&fee_pot);
            if total_fees.is_zero() {
                return;
            }

            // final used block weight
            let used_weight: u128 = System::<T>::block_weight().total().ref_time() as u128;
            let max_weight: u128 =
                <T as frame_system::Config>::BlockWeights::get().max_block.ref_time() as u128;

            // use extracted formula
            let collator_ratio = Self::collator_ratio_from_weights(used_weight, max_weight);

            // split: collator vs burn_pot
            let collator_share: BalanceOf<T> = collator_ratio.saturating_mul_int(total_fees);
            let mut burn_share: BalanceOf<T> = total_fees.saturating_sub(collator_share);

            // pay collator from fee_pot, or burn their share if there is no author
            if !collator_share.is_zero() {
                match pallet_authorship::Pallet::<T>::author() {
                    Some(author) => {
                        let _ = T::Currency::transfer(
                            &fee_pot,
                            &author,
                            collator_share,
                            ExistenceRequirement::KeepAlive,
                        );
                    },
                    None => {
                        // no author → collator share gets burned too
                        burn_share = total_fees;
                    },
                }
            }

            // rest is burned
            if !burn_share.is_zero() {
                let _ = T::Currency::transfer(
                    &fee_pot,
                    &burn_pot,
                    burn_share,
                    ExistenceRequirement::AllowDeath,
                );
            }
        }
    }

    impl<T: Config> Pallet<T> {
        pub fn get_min_avt_fee() -> u128 {
            // Base fee in USD (8 decimals)
            let min_usd_fee: u128 = BaseGasFeeUsd::<T>::get();
            if min_usd_fee == 0 {
                return 0;
            }

            // Price of 1 native token in USD (8 decimals)
            let rate: u128 = match T::NativeRateProvider::native_rate_usd() {
                Some(p) if p > 0 => p,
                _ => return 0,
            };

            min_usd_fee.checked_div(rate).unwrap_or(0)
        }

        pub fn fee_pot_account() -> T::AccountId {
            FEE_POT_ID.into_account_truncating()
        }

        pub fn burn_pot_account() -> T::AccountId {
            BURN_POT_ID.into_account_truncating()
        }

        /// ```text
        /// Collator reward ratio formula:
        ///
        ///     collator_ratio = min( desired_fullness / (block_fullness + epsilon), 1 )
        ///
        /// Where:
        ///   block_fullness   = used_weight / max_weight
        ///   desired_fullness = 0.005     (0.5% of block capacity)
        ///   epsilon          = 0.001     (0.1% — avoids division by zero for empty blocks)
        ///
        /// Meaning:
        ///   • If block is < 0.5% full → collator gets 100% of fees
        ///   • If block is > 0.5% full → collator only gets the amount needed to cover costs,
        ///                               and the rest is burned.
        ///
        /// When `max_weight == 0`, the chain cannot compute fullness,
        /// so fallback behavior gives 100% of fees to the collator:
        ///
        ///     collator_ratio = 1
        /// ```
        pub fn collator_ratio_from_weights(used_weight: u128, max_weight: u128) -> FixedU128 {
            let one = FixedU128::one();

            // fallback: if we somehow have no limit, give everything to collator
            if max_weight == 0 {
                return one;
            }

            let fullness =
                FixedU128::saturating_from_rational(used_weight.min(max_weight), max_weight);

            // We want the cutoff at 0.5% fullness.
            // But the formula clamps when: fullness <= desired_fullness - epsilon.
            // So to get a real cutoff of 0.5%, we set:
            // desired_fullness = 0.5% + epsilon = 0.6%.
            let desired_fullness = FixedU128::saturating_from_rational(6u128, 1000u128);

            // epsilon = 0.1% (0.001)
            let epsilon = FixedU128::saturating_from_rational(1u128, 1000u128);

            let denom = fullness.saturating_add(epsilon);
            let mut ratio = desired_fullness / denom;

            if ratio > one {
                ratio = one;
            }
            ratio
=======
    impl<T: Config> Pallet<T> {
        pub fn get_min_avt_fee() -> u128 {
            // Base fee in USD (8 decimals)
            let min_usd_fee = BaseGasFeeUsd::<T>::get();

            // Price of 1 native token in USD (8 decimals)
            let rate = T::NativeRateProvider::native_rate_usd().unwrap_or(0);

            // Any invalid or zero values → fallback
            if min_usd_fee == 0 || rate == 0 {
                return FALLBACK_MIN_FEE;
            }

            // Safe integer division with fallback
            min_usd_fee.checked_div(rate).unwrap_or(FALLBACK_MIN_FEE)
>>>>>>> e86811ab
        }
    }
}

pub(crate) type BalanceOf<T> =
    <<T as Config>::Currency as Currency<<T as frame_system::Config>::AccountId>>::Balance;

type NegativeImbalanceOf<C, T> =
    <C as Currency<<T as frame_system::Config>::AccountId>>::NegativeImbalance;

impl<T: Config> Pallet<T> {
    pub fn calculate_refund_amount(
        fee_payer: &T::AccountId,
        amount_paid: &BalanceOf<T>,
        corrected_fee: BalanceOf<T>,
        tip: BalanceOf<T>,
    ) -> (bool, BalanceOf<T>) {
        // Calculate how much refund we should return
        let fee_adjustment_config = <KnownSenders<T>>::get(fee_payer);
        // calling is_active does some computation so cache it here
        let has_active_config = fee_adjustment_config.is_active();

        let mut fee_to_pay = corrected_fee.clone();
        if has_active_config {
            let network_fee_only = corrected_fee.saturating_sub(tip);
            match fee_adjustment_config.get_fee(network_fee_only) {
                Ok(fee) => fee_to_pay = fee.saturating_add(tip),
                Err(e) => {
                    log::error!(
                        "💔 Failed to apply an adjustment for known sender: {:?}, adjustment config: {:?}, error: {:?}",
                        fee_payer,
                        fee_adjustment_config,
                        e
                    );
                },
            }
        }

        let refund_amount = amount_paid.saturating_sub(fee_to_pay);
        return (has_active_config, refund_amount)
    }
}

/// Implements the transaction payment for a pallet implementing the `Currency`
/// trait (eg. the pallet_balances) using an unbalance handler (implementing
/// `OnUnbalanced`).
///
/// The unbalance handler is given 2 unbalanceds in [`OnUnbalanced::on_unbalanceds`]: fee and
/// then tip.
pub struct AvnCurrencyAdapter<C, OU>(PhantomData<(C, OU)>);

/// Default implementation for a Currency and an OnUnbalanced handler.
///
/// The unbalance handler is given 2 unbalanceds in [`OnUnbalanced::on_unbalanceds`]: fee and
/// then tip.
impl<T, C, OU> OnChargeTransaction<T> for AvnCurrencyAdapter<C, OU>
where
    T: Config + pallet::Config<Currency = C>,
    C: Currency<<T as frame_system::Config>::AccountId>,
    C::PositiveImbalance: Imbalance<
        <C as Currency<<T as frame_system::Config>::AccountId>>::Balance,
        Opposite = C::NegativeImbalance,
    >,
    C::NegativeImbalance: Imbalance<
        <C as Currency<<T as frame_system::Config>::AccountId>>::Balance,
        Opposite = C::PositiveImbalance,
    >,
    OU: OnUnbalanced<NegativeImbalanceOf<C, T>>,
{
    type LiquidityInfo = Option<NegativeImbalanceOf<C, T>>;
    type Balance = <C as Currency<<T as frame_system::Config>::AccountId>>::Balance;

    /// Withdraw the predicted fee from the transaction origin.
    ///
    /// Note: The `fee` already includes the `tip`.
    fn withdraw_fee(
        who: &<T as frame_system::Config>::AccountId,
        _call: &<T as frame_system::Config>::RuntimeCall,
        _info: &DispatchInfoOf<<T as frame_system::Config>::RuntimeCall>,
        fee: Self::Balance,
        tip: Self::Balance,
    ) -> Result<Self::LiquidityInfo, TransactionValidityError> {
        return <CurrencyAdapter<C, OU> as OnChargeTransaction<T>>::withdraw_fee(
            who, _call, _info, fee, tip,
        )
    }

    /// Hand the fee and the tip over to the `[OnUnbalanced]` implementation.
    /// Since the predicted fee might have been too high, parts of the fee may
    /// be refunded.
    ///
    /// Note: The `corrected_fee` already includes the `tip`.
    fn correct_and_deposit_fee(
        who: &<T as frame_system::Config>::AccountId,
        _dispatch_info: &DispatchInfoOf<<T as frame_system::Config>::RuntimeCall>,
        _post_info: &PostDispatchInfoOf<<T as frame_system::Config>::RuntimeCall>,
        corrected_fee: Self::Balance,
        tip: Self::Balance,
        already_withdrawn: Self::LiquidityInfo,
    ) -> Result<(), TransactionValidityError> {
        if let Some(paid) = already_withdrawn {
            // Calculate how much refund we should return
            let amount_paid = paid.peek();
            let (has_active_adjustment, refund_amount) =
                Pallet::<T>::calculate_refund_amount(who, &amount_paid, corrected_fee, tip);

            // refund to the account that paid the fees. If this fails, the
            // account might have dropped below the existential balance. In
            // that case we don't refund anything.
            let refund_imbalance = C::deposit_into_existing(who, refund_amount)
                .unwrap_or_else(|_| C::PositiveImbalance::zero());
            // merge the imbalance caused by paying the fees and refunding parts of it again.
            let adjusted_paid = paid
                .offset(refund_imbalance)
                .same()
                .map_err(|_| TransactionValidityError::Invalid(InvalidTransaction::Payment))?;
            // Call someone else to handle the imbalance (fee and tip separately)
            let (tip, fee) = adjusted_paid.split(tip);
            OU::on_unbalanceds(Some(fee).into_iter().chain(Some(tip)));

            //Only deposit event if we are applying an adjustment
            if has_active_adjustment {
                Pallet::<T>::deposit_event(Event::<T>::AdjustedTransactionFeePaid {
                    who: who.clone(),
                    fee: amount_paid.saturating_sub(refund_amount),
                });
            }
        }
        Ok(())
    }
}

#[cfg(test)]
#[path = "tests/mock.rs"]
mod mock;

#[cfg(test)]
#[path = "tests/set_known_sender_tests.rs"]
pub mod set_known_sender_tests;

#[cfg(test)]
#[path = "tests/adjustment_fee_tests.rs"]
pub mod adjustment_fee_tests;

#[cfg(test)]
#[path = "tests/base_fee_tests.rs"]
pub mod base_fee_tests;

pub mod default_weights;
pub use default_weights::WeightInfo;

mod benchmarking;<|MERGE_RESOLUTION|>--- conflicted
+++ resolved
@@ -17,10 +17,7 @@
 use frame_support::{traits::ExistenceRequirement, PalletId};
 use frame_system::Pallet as System;
 pub use pallet::*;
-<<<<<<< HEAD
 use pallet_authorship;
-=======
->>>>>>> e86811ab
 use pallet_transaction_payment::{CurrencyAdapter, OnChargeTransaction};
 use sp_runtime::{
     traits::{
@@ -41,12 +38,9 @@
     *,
 };
 
-<<<<<<< HEAD
-=======
 // If something happens with the fee calculation, use this value
 pub const FALLBACK_MIN_FEE: u128 = 11_090_000u128;
 
->>>>>>> e86811ab
 pub trait NativeRateProvider {
     /// Return price of 1 native token in USD (8 decimals), or None if unavailable
     fn native_rate_usd() -> Option<u128>;
@@ -100,11 +94,7 @@
 
     impl<T: Config> Default for GenesisConfig<T> {
         fn default() -> Self {
-<<<<<<< HEAD
-            Self { base_gas_fee_usd: 10000000u128, _phantom: Default::default() }
-=======
             Self { base_gas_fee_usd: FALLBACK_MIN_FEE, _phantom: Default::default() }
->>>>>>> e86811ab
         }
     }
 
@@ -252,7 +242,6 @@
         }
     }
 
-<<<<<<< HEAD
     #[pallet::hooks]
     impl<T: Config> Hooks<BlockNumberFor<T>> for Pallet<T> {
         fn on_finalize(_n: BlockNumberFor<T>) {
@@ -310,18 +299,18 @@
     impl<T: Config> Pallet<T> {
         pub fn get_min_avt_fee() -> u128 {
             // Base fee in USD (8 decimals)
-            let min_usd_fee: u128 = BaseGasFeeUsd::<T>::get();
-            if min_usd_fee == 0 {
-                return 0;
-            }
+            let min_usd_fee = BaseGasFeeUsd::<T>::get();
 
             // Price of 1 native token in USD (8 decimals)
-            let rate: u128 = match T::NativeRateProvider::native_rate_usd() {
-                Some(p) if p > 0 => p,
-                _ => return 0,
-            };
-
-            min_usd_fee.checked_div(rate).unwrap_or(0)
+            let rate = T::NativeRateProvider::native_rate_usd().unwrap_or(0);
+
+            // Any invalid or zero values → fallback
+            if min_usd_fee == 0 || rate == 0 {
+                return FALLBACK_MIN_FEE;
+            }
+
+            // Safe integer division with fallback
+            min_usd_fee.checked_div(rate).unwrap_or(FALLBACK_MIN_FEE)
         }
 
         pub fn fee_pot_account() -> T::AccountId {
@@ -379,23 +368,6 @@
                 ratio = one;
             }
             ratio
-=======
-    impl<T: Config> Pallet<T> {
-        pub fn get_min_avt_fee() -> u128 {
-            // Base fee in USD (8 decimals)
-            let min_usd_fee = BaseGasFeeUsd::<T>::get();
-
-            // Price of 1 native token in USD (8 decimals)
-            let rate = T::NativeRateProvider::native_rate_usd().unwrap_or(0);
-
-            // Any invalid or zero values → fallback
-            if min_usd_fee == 0 || rate == 0 {
-                return FALLBACK_MIN_FEE;
-            }
-
-            // Safe integer division with fallback
-            min_usd_fee.checked_div(rate).unwrap_or(FALLBACK_MIN_FEE)
->>>>>>> e86811ab
         }
     }
 }
