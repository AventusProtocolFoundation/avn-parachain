--- conflicted
+++ resolved
@@ -303,16 +303,14 @@
     }
 }
 
+#[path = "tests/mock.rs"]
+mod mock;
+
 #[cfg(test)]
-<<<<<<< HEAD
 #[path = "tests/set_known_sender_tests.rs"]
 pub mod set_known_sender_tests;
-=======
-#[path = "tests/mock.rs"]
-mod mock;
 
 pub mod default_weights;
 pub use default_weights::WeightInfo;
 
-mod benchmarking;
->>>>>>> b4732260
+mod benchmarking;