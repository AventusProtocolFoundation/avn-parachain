//! # Avn transaction payment
// Copyright 2023 Aventus Network Services (UK) Ltd.

//! This is a wrapper pallet for transaction payment that allows the customisation of chain fees
//! based on defined adjustment configuration and a sender.

#![cfg_attr(not(feature = "std"), no_std)]

use frame_support::{
    dispatch::{GetDispatchInfo, PostDispatchInfo},
    log,
    traits::{Currency, Imbalance, OnUnbalanced},
    unsigned::TransactionValidityError,
};
use frame_system::{self as system};

use core::convert::TryInto;
pub use pallet::*;
use sp_runtime::{
    traits::{DispatchInfoOf, Dispatchable, PostDispatchInfoOf, Saturating},
    transaction_validity::InvalidTransaction,
};

use pallet_transaction_payment::{CurrencyAdapter, OnChargeTransaction};
use sp_std::{marker::PhantomData, prelude::*};

pub mod fee_adjustment_config;
use fee_adjustment_config::{
    AdjustmentType::{TimeBased, TransactionBased},
    *,
};

#[frame_support::pallet]
pub mod pallet {
    use super::*;
    use frame_support::{pallet_prelude::*, Blake2_128Concat};
    use frame_system::pallet_prelude::*;

    #[pallet::config]
    pub trait Config: frame_system::Config + pallet_transaction_payment::Config {
        /// The overarching event type.
        type RuntimeEvent: From<Event<Self>>
            + Into<<Self as system::Config>::RuntimeEvent>
            + IsType<<Self as frame_system::Config>::RuntimeEvent>;

        /// The overarching call type
        type RuntimeCall: Parameter
            + Dispatchable<RuntimeOrigin = Self::RuntimeOrigin, PostInfo = PostDispatchInfo>
            + GetDispatchInfo
            + From<frame_system::Call<Self>>;

        /// Currency type for processing fee payment
        type Currency: Currency<Self::AccountId>;

        type WeightInfo: WeightInfo;
    }

    #[pallet::pallet]
    #[pallet::generate_store(pub (super) trait Store)]
    pub struct Pallet<T>(_);

    #[pallet::event]
    #[pallet::generate_deposit(pub fn deposit_event)]
    pub enum Event<T: Config> {
        /// A new known sender has been added
        KnownSenderAdded {
            known_sender: T::AccountId,
            adjustment: FeeAdjustmentConfig<T>,
        },
        /// Adjustments have been updated for an existing known sender
        KnownSenderUpdated {
            known_sender: T::AccountId,
            adjustment: FeeAdjustmentConfig<T>,
        },
        // An existing known sender has been removed
        KnownSenderRemoved {
            known_sender: T::AccountId,
        },
        /// An adjusted transaction fee of `fee` has been paid by `who`
        AdjustedTransactionFeePaid {
            who: T::AccountId,
            fee: BalanceOf<T>,
        },
    }

    #[pallet::error]
    pub enum Error<T> {
        InvalidFeeConfig,
        InvalidFeeType,
        KnownSenderMustMatchAccount,
        KnownSenderMissing,
    }

    #[pallet::storage]
    #[pallet::getter(fn known_senders)]
    /// A map of known senders
    pub type KnownSenders<T: Config> =
        StorageMap<_, Blake2_128Concat, T::AccountId, FeeAdjustmentConfig<T>, ValueQuery>;

    #[pallet::call]
    impl<T: Config> Pallet<T> {
        #[pallet::call_index(0)]
        #[pallet::weight(<T as pallet::Config>::WeightInfo::set_known_sender())]
        pub fn set_known_sender(
            origin: OriginFor<T>,
            known_sender: T::AccountId,
            config: AdjustmentInput<T>,
        ) -> DispatchResult {
            frame_system::ensure_root(origin)?;

            let mut fee_adjustment_config: FeeAdjustmentConfig<T> = Default::default();
            if config.adjustment_type != AdjustmentType::None {
                match config.adjustment_type {
                    TimeBased(b) => {
                        fee_adjustment_config = FeeAdjustmentConfig::TimeBased(
                            TimeBasedConfig::new(config.fee_type, b.duration),
                        );
                    },
                    TransactionBased(i) => {
                        fee_adjustment_config =
                            FeeAdjustmentConfig::TransactionBased(TransactionBasedConfig::new(
                                config.fee_type,
                                known_sender.clone(),
                                i.number_of_transactions,
                            ));
                    },
                    _ => {},
                }
            } else {
                match config.fee_type {
                    FeeType::FixedFee(f) => {
                        fee_adjustment_config = FeeAdjustmentConfig::FixedFee(f);
                    },
                    FeeType::PercentageFee(p) => {
                        fee_adjustment_config = FeeAdjustmentConfig::PercentageFee(p);
                    },
                    _ => {},
                }
            }

            ensure!(fee_adjustment_config.is_valid() == true, Error::<T>::InvalidFeeConfig);

            let sender_exists = <KnownSenders<T>>::contains_key(&known_sender);
            <KnownSenders<T>>::insert(&known_sender, &fee_adjustment_config);

            if !sender_exists {
                Self::deposit_event(Event::<T>::KnownSenderAdded {
                    known_sender,
                    adjustment: fee_adjustment_config,
                });
            } else {
                Self::deposit_event(Event::<T>::KnownSenderUpdated {
                    known_sender,
                    adjustment: fee_adjustment_config,
                });
            }

            Ok(())
        }

        #[pallet::call_index(1)]
        #[pallet::weight(<T as pallet::Config>::WeightInfo::remove_known_sender())]
        pub fn remove_known_sender(
            origin: OriginFor<T>,
            known_sender: T::AccountId,
        ) -> DispatchResult {
            frame_system::ensure_root(origin)?;

            ensure!(
                <KnownSenders<T>>::contains_key(&known_sender) == true,
                Error::<T>::KnownSenderMissing
            );

            <KnownSenders<T>>::remove(&known_sender);
            Self::deposit_event(Event::<T>::KnownSenderRemoved { known_sender });

            Ok(())
        }
    }
}

pub(crate) type BalanceOf<T> =
    <<T as Config>::Currency as Currency<<T as frame_system::Config>::AccountId>>::Balance;

type NegativeImbalanceOf<C, T> =
    <C as Currency<<T as frame_system::Config>::AccountId>>::NegativeImbalance;

impl<T: Config> Pallet<T> {
    pub fn calculate_refund_amount(
        fee_payer: &T::AccountId,
        corrected_fee: BalanceOf<T>,
        tip: BalanceOf<T>,
    ) -> (bool, BalanceOf<T>) {
        // Calculate how much refund we should return
        let fee_adjustment_config = <KnownSenders<T>>::get(fee_payer);
        // calling is_active does some computation so cache it here
        let has_active_config = fee_adjustment_config.is_active();

        let mut adjusted_fee = corrected_fee;

        if has_active_config {
            let network_fee_only = corrected_fee.saturating_sub(tip);
            if let Ok(fee) = fee_adjustment_config.get_fee(network_fee_only) {
                adjusted_fee = fee;
            } else {
                log::error!("💔 Failed to apply an adjustment for known sender: {:?}, adjustment config: {:?}",
                fee_payer, fee_adjustment_config);

                return (false, adjusted_fee)
            }
        }

        return (has_active_config, adjusted_fee)
    }
}

/// Implements the transaction payment for a pallet implementing the `Currency`
/// trait (eg. the pallet_balances) using an unbalance handler (implementing
/// `OnUnbalanced`).
///
/// The unbalance handler is given 2 unbalanceds in [`OnUnbalanced::on_unbalanceds`]: fee and
/// then tip.
pub struct AvnCurrencyAdapter<C, OU>(PhantomData<(C, OU)>);

/// Default implementation for a Currency and an OnUnbalanced handler.
///
/// The unbalance handler is given 2 unbalanceds in [`OnUnbalanced::on_unbalanceds`]: fee and
/// then tip.
impl<T, C, OU> OnChargeTransaction<T> for AvnCurrencyAdapter<C, OU>
where
    T: Config + pallet::Config<Currency = C>,
    C: Currency<<T as frame_system::Config>::AccountId>,
    C::PositiveImbalance: Imbalance<
        <C as Currency<<T as frame_system::Config>::AccountId>>::Balance,
        Opposite = C::NegativeImbalance,
    >,
    C::NegativeImbalance: Imbalance<
        <C as Currency<<T as frame_system::Config>::AccountId>>::Balance,
        Opposite = C::PositiveImbalance,
    >,
    OU: OnUnbalanced<NegativeImbalanceOf<C, T>>,
{
    type LiquidityInfo = Option<NegativeImbalanceOf<C, T>>;
    type Balance = <C as Currency<<T as frame_system::Config>::AccountId>>::Balance;

    /// Withdraw the predicted fee from the transaction origin.
    ///
    /// Note: The `fee` already includes the `tip`.
    fn withdraw_fee(
        who: &<T as frame_system::Config>::AccountId,
        _call: &<T as frame_system::Config>::RuntimeCall,
        _info: &DispatchInfoOf<<T as frame_system::Config>::RuntimeCall>,
        fee: Self::Balance,
        tip: Self::Balance,
    ) -> Result<Self::LiquidityInfo, TransactionValidityError> {
        return <CurrencyAdapter<C, OU> as OnChargeTransaction<T>>::withdraw_fee(
            who, _call, _info, fee, tip,
        )
    }

    /// Hand the fee and the tip over to the `[OnUnbalanced]` implementation.
    /// Since the predicted fee might have been too high, parts of the fee may
    /// be refunded.
    ///
    /// Note: The `corrected_fee` already includes the `tip`.
    fn correct_and_deposit_fee(
        who: &<T as frame_system::Config>::AccountId,
        _dispatch_info: &DispatchInfoOf<<T as frame_system::Config>::RuntimeCall>,
        _post_info: &PostDispatchInfoOf<<T as frame_system::Config>::RuntimeCall>,
        corrected_fee: Self::Balance,
        tip: Self::Balance,
        already_withdrawn: Self::LiquidityInfo,
    ) -> Result<(), TransactionValidityError> {
        if let Some(paid) = already_withdrawn {
            // Calculate how much refund we should return
            let (has_active_adjustment, adjusted_fee) =
                Pallet::<T>::calculate_refund_amount(who, corrected_fee, tip);
            let refund_amount = paid.peek().saturating_sub(adjusted_fee);

            // refund to the account that paid the fees. If this fails, the
            // account might have dropped below the existential balance. In
            // that case we don't refund anything.
            let refund_imbalance = C::deposit_into_existing(who, refund_amount)
                .unwrap_or_else(|_| C::PositiveImbalance::zero());
            // merge the imbalance caused by paying the fees and refunding parts of it again.
            let adjusted_paid = paid
                .offset(refund_imbalance)
                .same()
                .map_err(|_| TransactionValidityError::Invalid(InvalidTransaction::Payment))?;
            // Call someone else to handle the imbalance (fee and tip separately)
            let (tip, fee) = adjusted_paid.split(tip);
            OU::on_unbalanceds(Some(fee).into_iter().chain(Some(tip)));

            //Only deposit event if we are applying an adjustment
            if has_active_adjustment {
                Pallet::<T>::deposit_event(Event::<T>::AdjustedTransactionFeePaid {
                    who: who.clone(),
                    fee: adjusted_fee,
                });
            }
        }
        Ok(())
    }
}
<<<<<<< HEAD

#[cfg(test)]
#[path = "tests/mock.rs"]
mod mock;

#[cfg(test)]
#[path = "tests/set_known_sender_tests.rs"]
pub mod set_known_sender_tests;

pub mod default_weights;
pub use default_weights::WeightInfo;
=======
pub mod default_weights;
pub use default_weights::WeightInfo;

mod benchmarking;
>>>>>>> 17fdca80
<|MERGE_RESOLUTION|>--- conflicted
+++ resolved
@@ -302,7 +302,6 @@
         Ok(())
     }
 }
-<<<<<<< HEAD
 
 #[cfg(test)]
 #[path = "tests/mock.rs"]
@@ -314,9 +313,5 @@
 
 pub mod default_weights;
 pub use default_weights::WeightInfo;
-=======
-pub mod default_weights;
-pub use default_weights::WeightInfo;
-
-mod benchmarking;
->>>>>>> 17fdca80
+
+mod benchmarking;