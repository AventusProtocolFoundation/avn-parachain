//! # Aventus Node Pallet
//!
//! This pallet provides functionality that is common for other avn pallets such as handling
//! offchain worker validations, managing a list of validator accounts and their signing keys.
//!
//! The Authority defined here will also be shared by the other pallets that depend on AVN. This
//! means there will be 1 signing key for all AVN pallets (Ethereum-events,
//! Ethereum-transactions...). This key is separate from the rest of the session keys.
//!
//! From a security point of view, the rationale to implement it this way is because if one of the
//! signing keys is compromised, we dont want to trust that node for any other actions they carry
//! out so by having 1 key for our AVN pallets, we don't make our system less secure.

#![cfg_attr(not(feature = "std"), no_std)]

#[cfg(not(feature = "std"))]
extern crate alloc;
#[cfg(not(feature = "std"))]
use alloc::string::{String, ToString};

use frame_support::{
    dispatch::DispatchResult,
    ensure,
    log::*,
    traits::{Get, OneSessionHandler},
};
use frame_system::{ensure_root, pallet_prelude::OriginFor};
use sp_application_crypto::RuntimeAppPublic;
use sp_avn_common::{
    bounds::MaximumValidatorsBound,
    event_types::{EthEventId, Validator},
    offchain_worker_storage_lock::{self as OcwLock, OcwStorageError},
    recover_public_key_from_ecdsa_signature, DEFAULT_EXTERNAL_SERVICE_PORT_NUMBER,
    EXTERNAL_SERVICE_PORT_NUMBER_KEY,
};
use sp_core::{ecdsa, H160};
use sp_runtime::{
    offchain::{http, storage::StorageValueRef, Duration},
    traits::Member,
    DispatchError, WeakBoundedVec,
};
use sp_std::prelude::*;

use codec::{Decode, Encode};
use core::convert::TryInto;
pub use pallet::*;

#[path = "tests/testing.rs"]
pub mod testing;
pub mod vote;

pub mod default_weights;
pub use default_weights::WeightInfo;

#[cfg(test)]
#[path = "tests/test_set_bridge_contract.rs"]
mod test_set_bridge_contract;

// Definition of the crypto to use for signing
pub mod sr25519 {
    mod app_sr25519 {
        use sp_application_crypto::{app_crypto, sr25519};
        app_crypto!(sr25519, sp_avn_common::AVN_KEY_ID);
    }

    // An identifier using sr25519 as its crypto.
    pub type AuthorityId = app_sr25519::Public;
}

#[frame_support::pallet]
pub mod pallet {
    use frame_support::pallet_prelude::*;
    use sp_avn_common::bounds::MaximumValidatorsBound;

    use super::*;

    #[pallet::event]
    #[pallet::generate_deposit(pub(crate) fn deposit_event)]
    pub enum Event {
        AvnBridgeContractUpdated { old_contract: H160, new_contract: H160 },
    }

    #[pallet::config]
    pub trait Config: frame_system::Config {
        /// Overarching event type
        type RuntimeEvent: From<Event> + IsType<<Self as frame_system::Config>::RuntimeEvent>;

        /// The identifier type for an authority.
        type AuthorityId: Member
            + Parameter
            + RuntimeAppPublic
            + Ord
            + MaybeSerializeDeserialize
            + MaxEncodedLen;

        type EthereumPublicKeyChecker: EthereumPublicKeyChecker<Self::AccountId>;
        /// A handler that will notify other pallets when a new session starts
        type NewSessionHandler: NewSessionHandler<Self::AuthorityId, Self::AccountId>;
        /// trait that allows the system to check for disabled validators
        type DisabledValidatorChecker: DisabledValidatorChecker<Self::AccountId>;

        type WeightInfo: WeightInfo;
    }

    #[pallet::pallet]
    #[pallet::generate_store(pub (super) trait Store)]
    pub struct Pallet<T>(_);

    #[pallet::error]
    pub enum Error<T> {
        NotAValidator,
        NoLocalAccounts,
        OffchainWorkerAlreadyRun,
        ErrorConvertingAccountId,
        ErrorConvertingBlockNumber,
        ErrorConvertingUtf8,
        ErrorDecodingHex,
        ErrorRecordingOffchainWorkerRun,
        NoValidatorsFound,
        RequestTimedOut,
        DeadlineReached,
        UnexpectedStatusCode,
        InvalidVotingSession,
        InvalidContractAddress,
        DuplicateVote,
        InvalidVote,
        ErrorRecoveringPublicKeyFromSignature,
        InvalidECDSASignature,
        VectorBoundsExceeded,
        MaxValidatorsExceeded,
    }

    #[pallet::storage]
    #[pallet::getter(fn validators)]
    /// The current set of validators (address and key) that may issue a transaction from the
    /// offchain worker.
    pub type Validators<T: Config> = StorageValue<
        _,
        WeakBoundedVec<Validator<T::AuthorityId, T::AccountId>, MaximumValidatorsBound>,
        ValueQuery,
    >;

    #[pallet::storage]
    #[pallet::getter(fn get_bridge_contract_address)]
    pub type AvnBridgeContractAddress<T: Config> = StorageValue<_, H160, ValueQuery>;

    #[pallet::genesis_config]
    pub struct GenesisConfig<T: Config> {
        pub _phantom: sp_std::marker::PhantomData<T>,
        pub bridge_contract_address: H160,
    }

    #[cfg(feature = "std")]
    impl<T: Config> Default for GenesisConfig<T> {
        fn default() -> Self {
            Self { _phantom: Default::default(), bridge_contract_address: H160::zero() }
        }
    }

    #[pallet::genesis_build]
    impl<T: Config> GenesisBuild<T> for GenesisConfig<T> {
        fn build(&self) {
            AvnBridgeContractAddress::<T>::put(self.bridge_contract_address);
        }
    }

    #[pallet::call]
    impl<T: Config> Pallet<T> {
        #[pallet::call_index(0)]
        #[pallet::weight(<T as pallet::Config>::WeightInfo::set_bridge_contract_storage())]
        pub fn set_bridge_contract(origin: OriginFor<T>, contract_address: H160) -> DispatchResult {
            ensure_root(origin)?;
            ensure!(&contract_address != &H160::zero(), Error::<T>::InvalidContractAddress);

            let old_contract = <AvnBridgeContractAddress<T>>::get();
            <AvnBridgeContractAddress<T>>::put(contract_address);
            Self::deposit_event(Event::AvnBridgeContractUpdated {
                old_contract,
                new_contract: contract_address,
            });
            Ok(())
        }
    }
}

impl<T: Config> Pallet<T> {
    pub fn pre_run_setup(
        block_number: T::BlockNumber,
        caller_id: Vec<u8>,
    ) -> Result<Validator<T::AuthorityId, T::AccountId>, DispatchError> {
        if !sp_io::offchain::is_validator() {
            Err(Error::<T>::NotAValidator)?
        }

        let maybe_validator = Self::get_validator_for_current_node();
        if maybe_validator.is_none() {
            Err(Error::<T>::NoLocalAccounts)?
        }

        // Offchain workers could run multiple times for the same block number (re-orgs...)
        // so we need to make sure we only run this once per block
        OcwLock::record_block_run(block_number, caller_id).map_err(|e| match e {
            OcwStorageError::OffchainWorkerAlreadyRun => {
                info!("** Offchain worker has already run for block number: {:?}", block_number);
                Error::<T>::OffchainWorkerAlreadyRun
            },
            OcwStorageError::ErrorRecordingOffchainWorkerRun => {
                error!(
                    "** Unable to record offchain worker run for block {:?}, skipping",
                    block_number
                );
                Error::<T>::ErrorRecordingOffchainWorkerRun
            },
        })?;
        OcwLock::cleanup_expired_entries(&block_number);

        Ok(maybe_validator.expect("Already checked"))
    }

    // TODO [TYPE: refactoring][PRI: LOW]: choose a better function name
    pub fn is_primary(
        block_number: T::BlockNumber,
        current_validator: &T::AccountId,
    ) -> Result<bool, Error<T>> {
        let primary_validator = Self::calculate_primary_validator(block_number)?;
        return Ok(&primary_validator == current_validator)
    }

    pub fn calculate_primary_validator(
        block_number: T::BlockNumber,
    ) -> Result<T::AccountId, Error<T>> {
        let validators = Self::validators();

        // If there are no validators there's no point continuing
        if validators.len() == 0 {
            return Err(Error::<T>::NoValidatorsFound)
        }

        let block_number: usize = TryInto::<usize>::try_into(block_number)
            .map_err(|_| Error::<T>::ErrorConvertingBlockNumber)?;

        let index = block_number % validators.len();
        return Ok(validators[index].account_id.clone())
    }

    pub fn get_validator_for_current_node() -> Option<Validator<T::AuthorityId, T::AccountId>> {
        // This will return all keys whose keytype is set to `Ethereum_events`
        let mut local_keys = T::AuthorityId::all();
        let validators = Self::validators();
        local_keys.sort();

        return validators
            .into_iter()
            .enumerate()
            .filter_map(move |(_, validator)| {
                local_keys.binary_search(&validator.key).ok().map(|_| validator)
            })
            .nth(0)
    }

    pub fn get_data_from_service(url_path: String) -> Result<Vec<u8>, DispatchError> {
        let request = http::Request::default().method(http::Method::Get);
        return Ok(Self::invoke_external_service(request, url_path)?)
    }

    pub fn post_data_to_service(
        url_path: String,
        post_body: Vec<u8>,
    ) -> Result<Vec<u8>, DispatchError> {
        let request = http::Request::default().method(http::Method::Post).body(vec![post_body]);

        return Ok(Self::invoke_external_service(request, url_path)?)
    }

    pub fn request_ecdsa_signature_from_external_service(
        data_to_sign: &str,
    ) -> Result<ecdsa::Signature, DispatchError> {
        let mut url = String::from("eth/sign/");
        url.push_str(data_to_sign);

        info!(target: "avn-service", "avn-service sign request (ecdsa) for hex-encoded data {:?}", data_to_sign);

        let ecdsa_signature_utf8 = Self::get_data_from_service(url)?;
        let ecdsa_signature_bytes = core::str::from_utf8(&ecdsa_signature_utf8)
            .map_err(|_| Error::<T>::ErrorConvertingUtf8)?;

        let mut data: [u8; 65] = [0; 65];
        hex::decode_to_slice(ecdsa_signature_bytes, &mut data[0..65])
            .map_err(|_| Error::<T>::ErrorDecodingHex)?;
        Ok(ecdsa::Signature::from_raw(data))
    }

    pub fn signature_is_valid<D: Encode>(
        data: &D,
        validator: &Validator<T::AuthorityId, T::AccountId>,
        signature: &<T::AuthorityId as RuntimeAppPublic>::Signature,
    ) -> bool {
        // verify that the incoming (unverified) pubkey is actually a validator
        if !Self::is_validator(&validator.account_id) {
            return false
        }

        // check signature (this is expensive so we do it last).
        let signature_valid =
            data.using_encoded(|encoded_data| validator.key.verify(&encoded_data, &signature));

        return signature_valid
    }

    pub fn eth_signature_is_valid(
        data: String,
        validator: &Validator<T::AuthorityId, T::AccountId>,
        signature: &ecdsa::Signature,
    ) -> bool {
        // verify that the incoming (unverified) pubkey is actually a validator
        if !Self::is_validator(&validator.account_id) {
            return false
        }
        let recovered_public_key = recover_public_key_from_ecdsa_signature(signature.clone(), data);
        if recovered_public_key.is_err() {
            return false
        }

        match T::EthereumPublicKeyChecker::get_validator_for_eth_public_key(
            &recovered_public_key.expect("Checked for error"),
        ) {
            Some(maybe_validator) => maybe_validator == validator.account_id,
            _ => false,
        }
    }

    pub fn convert_block_number_to_u32(block_number: T::BlockNumber) -> Result<u32, Error<T>> {
        let block_number: u32 = TryInto::<u32>::try_into(block_number)
            .map_err(|_| Error::<T>::ErrorConvertingBlockNumber)?;

        Ok(block_number)
    }

    pub fn is_validator(account_id: &T::AccountId) -> bool {
        return Self::validators().into_iter().any(|v| v.account_id == *account_id)
    }

    pub fn active_validators(
    ) -> WeakBoundedVec<Validator<T::AuthorityId, T::AccountId>, MaximumValidatorsBound> {
        return Self::validators()
    }

    pub fn try_get_validator(
        account_id: &T::AccountId,
    ) -> Option<Validator<T::AuthorityId, T::AccountId>> {
        return Self::validators().into_iter().filter(|v| v.account_id == *account_id).nth(0)
    }

    /// This function will mutate storage. Any code after calling this MUST not error.
    pub fn remove_validator_from_active_list(validator_id: &T::AccountId) {
        <Validators<T>>::mutate(|active_validators| {
            if let Some(validator_index) =
                active_validators.iter().position(|v| &v.account_id == validator_id)
            {
                active_validators.remove(validator_index);
            }
        });
    }

<<<<<<< HEAD
    pub fn is_block_finalised(block_number: T::BlockNumber) -> bool {
        return T::FinalisedBlockChecker::is_finalised(block_number)
=======
    pub fn calculate_two_third_quorum() -> u32 {
        let len = Self::active_validators().len() as u32;
        if len < 3 {
            return len
        } else {
            return (2 * len / 3) + 1
        }
>>>>>>> fe75052f
    }

    pub fn get_external_service_port_number() -> String {
        let stored_value =
            StorageValueRef::persistent(EXTERNAL_SERVICE_PORT_NUMBER_KEY).get::<Vec<u8>>();
        let port_number_bytes = match stored_value {
            Ok(Some(port)) => port,
            _ => DEFAULT_EXTERNAL_SERVICE_PORT_NUMBER.into(),
        };

        let port_number = core::str::from_utf8(&port_number_bytes);
        if let Err(e) = port_number {
            trace!(
                "❌ External service port {} is not formatted correctly. Using default port.",
                e
            );
            return DEFAULT_EXTERNAL_SERVICE_PORT_NUMBER.into()
        }

        let port_number = port_number.expect("Already checked for errors");

        if port_number.parse::<u32>().is_err() {
            trace!(
                "❌ External service port {} is not a valid number. Using default port.",
                port_number
            );
            return DEFAULT_EXTERNAL_SERVICE_PORT_NUMBER.into()
        }

        return port_number.into()
    }

    fn invoke_external_service(
        request: http::Request<Vec<Vec<u8>>>,
        url_path: String,
    ) -> Result<Vec<u8>, DispatchError> {
        // TODO: Make this configurable
        let deadline = sp_io::offchain::timestamp().add(Duration::from_millis(300_000));
        let external_service_port_number = Self::get_external_service_port_number();

        let mut url = String::from("http://127.0.0.1:");
        url.push_str(&external_service_port_number);
        url.push_str(&"/".to_string());
        url.push_str(&url_path);

        let pending = request
            .deadline(deadline)
            .url(&url)
            .send()
            .map_err(|_| Error::<T>::RequestTimedOut)?;

        let response = pending
            .try_wait(deadline)
            .map_err(|_| Error::<T>::DeadlineReached)?
            .map_err(|_| Error::<T>::DeadlineReached)?;

        if response.code != 200 {
            error!("❌ Unexpected status code: {}", response.code);
            return Err(Error::<T>::UnexpectedStatusCode)?
        }

        let result: Vec<u8> = response.body().collect::<Vec<u8>>();
        return Ok(result)
    }
}

// Session pallet interface

impl<T: Config> sp_runtime::BoundToRuntimeAppPublic for Pallet<T> {
    type Public = T::AuthorityId;
}

impl<T: Config> OneSessionHandler<T::AccountId> for Pallet<T> {
    type Key = T::AuthorityId;

    fn on_genesis_session<'a, I: 'a>(validators: I)
    where
        I: Iterator<Item = (&'a T::AccountId, T::AuthorityId)>,
    {
        trace!("Avn pallet genesis session entrypoint");
        let avn_validators = WeakBoundedVec::force_from(
            validators.map(|x| Validator::new(x.0.clone(), x.1)).collect::<Vec<_>>(),
            Some("Too many validators for session"),
        );
        if !avn_validators.is_empty() {
            assert!(Validators::<T>::get().is_empty(), "Validators are already initialized!");
            Validators::<T>::put(&avn_validators);

            T::NewSessionHandler::on_genesis_session(&avn_validators);
        }
    }

    fn on_new_session<'a, I: 'a>(changed: bool, validators: I, _queued_validators: I)
    where
        I: Iterator<Item = (&'a T::AccountId, T::AuthorityId)>,
    {
        trace!("Avn pallet new session entrypoint");
        // Update the list of validators if it has changed
        let mut disabled_avn_validators: Vec<T::AccountId> = vec![];
        let mut active_avn_validators: Vec<Validator<T::AuthorityId, T::AccountId>> = vec![];

        validators.for_each(|x| {
            if T::DisabledValidatorChecker::is_disabled(x.0) {
                disabled_avn_validators.push(x.0.clone());
            } else {
                active_avn_validators.push(Validator::new(x.0.clone(), x.1));
            }
        });

        if changed {
            let bounded_active_avn_validators = WeakBoundedVec::force_from(
                active_avn_validators.clone(),
                Some("Too many validators for session"),
            );
            Validators::<T>::put(&bounded_active_avn_validators);
        }

        T::NewSessionHandler::on_new_session(
            changed,
            &active_avn_validators,
            &disabled_avn_validators,
        );
    }

    fn on_disabled(_i: u32) {
        // ignore
    }
}

pub trait AccountToBytesConverter<AccountId: Decode + Encode> {
    fn into_bytes(account: &AccountId) -> [u8; 32];
    fn try_from(account_bytes: &[u8; 32]) -> Result<AccountId, DispatchError>;
    /// This function expects valid bytes that can be converted into an accountId. No validation is
    /// done here.
    fn try_from_any(bytes: Vec<u8>) -> Result<AccountId, DispatchError>;
}

impl<T: Config> AccountToBytesConverter<T::AccountId> for Pallet<T> {
    fn into_bytes(account: &T::AccountId) -> [u8; 32] {
        let bytes = account.encode();
        let mut vector: [u8; 32] = Default::default();
        vector.copy_from_slice(&bytes[0..32]);
        return vector
    }

    fn try_from(account_bytes: &[u8; 32]) -> Result<T::AccountId, DispatchError> {
        let account_result = T::AccountId::decode(&mut &account_bytes[..]);
        account_result.map_err(|_| DispatchError::Other("Error converting AccountId"))
    }

    fn try_from_any(bytes: Vec<u8>) -> Result<T::AccountId, DispatchError> {
        let mut account_bytes: [u8; 32] = Default::default();
        account_bytes.copy_from_slice(&bytes[0..32]);

        return T::AccountId::decode(&mut &account_bytes[..])
            .map_err(|_| DispatchError::Other("Error converting to AccountId"))
    }
}

pub trait EthereumPublicKeyChecker<AccountId: Member> {
    fn get_validator_for_eth_public_key(eth_public_key: &ecdsa::Public) -> Option<AccountId>;
}

impl<AccountId: Member> EthereumPublicKeyChecker<AccountId> for () {
    fn get_validator_for_eth_public_key(_eth_public_key: &ecdsa::Public) -> Option<AccountId> {
        None
    }
}

pub trait NewSessionHandler<AuthorityId: Member, AccountId: Member> {
    fn on_genesis_session(validators: &Vec<Validator<AuthorityId, AccountId>>);
    fn on_new_session(
        changed: bool,
        active_validators: &Vec<Validator<AuthorityId, AccountId>>,
        disabled_validators: &Vec<AccountId>,
    );
}

pub trait DisabledValidatorChecker<AccountId: Member> {
    fn is_disabled(validator_account_id: &AccountId) -> bool;
}

impl<AccountId: Member> DisabledValidatorChecker<AccountId> for () {
    fn is_disabled(_validator_account_id: &AccountId) -> bool {
        false
    }
}

pub trait ValidatorRegistrationNotifier<ValidatorId: Member> {
    fn on_validator_registration(validator_id: &ValidatorId);
}

impl<ValidatorId: Member> ValidatorRegistrationNotifier<ValidatorId> for () {
    fn on_validator_registration(_validator_id: &ValidatorId) {}
}

pub trait Enforcer<ValidatorId: Member> {
    fn slash_validator(slashed_validator_id: &ValidatorId) -> DispatchResult;
}

impl<ValidatorId: Member> Enforcer<ValidatorId> for () {
    fn slash_validator(_slashed_validator_id: &ValidatorId) -> DispatchResult {
        Ok(())
    }
}

pub trait ProcessedEventsChecker {
    fn check_event(event_id: &EthEventId) -> bool;
}

impl ProcessedEventsChecker for () {
    fn check_event(_event_id: &EthEventId) -> bool {
        return false
    }
}

pub trait OnGrowthLiftedHandler<Balance> {
    fn on_growth_lifted(amount: Balance, growth_period: u32) -> DispatchResult;
}

impl<Balance> OnGrowthLiftedHandler<Balance> for () {
    fn on_growth_lifted(_amount: Balance, _growth_period: u32) -> DispatchResult {
        Ok(())
    }
}

// Trait that handles dust amounts after paying collators for producing blocks
pub trait CollatorPayoutDustHandler<Balance> {
    fn handle_dust(imbalance: Balance);
}

impl<Balance> CollatorPayoutDustHandler<Balance> for () {
    fn handle_dust(_imbalance: Balance) {}
}

pub trait BridgePublisher {
    fn publish(function_name: &[u8], params: &[(Vec<u8>, Vec<u8>)]) -> Result<u32, DispatchError>;
}

pub trait OnPublishingResultHandler {
    fn process_result(tx_id: u32, succeeded: bool) -> DispatchResult;
}

#[cfg(test)]
mod mock;

#[cfg(test)]
#[path = "tests/tests.rs"]
mod tests;

#[cfg(test)]
#[path = "tests/session_handler_tests.rs"]
mod session_handler_tests;<|MERGE_RESOLUTION|>--- conflicted
+++ resolved
@@ -362,18 +362,8 @@
         });
     }
 
-<<<<<<< HEAD
     pub fn is_block_finalised(block_number: T::BlockNumber) -> bool {
         return T::FinalisedBlockChecker::is_finalised(block_number)
-=======
-    pub fn calculate_two_third_quorum() -> u32 {
-        let len = Self::active_validators().len() as u32;
-        if len < 3 {
-            return len
-        } else {
-            return (2 * len / 3) + 1
-        }
->>>>>>> fe75052f
     }
 
     pub fn get_external_service_port_number() -> String {
