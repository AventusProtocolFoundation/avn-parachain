// Copyright 2022 Aventus Network Services (UK) Ltd.

#![cfg(test)]

<<<<<<< HEAD
use crate::{mock::{Summary,*}, system};
=======
use crate::{
    mock::{Summary, *},
    system,
};
>>>>>>> b2c4e47a
use codec::alloc::sync::Arc;
use frame_support::assert_noop;
use pallet_avn::vote::VotingSessionData;
use parking_lot::RwLock;

use sp_core::{ecdsa, offchain::testing::PoolState, H256};
use sp_runtime::{testing::UintAuthorityId, traits::BadOrigin};
use system::RawOrigin;

fn record_summary_calculation_is_called(
    current_block_number: BlockNumber,
    this_validator: &Validator<UintAuthorityId, AccountId>,
    pool_state: &Arc<RwLock<PoolState>>,
) -> bool {
    Summary::process_summary_if_required(current_block_number, this_validator);

    return !pool_state.read().transactions.is_empty()
}

fn get_unsigned_record_summary_calculation_call_from_chain(
    pool_state: &Arc<RwLock<PoolState>>,
) -> crate::Call<TestRuntime> {
    let tx = pool_state.write().transactions.pop().unwrap();
    let tx = Extrinsic::decode(&mut &*tx).unwrap();
    assert_eq!(tx.signature, None);
    match tx.call {
        mock::RuntimeCall::Summary(inner_tx) => inner_tx,
        _ => unreachable!(),
    }
}

fn expected_unsigned_record_summary_calculation_call(
    context: &Context,
) -> crate::Call<TestRuntime> {
    let signature = context
        .validator
        .key
        .sign(
            &(
                UPDATE_BLOCK_NUMBER_CONTEXT,
                context.root_hash_h256,
                context.root_id.ingress_counter,
                context.last_block_in_range,
            )
                .encode(),
        )
        .expect("Signature is signed");

    return crate::Call::record_summary_calculation {
        new_block_number: context.last_block_in_range,
        root_hash: context.root_hash_h256,
        ingress_counter: context.root_id.ingress_counter,
        validator: context.validator.clone(),
        signature,
    }
}

fn record_summary_calculation_is_ok(context: &Context) -> bool {
    return Summary::record_summary_calculation(
        RawOrigin::None.into(),
        context.last_block_in_range,
        context.root_hash_h256,
        context.root_id.ingress_counter,
        context.validator.clone(),
        context.record_summary_calculation_signature.clone(),
    )
    .is_ok()
}

mod process_summary_if_required {
    use super::*;

    struct LocalContext {
        pub current_block: u64,
        pub target_block: u64,
        pub min_block_age: u64,
        pub block_number_for_next_slot: u64,
        pub slot_validator: Validator<UintAuthorityId, u64>,
        pub url_param: String,
        pub root_hash: Vec<u8>,
    }

    fn setup_success_preconditions() -> LocalContext {
        let schedule_period = 2;
        let voting_period = 2;
        let min_block_age = <TestRuntime as Config>::MinBlockAge::get();
        let arbitrary_margin = 3;
        let next_block_to_process = 2;
        let target_block = next_block_to_process + schedule_period - 1;

        let current_block = target_block + min_block_age + arbitrary_margin;
        let slot_number = 3;
        let block_number_for_next_slot = current_block + schedule_period;

        // index - Validators:
        // 0 - FIRST_VALIDATOR_INDEX
        // 1 - SECOND_VALIDATOR_INDEX
        // 2 - THIRD_VALIDATOR_INDEX
        // 3 - FOURTH_VALIDATOR_INDEX
        let slot_validator = get_validator(FOURTH_VALIDATOR_INDEX);

        System::set_block_number(current_block);
        Summary::set_schedule_and_voting_periods(schedule_period, voting_period);
        Summary::set_next_block_to_process(next_block_to_process);
        Summary::set_next_slot_block_number(block_number_for_next_slot);
        Summary::set_current_slot(slot_number);
        Summary::set_current_slot_validator(slot_validator.account_id.clone());

        let url_param = get_url_param(next_block_to_process);
        let root_hash = ROOT_HASH_HEX_STRING.to_vec();

        return LocalContext {
            current_block,
            target_block,
            min_block_age,
            slot_validator,
            block_number_for_next_slot,
            url_param,
            root_hash,
        }
    }

    mod calls_record_summary_calculation_successfully {
        use super::*;

        #[test]
        fn when_primary_validator_processes_current_block() {
            let (mut ext, pool_state, offchain_state) = ExtBuilder::build_default()
                .with_validators()
                .for_offchain_worker()
                .as_externality_with_state();

            ext.execute_with(|| {
                let context = setup_context();

                mock_response_of_get_roothash(
                    &mut offchain_state.write(),
                    context.url_param.clone(),
                    Some(context.root_hash_vec.clone()),
                );

                setup_blocks(&context);
                setup_total_ingresses(&context);
                assert!(pool_state.read().transactions.is_empty());

                assert!(record_summary_calculation_is_called(
                    context.current_block_number,
                    &context.validator,
                    &pool_state
                ));

                let submitted_unsigned_transaction_call =
                    get_unsigned_record_summary_calculation_call_from_chain(&pool_state);
                let expected_call = expected_unsigned_record_summary_calculation_call(&context);
                assert_eq!(submitted_unsigned_transaction_call, expected_call);
            });
        }

        #[test]
        fn and_retries_if_process_summary_failed_before() {
            let (mut ext, pool_state, offchain_state) = ExtBuilder::build_default()
                .with_validators()
                .for_offchain_worker()
                .as_externality_with_state();

            ext.execute_with(|| {
                let context = setup_context();

                setup_blocks(&context);
                setup_total_ingresses(&context);

                assert!(pool_state.read().transactions.is_empty());

                // Fails at the default current block
                let fake_failure_response = b"0".to_vec();
                mock_response_of_get_roothash(
                    &mut offchain_state.write(),
                    context.url_param.clone(),
                    Some(fake_failure_response),
                );

                assert!(!record_summary_calculation_is_called(
                    context.current_block_number,
                    &context.validator,
                    &pool_state
                ));

                // Advances to the next block
                let _ = advance_block_numbers(1);

                // Retries and succeeds at the next block
                let fake_successful_response = context.root_hash_vec.clone();
                mock_response_of_get_roothash(
                    &mut offchain_state.write(),
                    context.url_param.clone(),
                    Some(fake_successful_response),
                );

                assert!(record_summary_calculation_is_called(
                    context.current_block_number,
                    &context.validator,
                    &pool_state
                ));
                let submitted_unsigned_transaction_call =
                    get_unsigned_record_summary_calculation_call_from_chain(&pool_state);
                let expected_call = expected_unsigned_record_summary_calculation_call(&context);
                assert_eq!(submitted_unsigned_transaction_call, expected_call);
            });
        }

        #[test]
        fn when_preconditions_are_met() {
            let (mut ext, pool_state, offchain_state) = ExtBuilder::build_default()
                .with_validators()
                .for_offchain_worker()
                .as_externality_with_state();

            ext.execute_with(|| {
                let setup = setup_success_preconditions();

                mock_response_of_get_roothash(
                    &mut offchain_state.write(),
                    setup.url_param.clone(),
                    Some(setup.root_hash.clone()),
                );

                assert!(pool_state.read().transactions.is_empty());

                assert!(record_summary_calculation_is_called(
                    setup.current_block,
                    &setup.slot_validator,
                    &pool_state
                ));
            });
        }
    }

    mod fails_to_call_record_summary_calculation_when {
        use super::*;

        #[test]
        fn target_block_is_not_old_enough() {
            let (mut ext, pool_state, offchain_state) = ExtBuilder::build_default()
                .with_validators()
                .for_offchain_worker()
                .as_externality_with_state();

            ext.execute_with(|| {
                let setup = setup_success_preconditions();

                assert!(pool_state.read().transactions.is_empty());

                let early_block_number = setup.target_block + setup.min_block_age;

                mock_response_of_get_roothash(
                    &mut offchain_state.write(),
                    setup.url_param.clone(),
                    Some(setup.root_hash.clone()),
                );

                assert!(!record_summary_calculation_is_called(
                    early_block_number,
                    &setup.slot_validator,
                    &pool_state
                ));

                assert!(record_summary_calculation_is_called(
                    early_block_number + 1,
                    &setup.slot_validator,
                    &pool_state
                ));
            });
        }

        #[test]
        fn caller_is_not_slot_validator() {
            let (mut ext, pool_state, _offchain_state) = ExtBuilder::build_default()
                .with_validators()
                .for_offchain_worker()
                .as_externality_with_state();

            ext.execute_with(|| {
                let setup = setup_success_preconditions();

                assert!(pool_state.read().transactions.is_empty());

                let non_designated_validator = get_validator(FIRST_VALIDATOR_INDEX);
                assert!(non_designated_validator != setup.slot_validator);
                assert!(!record_summary_calculation_is_called(
                    setup.current_block,
                    &non_designated_validator,
                    &pool_state
                ));
            });
        }

        #[test]
        fn slot_has_ended_but_not_advanced_yet() {
            let (mut ext, pool_state, offchain_state) = ExtBuilder::build_default()
                .with_validators()
                .for_offchain_worker()
                .as_externality_with_state();

            ext.execute_with(|| {
                let setup = setup_success_preconditions();

                assert!(pool_state.read().transactions.is_empty());

                let last_valid_block_number = setup.block_number_for_next_slot - 1;

                mock_response_of_get_roothash(
                    &mut offchain_state.write(),
                    setup.url_param.clone(),
                    Some(setup.root_hash.clone()),
                );

                assert!(record_summary_calculation_is_called(
                    last_valid_block_number,
                    &setup.slot_validator,
                    &pool_state
                ));

                let late_block_number = setup.block_number_for_next_slot;

                pool_state.write().transactions.clear();
                assert!(pool_state.read().transactions.is_empty());

                assert!(!record_summary_calculation_is_called(
                    late_block_number,
                    &setup.slot_validator,
                    &pool_state
                ));
            });
        }

        #[test]
        fn get_target_block_returns_overflow_error() {
            let (mut ext, pool_state, _offchain_state) = ExtBuilder::build_default()
                .with_validators()
                .for_offchain_worker()
                .as_externality_with_state();

            ext.execute_with(|| {
                let context = setup_context();

                System::set_block_number(context.current_block_number);
                Summary::set_next_block_to_process(u64::MAX);
                setup_total_ingresses(&context);
                assert!(pool_state.read().transactions.is_empty());

                assert!(!record_summary_calculation_is_called(
                    context.current_block_number,
                    &context.validator,
                    &pool_state
                ));
            });
        }

        #[test]
        fn last_block_in_range_is_already_locked() {
            let (mut ext, pool_state, _offchain_state) = ExtBuilder::build_default()
                .with_validators()
                .for_offchain_worker()
                .as_externality_with_state();

            ext.execute_with(|| {
                let context = setup_context();

                setup_blocks(&context);
                setup_total_ingresses(&context);
                assert!(set_root_lock_with_expiry(
                    context.current_block_number,
                    context.last_block_in_range
                ));
                assert!(pool_state.read().transactions.is_empty());

                assert!(!record_summary_calculation_is_called(
                    context.current_block_number,
                    &context.validator,
                    &pool_state
                ));
            });
        }

        #[test]
        fn target_block_with_buffer_overflows() {
            let (mut ext, pool_state, _offchain_state) = ExtBuilder::build_default()
                .with_validators()
                .for_offchain_worker()
                .as_externality_with_state();

            ext.execute_with(|| {
                let context = setup_context();

                Summary::set_next_block_to_process(u64::MAX - 2);
                setup_total_ingresses(&context);
                assert!(pool_state.read().transactions.is_empty());

                assert!(!record_summary_calculation_is_called(
                    context.current_block_number,
                    &context.validator,
                    &pool_state
                ));
            });
        }
    }

    mod stops_to_call_record_summary_calculation_when {
        use super::*;

        #[test]
        fn slot_expires_and_process_summary_is_not_successful() {
            let (mut ext, pool_state, offchain_state) = ExtBuilder::build_default()
                .with_validators()
                .for_offchain_worker()
                .as_externality_with_state();

            ext.execute_with(|| {
                let context = setup_context();

                setup_blocks(&context);
                setup_total_ingresses(&context);

                assert!(pool_state.read().transactions.is_empty());

                let fake_failure_response = b"0".to_vec();
                let fake_successful_response = context.root_hash_vec.clone();

                // Fails at the default current block #10
                mock_response_of_get_roothash(
                    &mut offchain_state.write(),
                    context.url_param.clone(),
                    Some(fake_failure_response.clone()),
                );
                assert!(!record_summary_calculation_is_called(
                    context.current_block_number,
                    &context.validator,
                    &pool_state
                ));

                // Advance to block #11
                let current_block_number = advance_block_numbers(1);
                mock_response_of_get_roothash(
                    &mut offchain_state.write(),
                    context.url_param.clone(),
                    Some(fake_failure_response),
                );
                assert!(!record_summary_calculation_is_called(
                    current_block_number,
                    &context.validator,
                    &pool_state
                ));

                // Advance to block #12
                // By providing a successful compute root hash response, the validator should not be
                // able to reach it and call the transaction as the slot has expired
                let current_block_number = advance_block_numbers(1);
                mock_response_of_get_roothash(
                    &mut offchain_state.write(),
                    context.url_param.clone(),
                    Some(fake_successful_response),
                );

                assert!(!record_summary_calculation_is_called(
                    current_block_number,
                    &context.validator,
                    &pool_state
                ));

                // Retreat to the previous block #11 and call it again to show a successful unsigned
                // transaction is created This proves the failure in block #12 is
                // not caused by any other reasons except the block number is
                // reaching out of the slot.
                let current_block_number = retreat_block_numbers(1);
                assert!(record_summary_calculation_is_called(
                    current_block_number,
                    &context.validator,
                    &pool_state
                ));

                assert_eq!(System::block_number(), 11);
                assert_eq!(Summary::block_number_for_next_slot(), 12);

                let submitted_unsigned_transaction_call =
                    get_unsigned_record_summary_calculation_call_from_chain(&pool_state);
                let expected_call = expected_unsigned_record_summary_calculation_call(&context);
                assert_eq!(submitted_unsigned_transaction_call, expected_call);
            });
        }
    }
}

mod process_summary {
    use super::*;

    #[test]
    fn succeeds_then_a_record_summary_calculation_transaction_is_created() {
        let (mut ext, pool_state, offchain_state) = ExtBuilder::build_default()
            .with_validators()
            .for_offchain_worker()
            .as_externality_with_state();

        ext.execute_with(|| {
            let context = setup_context();

            mock_response_of_get_roothash(
                &mut offchain_state.write(),
                context.url_param.clone(),
                Some(context.root_hash_vec.clone()),
            );

            setup_blocks(&context);
            setup_total_ingresses(&context);
            assert!(pool_state.read().transactions.is_empty());

            assert!(
                Summary::process_summary(context.last_block_in_range, &context.validator).is_ok()
            );

            let tx = pool_state.write().transactions.pop().unwrap();
            assert!(pool_state.read().transactions.is_empty());
            let tx = Extrinsic::decode(&mut &*tx).unwrap();
            assert_eq!(tx.signature, None);

            // Setup total ingresses will store ingress_counter - 1,
            // and calling process_summary increases the ingress counter by 1.
            let expected_ingress_counter = context.root_id.ingress_counter;
            let signature = context
                .validator
                .key
                .sign(
                    &(
                        UPDATE_BLOCK_NUMBER_CONTEXT,
                        context.root_hash_h256,
                        expected_ingress_counter,
                        context.last_block_in_range,
                    )
                        .encode(),
                )
                .expect("Signature is signed");

            assert_eq!(
                tx.call,
                mock::RuntimeCall::Summary(crate::Call::record_summary_calculation {
                    new_block_number: context.last_block_in_range,
                    root_hash: context.root_hash_h256,
                    ingress_counter: expected_ingress_counter,
                    validator: context.validator.clone(),
                    signature
                })
            );
        });
    }

    mod fails {
        use super::*;

        #[test]
        fn when_get_root_hash_from_block_number_has_conversion_error() {
            let (mut ext, _pool_state, _offchain_state) = ExtBuilder::build_default()
                .with_validators()
                .for_offchain_worker()
                .as_externality_with_state();

            ext.execute_with(|| {
                let context = setup_context();

                let current_block_number = u64::MAX - 50;
                let next_block_number_to_process = u64::MAX - 994;
                System::set_block_number(current_block_number);
                Summary::set_next_block_to_process(next_block_number_to_process);
                setup_total_ingresses(&context);

                assert_noop!(
                    Summary::process_summary(next_block_number_to_process + 1, &context.validator),
                    Error::<TestRuntime>::ErrorConvertingBlockNumber
                );
            });
        }

        #[test]
        fn when_get_root_hash_to_block_number_has_conversion_error() {
            let (mut ext, _pool_state, _offchain_state) = ExtBuilder::build_default()
                .with_validators()
                .for_offchain_worker()
                .as_externality_with_state();

            ext.execute_with(|| {
                let context = setup_context();

                let current_block_number: u64 = (u32::MAX - 50) as u64;
                let next_block_number_to_process: u64 = u32::MAX as u64;
                System::set_block_number(current_block_number);
                Summary::set_next_block_to_process(next_block_number_to_process);
                setup_total_ingresses(&context);

                assert_noop!(
                    Summary::process_summary(next_block_number_to_process + 1, &context.validator),
                    Error::<TestRuntime>::ErrorConvertingBlockNumber
                );
            });
        }

        #[test]
        #[ignore]
        fn when_get_root_hash_from_service_fails() {
            let (mut ext, _pool_state, offchain_state) = ExtBuilder::build_default()
                .with_validators()
                .for_offchain_worker()
                .as_externality_with_state();

            ext.execute_with(|| {
                let context = setup_context();

                // TODO [TYPE: test][PRI: medium][JIRA: 321]: mock of failure response
                mock_response_of_get_roothash(
                    &mut offchain_state.write(),
                    context.url_param.clone(),
                    Some(context.root_hash_vec.clone()),
                );

                setup_blocks(&context);
                setup_total_ingresses(&context);

                assert_noop!(
                    Summary::process_summary(context.last_block_in_range, &context.validator),
                    Error::<TestRuntime>::ErrorGettingSummaryDataFromService
                );
            });
        }

        mod when_root_hash_has {
            use super::*;

            #[test]
            fn invalid_root_hash_length() {
                let (mut ext, _pool_state, offchain_state) = ExtBuilder::build_default()
                    .with_validators()
                    .for_offchain_worker()
                    .as_externality_with_state();

                ext.execute_with(|| {
                    let context = setup_context();

                    mock_response_of_get_roothash(
                        &mut offchain_state.write(),
                        context.url_param.clone(),
                        Some(b"0".to_vec()),
                    );
                    mock_response_of_get_roothash(
                        &mut offchain_state.write(),
                        context.url_param.clone(),
                        Some(b"0123456789012345678901234567890".to_vec()),
                    );
                    mock_response_of_get_roothash(
                        &mut offchain_state.write(),
                        context.url_param.clone(),
                        Some(b"012345678901234567890123456789012".to_vec()),
                    );

                    setup_blocks(&context);
                    setup_total_ingresses(&context);

                    assert_noop!(
                        Summary::process_summary(context.last_block_in_range, &context.validator),
                        Error::<TestRuntime>::InvalidRootHashLength
                    );

                    assert_noop!(
                        Summary::process_summary(context.last_block_in_range, &context.validator),
                        Error::<TestRuntime>::InvalidRootHashLength
                    );

                    assert_noop!(
                        Summary::process_summary(context.last_block_in_range, &context.validator),
                        Error::<TestRuntime>::InvalidRootHashLength
                    );
                });
            }

            #[test]
            fn invalid_utf_8_bytes() {
                let (mut ext, _pool_state, offchain_state) = ExtBuilder::build_default()
                    .with_validators()
                    .for_offchain_worker()
                    .as_externality_with_state();

                ext.execute_with(|| {
                    let context = setup_context();

                    let invalid_utf8_bytes = vec![
                        0, 159, 146, 150, 0, 159, 146, 150, 0, 159, 146, 150, 0, 159, 146, 150, 0,
                        159, 146, 150, 0, 159, 146, 150, 0, 159, 146, 150, 0, 159, 146, 150, 0,
                        159, 146, 150, 0, 159, 146, 150, 0, 159, 146, 150, 0, 159, 146, 150, 0,
                        159, 146, 150, 0, 159, 146, 150, 0, 159, 146, 150, 0, 159, 146, 150,
                    ];

                    mock_response_of_get_roothash(
                        &mut offchain_state.write(),
                        context.url_param.clone(),
                        Some(invalid_utf8_bytes),
                    );

                    setup_blocks(&context);
                    setup_total_ingresses(&context);

                    assert_noop!(
                        Summary::process_summary(context.last_block_in_range, &context.validator),
                        Error::<TestRuntime>::InvalidUTF8Bytes
                    );
                });
            }

            #[test]
            fn invalid_hex_string() {
                let (mut ext, _pool_state, offchain_state) = ExtBuilder::build_default()
                    .with_validators()
                    .for_offchain_worker()
                    .as_externality_with_state();

                ext.execute_with(|| {
                    let context = setup_context();

                    mock_response_of_get_roothash(
                        &mut offchain_state.write(),
                        context.url_param.clone(),
                        Some(
                            b"zzzzc9e671fe581fe4ef4631112038297dcdecae163e8724c281ece8ad94c8c3"
                                .to_vec(),
                        ),
                    );

                    setup_blocks(&context);
                    setup_total_ingresses(&context);

                    assert_noop!(
                        Summary::process_summary(context.last_block_in_range, &context.validator),
                        Error::<TestRuntime>::InvalidHexString
                    );
                });
            }
        }

        #[test]
        #[ignore]
        fn when_record_summary_has_error_in_signing() {
            let (mut ext, _pool_state, offchain_state) = ExtBuilder::build_default()
                .with_validators()
                .for_offchain_worker()
                .as_externality_with_state();

            ext.execute_with(|| {
                let context = setup_context();

                mock_response_of_get_roothash(
                    &mut offchain_state.write(),
                    context.url_param.clone(),
                    Some(context.root_hash_vec.clone()),
                );

                setup_blocks(&context);
                setup_total_ingresses(&context);

                // TODO [TYPE: test][PRI: medium][JIRA: 321]: Mock a validator to cause signing
                // error
                let non_validator = get_non_validator();
                assert_noop!(
                    Summary::process_summary(context.last_block_in_range, &non_validator),
                    Error::<TestRuntime>::ErrorSigning
                );
            });
        }

        #[test]
        #[ignore]
        fn when_record_summary_has_error_in_submitting_transaction() {
            let (mut ext, _pool_state, offchain_state) = ExtBuilder::build_default()
                .with_validators()
                .for_offchain_worker()
                .as_externality_with_state();

            ext.execute_with(|| {
                let context = setup_context();

                mock_response_of_get_roothash(
                    &mut offchain_state.write(),
                    context.url_param.clone(),
                    Some(context.root_hash_vec.clone()),
                );
                setup_blocks(&context);
                setup_total_ingresses(&context);

                // TODO [TYPE: test][PRI: medium][JIRA: 321]: Mock a submit_unsigned_transaction
                // with error
                assert_noop!(
                    Summary::process_summary(context.last_block_in_range, &context.validator),
                    Error::<TestRuntime>::ErrorSubmittingTransaction
                );
            });
        }
    }
}

pub mod record_summary_calculation {
    use super::*;
    use tests_validate_unsigned::assert_validate_unsigned_record_summary_calculation_is_successful;
    use tests_vote::setup_approved_root;

    mod succeeds_implies_that {
        use super::*;

        #[test]
        fn next_block_to_process_is_not_updated() {
            let (mut ext, _pool_state, _offchain_state) = ExtBuilder::build_default()
                .with_validators()
                .for_offchain_worker()
                .as_externality_with_state();

            ext.execute_with(|| {
                let context = setup_context();

                setup_blocks(&context);
                setup_total_ingresses(&context);

                assert!(record_summary_calculation_is_ok(&context));

                assert_eq!(Summary::get_next_block_to_process(), context.next_block_to_process);
            });
        }

        mod block_number_for_next_slot_is_updated {
            use super::*;

            #[test]
            fn with_default_schedule_period() {
                let (mut ext, _pool_state, _offchain_state) = ExtBuilder::build_default()
                    .with_validators()
                    .for_offchain_worker()
                    .as_externality_with_state();

                ext.execute_with(|| {
                    let context = setup_context();

                    setup_blocks(&context);
                    setup_total_ingresses(&context);

                    assert!(record_summary_calculation_is_ok(&context));

                    assert_eq!(
                        Summary::block_number_for_next_slot(),
                        context.current_block_number + Summary::schedule_period()
                    );
                });
            }
        }

        #[test]
        fn root_data_is_correctly_added() {
            let (mut ext, _pool_state, _offchain_state) = ExtBuilder::build_default()
                .with_validators()
                .for_offchain_worker()
                .as_externality_with_state();

            ext.execute_with(|| {
                let context = setup_context();

                setup_blocks(&context);
                setup_total_ingresses(&context);

                assert!(record_summary_calculation_is_ok(&context));

                let root = Summary::get_root_data(&context.root_id);
                assert_eq!(
                    root,
                    RootData::new(
                        context.root_hash_h256,
                        context.validator.account_id.clone(),
                        root.tx_id
                    )
                );
            });
        }

        #[test]
        fn root_range_is_added_to_pending_approval() {
            let (mut ext, _pool_state, _offchain_state) = ExtBuilder::build_default()
                .with_validators()
                .for_offchain_worker()
                .as_externality_with_state();

            ext.execute_with(|| {
                let context = setup_context();

                setup_blocks(&context);
                setup_total_ingresses(&context);

                assert!(record_summary_calculation_is_ok(&context));

                assert!(<Summary as Store>::PendingApproval::contains_key(context.root_id.range));
            });
        }

        #[test]
        fn root_range_is_added_to_votes_repository() {
            let (mut ext, _pool_state, _offchain_state) = ExtBuilder::build_default()
                .with_validators()
                .for_offchain_worker()
                .as_externality_with_state();

            ext.execute_with(|| {
                let context = setup_context();

                setup_blocks(&context);
                setup_total_ingresses(&context);

                assert!(record_summary_calculation_is_ok(&context));

                assert_eq!(
                    Summary::get_vote(context.root_id),
                    VotingSessionData {
                        voting_session_id: context.root_id.encode(),
                        threshold: QUORUM,
                        ayes: vec![],
                        nays: vec![],
                        end_of_voting_period: VOTING_PERIOD_END,
                        confirmations: vec![],
                        created_at_block: 10 // Setup creates block number 10
                    }
                );
            });
        }

        #[test]
        fn event_is_emitted() {
            let (mut ext, _pool_state, _offchain_state) = ExtBuilder::build_default()
                .with_validators()
                .for_offchain_worker()
                .as_externality_with_state();

            ext.execute_with(|| {
                let context = setup_context();

                setup_blocks(&context);
                setup_total_ingresses(&context);

                assert!(record_summary_calculation_is_ok(&context));

                assert!(System::events().iter().any(|a| a.event ==
<<<<<<< HEAD
                    mock::RuntimeEvent::Summary(crate::Event::<TestRuntime>::SummaryCalculated {
                        from: context.next_block_to_process,
                        to: context.last_block_in_range,
                        root_hash: context.root_hash_h256,
                        submitter: context.validator.account_id
                    })));
=======
                    mock::RuntimeEvent::Summary(
                        crate::Event::<TestRuntime>::SummaryCalculated {
                            from: context.next_block_to_process,
                            to: context.last_block_in_range,
                            root_hash: context.root_hash_h256,
                            submitter: context.validator.account_id
                        }
                    )));
>>>>>>> b2c4e47a
            });
        }
    }

    mod fails {
        use super::*;

        #[test]
        fn when_origin_is_signed() {
            let (mut ext, _pool_state, _offchain_state) = ExtBuilder::build_default()
                .with_validators()
                .for_offchain_worker()
                .as_externality_with_state();

            ext.execute_with(|| {
                let context = setup_context();

                setup_blocks(&context);
                setup_total_ingresses(&context);

                assert_noop!(
                    Summary::record_summary_calculation(
                        RuntimeOrigin::signed(Default::default()),
                        context.last_block_in_range,
                        context.root_hash_h256,
                        context.root_id.ingress_counter,
                        context.validator.clone(),
                        context.record_summary_calculation_signature.clone()
                    ),
                    BadOrigin
                );
            });
        }

        #[test]
        fn when_validator_has_invalid_key() {
            let (mut ext, _pool_state, _offchain_state) = ExtBuilder::build_default()
                .with_validators()
                .for_offchain_worker()
                .as_externality_with_state();

            ext.execute_with(|| {
                let context = setup_context();

                setup_blocks(&context);
                setup_total_ingresses(&context);

                assert_noop!(
                    Summary::record_summary_calculation(
                        RawOrigin::None.into(),
                        context.last_block_in_range,
                        context.root_hash_h256,
                        context.root_id.ingress_counter,
                        get_non_validator(),
                        context.record_summary_calculation_signature.clone()
                    ),
                    Error::<TestRuntime>::InvalidKey
                );
            });
        }

        #[test]
        fn when_get_target_block_fails() {
            let (mut ext, _pool_state, _offchain_state) = ExtBuilder::build_default()
                .with_validators()
                .for_offchain_worker()
                .as_externality_with_state();

            ext.execute_with(|| {
                let context = setup_context();

                System::set_block_number(context.current_block_number);
                Summary::set_next_block_to_process(u64::MAX);
                setup_total_ingresses(&context);

                assert_noop!(
                    Summary::record_summary_calculation(
                        RawOrigin::None.into(),
                        context.last_block_in_range,
                        context.root_hash_h256,
                        context.root_id.ingress_counter,
                        context.validator,
                        context.record_summary_calculation_signature.clone()
                    ),
                    Error::<TestRuntime>::Overflow
                );
            });
        }

        #[test]
        fn when_summary_is_already_calculated() {
            let (mut ext, _pool_state, _offchain_state) = ExtBuilder::build_default()
                .with_validators()
                .for_offchain_worker()
                .as_externality_with_state();

            ext.execute_with(|| {
                let context = setup_context();

                setup_blocks(&context);
                setup_total_ingresses(&context);

                let tx_id = INITIAL_TRANSACTION_ID;
                Summary::insert_root_hash(
                    &context.root_id,
                    context.root_hash_h256,
                    context.validator.account_id.clone(),
                    tx_id,
                );
                Summary::set_root_as_validated(&context.root_id);

                assert_noop!(
                    Summary::record_summary_calculation(
                        RawOrigin::None.into(),
                        context.last_block_in_range,
                        context.root_hash_h256,
                        context.root_id.ingress_counter,
                        context.validator,
                        context.record_summary_calculation_signature.clone()
                    ),
                    Error::<TestRuntime>::SummaryPendingOrApproved
                );
            });
        }

        #[test]
        fn when_root_has_already_been_registered_for_voting() {
            let (mut ext, _pool_state, _offchain_state) = ExtBuilder::build_default()
                .with_validators()
                .for_offchain_worker()
                .as_externality_with_state();

            ext.execute_with(|| {
                let context = setup_context();

                setup_blocks(&context);
                setup_total_ingresses(&context);
                Summary::register_root_for_voting(&context.root_id, QUORUM, VOTING_PERIOD_END);
                Summary::record_approve_vote(&context.root_id, context.validator.account_id);

                assert_noop!(
                    Summary::record_summary_calculation(
                        RawOrigin::None.into(),
                        context.last_block_in_range,
                        context.root_hash_h256,
                        context.root_id.ingress_counter,
                        context.validator,
                        context.record_summary_calculation_signature.clone()
                    ),
                    Error::<TestRuntime>::RootHasAlreadyBeenRegisteredForVoting
                );
            });
        }

        #[test]
        fn when_summary_range_is_invalid() {
            let (mut ext, _pool_state, _offchain_state) = ExtBuilder::build_default()
                .with_validators()
                .for_offchain_worker()
                .as_externality_with_state();

            ext.execute_with(|| {
                let context = setup_context();

                setup_blocks(&context);
                setup_total_ingresses(&context);

                assert_noop!(
                    Summary::record_summary_calculation(
                        RawOrigin::None.into(),
                        context.last_block_in_range + 1,
                        context.root_hash_h256,
                        context.root_id.ingress_counter,
                        context.validator,
                        context.record_summary_calculation_signature.clone()
                    ),
                    Error::<TestRuntime>::InvalidSummaryRange
                );
            });
        }

        #[test]
        fn when_voting_period_end_overflows() {
            let (mut ext, _pool_state, _offchain_state) = ExtBuilder::build_default()
                .with_validators()
                .for_offchain_worker()
                .as_externality_with_state();

            ext.execute_with(|| {
                let context = setup_context();

                System::set_block_number(u64::MAX);
                Summary::set_next_block_to_process(context.next_block_to_process);
                setup_total_ingresses(&context);

                assert_noop!(
                    Summary::record_summary_calculation(
                        RawOrigin::None.into(),
                        context.last_block_in_range,
                        context.root_hash_h256,
                        context.root_id.ingress_counter,
                        context.validator,
                        context.record_summary_calculation_signature.clone()
                    ),
                    Error::<TestRuntime>::Overflow
                );
            });
        }

        #[test]
        fn when_next_block_to_process_overflows() {
            let (mut ext, _pool_state, _offchain_state) = ExtBuilder::build_default()
                .with_validators()
                .for_offchain_worker()
                .as_externality_with_state();

            ext.execute_with(|| {
                let context = setup_context();

                let next_block_to_process = u64::MAX;
                let last_block_in_range = next_block_to_process - Summary::schedule_period() + 1;
                System::set_block_number(context.current_block_number);
                Summary::set_next_block_to_process(last_block_in_range);
                setup_total_ingresses(&context);

                assert_noop!(
                    Summary::record_summary_calculation(
                        RawOrigin::None.into(),
                        next_block_to_process,
                        context.root_hash_h256,
                        context.root_id.ingress_counter,
                        context.validator,
                        context.record_summary_calculation_signature.clone()
                    ),
                    Error::<TestRuntime>::Overflow
                );
            });
        }
    }

    mod succeeds_when {
        use super::*;

        #[test]
        fn a_rejected_summary_is_recreated() {
            let (mut ext, _pool_state, _offchain_state) = ExtBuilder::build_default()
                .with_validators()
                .for_offchain_worker()
                .as_externality_with_state();

            ext.execute_with(|| {
                let context = setup_context();

                setup_blocks(&context);
                setup_total_ingresses(&context);

                // Execute unsigned record_summary_calculation extrinsic
                assert_record_summary_calculation_is_ok(&context);

                // Vote to reject the recorded summary
                setup_a_voting_and_reject_root_to_reach_quorum(&context);

                // End voting
                assert_end_voting_period_is_ok(&context);

                let ingress_counter = context.root_id.ingress_counter + 1;
                let context = get_context_with_new_ingress_counter(&context, ingress_counter);
                setup_total_ingresses(&context);

                // Validate the same unsigned record_summary_calculation extrinsic with a new
                // signature and increased ingress counter
                assert_validate_unsigned_record_summary_calculation_is_successful(&context);

                // Execute unsigned record_summary_calculation extrinsic
                assert_record_summary_calculation_is_ok(&context);

                // Vote to reject the recorded summary
                setup_approved_root(context.clone());

                // End voting
                assert_end_voting_period_is_ok(&context);
            });
        }
    }

    fn get_context_with_new_ingress_counter(
        context: &Context,
        ingress_counter: IngressCounter,
    ) -> Context {
        let mut new_context = context.clone();
        new_context.root_id.ingress_counter = ingress_counter;
        new_context.record_summary_calculation_signature =
            get_signature_for_record_summary_calculation(
                context.validator.clone(),
                UPDATE_BLOCK_NUMBER_CONTEXT,
                context.root_hash_h256,
                ingress_counter,
                context.last_block_in_range,
            );
        return new_context
    }
}

pub fn setup_a_voting_and_reject_root_to_reach_quorum(context: &Context) {
    setup_voting_for_root_id(&context);

    let second_validator = get_validator(SECOND_VALIDATOR_INDEX);
    let third_validator = get_validator(THIRD_VALIDATOR_INDEX);
    Summary::record_reject_vote(&context.root_id, context.validator.account_id);
    Summary::record_reject_vote(&context.root_id, second_validator.account_id);
    Summary::record_reject_vote(&context.root_id, third_validator.account_id);
}

pub fn assert_record_summary_calculation_is_ok(context: &Context) {
    assert!(Summary::record_summary_calculation(
        RawOrigin::None.into(),
        context.last_block_in_range,
        context.root_hash_h256,
        context.root_id.ingress_counter,
        context.validator.clone(),
        context.record_summary_calculation_signature.clone()
    )
    .is_ok());
}

fn assert_end_voting_period_is_ok(context: &Context) {
    assert!(Summary::end_voting_period(
        RawOrigin::None.into(),
        context.root_id,
        context.validator.clone(),
        context.record_summary_calculation_signature.clone(),
    )
    .is_ok());
}

// The reason for testing only 2 summaries within the same slot
// is because the SchedulePeriod is currently set to 2.
// TODO [TYPE: tests][PRI: low]: Increase the scheduled period and test at least 3 summaries have
// been processed successfully here.
mod if_process_summary_is_called_a_second_time {
    use super::*;

    const SECOND_ROOT_HASH_HEX_STRING: &'static [u8; 64] =
        b"09ec14e7d5fe581fe4ef4631112038297dcdecae163e8724c281ece8ad94c8c3";
    const SECOND_ROOT_HASH_BYTES: [u8; 32] = [
        9, 236, 20, 231, 213, 254, 88, 31, 228, 239, 70, 49, 17, 32, 56, 41, 125, 205, 236, 174,
        22, 62, 135, 36, 194, 129, 236, 232, 173, 148, 200, 195,
    ];

    fn setup_block_numbers_and_slots(context: &Context) {
        let current_block_number: BlockNumber = 12;
        let next_block_to_process: BlockNumber = 3;
        let previous_slot_number: BlockNumber = 1;
        let current_slot_number: BlockNumber = 2;
        let block_number_for_next_slot: BlockNumber =
            current_block_number + Summary::schedule_period();

        System::set_block_number(current_block_number);
        Summary::set_next_block_to_process(next_block_to_process);
        Summary::set_previous_summary_slot(previous_slot_number);
        Summary::set_current_slot(current_slot_number);
        Summary::set_current_slot_validator(context.validator.account_id);
        Summary::set_next_slot_block_number(block_number_for_next_slot);
    }

    fn setup_second_process_summary_context(current_block_number: BlockNumber) -> Context {
        let next_block_to_process = Summary::get_next_block_to_process();
        let last_block_in_range = Summary::get_target_block().expect("Valid block number");
        let validator = get_validator(FIRST_VALIDATOR_INDEX);
        let root_hash_h256 = H256::from(SECOND_ROOT_HASH_BYTES);
        let root_hash_vec = SECOND_ROOT_HASH_HEX_STRING.to_vec();
        let root_range = RootRange::new(next_block_to_process, last_block_in_range);
        let ingress_counter = Summary::get_ingress_counter() + 1;
        let tx_id = TestRuntime::reserve_transaction_id(&EthTransactionType::PublishRoot(
            PublishRootData::new(*root_hash_h256.as_fixed_bytes()),
        ))
        .unwrap();
        let data_to_sign = Summary::convert_data_to_eth_compatible_encoding(&RootData::<u64>::new(
            root_hash_h256.clone(),
            validator.account_id,
            Some(tx_id),
        ))
        .unwrap();
        let approval_signature = ecdsa::Signature::try_from(&[2; 65][0..65]).unwrap();

        Context {
            current_block_number,
            next_block_to_process,
            last_block_in_range: Summary::get_target_block().expect("Valid block number"),
            validator: validator.clone(),
            root_id: RootId::new(root_range, ingress_counter),
            root_hash_h256,
            root_hash_vec,
            url_param: get_url_param(next_block_to_process),
            sign_url_param: data_to_sign,
            approval_signature,
            record_summary_calculation_signature: get_signature_for_record_summary_calculation(
                validator,
                UPDATE_BLOCK_NUMBER_CONTEXT,
                root_hash_h256,
                ingress_counter,
                last_block_in_range,
            ),
            tx_id,
            current_slot: CURRENT_SLOT + 1,
        }
    }

    fn approve_summary(context: &Context) {
        vote_and_end_summary(context, true);

        assert!(Summary::get_root_data(&context.root_id).is_validated);
        assert!(!<Summary as Store>::PendingApproval::contains_key(&context.root_id.range));
        assert_eq!(
            Summary::get_next_block_to_process(),
            context.next_block_to_process + Summary::schedule_period()
        );
        assert_eq!(Summary::last_summary_slot(), Summary::current_slot());

        assert!(System::events().iter().any(|a| a.event ==
            mock::RuntimeEvent::Summary(crate::Event::<TestRuntime>::VotingEnded {
                root_id: context.root_id,
                vote_approved: true
            })));
    }

    fn reject_summary(context: &Context) {
        let previous_summary_slot_before_voting = Summary::last_summary_slot();
        vote_and_end_summary(context, false);

        assert!(!Summary::get_root_data(&context.root_id).is_validated);
        assert!(!<Summary as Store>::PendingApproval::contains_key(&context.root_id.range));
        assert_eq!(Summary::get_next_block_to_process(), context.next_block_to_process);
        assert_eq!(Summary::last_summary_slot(), previous_summary_slot_before_voting);

        assert!(System::events().iter().any(|a| a.event ==
            mock::RuntimeEvent::Summary(crate::Event::<TestRuntime>::VotingEnded {
                root_id: context.root_id,
                vote_approved: false
            })));
    }

    fn vote_and_end_summary(context: &Context, is_approve: bool) {
        Summary::insert_root_hash(
            &context.root_id,
            context.root_hash_h256,
            context.validator.account_id.clone(),
            context.tx_id,
        );
        Summary::insert_pending_approval(&context.root_id);
        Summary::register_root_for_voting(&context.root_id, QUORUM, VOTING_PERIOD_END);

        let validators = vec![
            get_validator(FIRST_VALIDATOR_INDEX),
            get_validator(SECOND_VALIDATOR_INDEX),
            get_validator(THIRD_VALIDATOR_INDEX),
        ];

        validators.iter().for_each(|validator| {
            if is_approve {
                Summary::record_approve_vote(&context.root_id, validator.account_id);
            } else {
                Summary::record_reject_vote(&context.root_id, validator.account_id);
            }
        });

        assert!(Summary::end_voting_period(
            RawOrigin::None.into(),
            context.root_id,
            context.validator.clone(),
            context.record_summary_calculation_signature.clone(),
        )
        .is_ok());
    }

    mod given_the_first_summary_was_approved {
        use super::*;

        #[test]
        fn then_second_call_processes_second_range() {
            let (mut ext, pool_state, offchain_state) = ExtBuilder::build_default()
                .with_validators()
                .for_offchain_worker()
                .as_externality_with_state();

            ext.execute_with(|| {
                let first_process_summary_context = setup_context();
                setup_total_ingresses(&first_process_summary_context);
                setup_block_numbers_and_slots(&first_process_summary_context);

                assert!(pool_state.read().transactions.is_empty());

                let last_block_in_range_before_first_time_process_summary =
                    Summary::get_target_block().expect("Valid block number");
                let url_param_for_first_summary_process =
                    first_process_summary_context.url_param.clone();

                // Mock a successful compute root hash response for the first time process summary
                let fake_successful_response_1 =
                    first_process_summary_context.root_hash_vec.clone();
                mock_response_of_get_roothash(
                    &mut offchain_state.write(),
                    first_process_summary_context.url_param.clone(),
                    Some(fake_successful_response_1),
                );

                // The first time process summary for root [from:3;to:4] is created successfully at
                // block#12
                assert!(record_summary_calculation_is_called(
                    first_process_summary_context.current_block_number,
                    &first_process_summary_context.validator,
                    &pool_state
                ));
                let submitted_unsigned_transaction_call =
                    get_unsigned_record_summary_calculation_call_from_chain(&pool_state);
                let expected_call = expected_unsigned_record_summary_calculation_call(
                    &first_process_summary_context,
                );
                assert_eq!(submitted_unsigned_transaction_call, expected_call);

                // Simulate the record summary calculation for the first process summary context
                assert!(record_summary_calculation_is_ok(&first_process_summary_context));

                // Approve the first time processed summary
                approve_summary(&first_process_summary_context);

                // Advances to block#13 to process summary for the second time
                let current_block_number = advance_block_numbers(1);

                // Mock the context to process summary for the second time
                let second_process_summary_context =
                    setup_second_process_summary_context(current_block_number);

                // NextBlockToProcess is increased by 1 as the first processed summary is approved
                assert_eq!(
                    second_process_summary_context.last_block_in_range,
                    last_block_in_range_before_first_time_process_summary +
                        Summary::schedule_period()
                );
                // Url Param for the target root is updated from [from:3;to:4] to [from:5;to:6] as
                // the first processed summary is approved
                assert!(
                    second_process_summary_context.url_param != url_param_for_first_summary_process
                );

                // Mock successful compute root hash response for the second summary process
                let fake_successful_response_2 =
                    second_process_summary_context.root_hash_vec.clone();
                mock_response_of_get_roothash(
                    &mut offchain_state.write(),
                    second_process_summary_context.url_param.clone(),
                    Some(fake_successful_response_2),
                );

                // Process summary for the new root [from:5;to:6], that is different from the first
                // time is successfully created
                assert!(record_summary_calculation_is_called(
                    current_block_number,
                    &second_process_summary_context.validator,
                    &pool_state
                ));
                let submitted_unsigned_transaction_call =
                    get_unsigned_record_summary_calculation_call_from_chain(&pool_state);
                let expected_call = expected_unsigned_record_summary_calculation_call(
                    &second_process_summary_context,
                );
                assert_eq!(submitted_unsigned_transaction_call, expected_call);

                // Approve the processed summary that is successfully created at the second time
                approve_summary(&second_process_summary_context);
            });
        }
    }

    mod given_the_first_summary_was_rejected {
        use super::*;

        #[test]
        fn then_second_call_processes_first_range() {
            let (mut ext, pool_state, offchain_state) = ExtBuilder::build_default()
                .with_validators()
                .for_offchain_worker()
                .as_externality_with_state();

            ext.execute_with(|| {
                let first_process_summary_context = setup_context();
                setup_total_ingresses(&first_process_summary_context);
                setup_block_numbers_and_slots(&first_process_summary_context);

                assert!(pool_state.read().transactions.is_empty());

                let last_block_in_range_before_first_time_process_summary =
                    Summary::get_target_block().expect("Valid block number");
                let url_param_for_first_summary_process =
                    first_process_summary_context.url_param.clone();

                // Mock successful compute root hash response for the first time process summary
                let fake_successful_response_1 =
                    first_process_summary_context.root_hash_vec.clone();
                mock_response_of_get_roothash(
                    &mut offchain_state.write(),
                    first_process_summary_context.url_param.clone(),
                    Some(fake_successful_response_1),
                );

                // The first time process summary for root [from:3;to:4] is created successfully at
                // block#12
                assert!(record_summary_calculation_is_called(
                    first_process_summary_context.current_block_number,
                    &first_process_summary_context.validator,
                    &pool_state
                ));
                let submitted_unsigned_transaction_call =
                    get_unsigned_record_summary_calculation_call_from_chain(&pool_state);
                let expected_call = expected_unsigned_record_summary_calculation_call(
                    &first_process_summary_context,
                );
                assert_eq!(submitted_unsigned_transaction_call, expected_call);

                // Reject the first time processed summary
                reject_summary(&first_process_summary_context);

                // Advances to block#13 to process summary for the second time
                let current_block_number = advance_block_numbers(1);

                // Mock the context to process summary for the second time
                let second_process_summary_context =
                    setup_second_process_summary_context(current_block_number);

                // NextBlockToProcess is not increased as the processed summary for the first time
                // is rejected
                assert_eq!(
                    second_process_summary_context.last_block_in_range,
                    last_block_in_range_before_first_time_process_summary
                );
                // Url Param for target root is not updated from [from:3;to:4] to [from:5;to:6] as
                // the processed summary for the first time is rejected
                assert_eq!(
                    second_process_summary_context.url_param,
                    url_param_for_first_summary_process
                );

                // Mock successful compute root hash response to process summary for the second time
                // [from:3;to:4] This is a new root hash value that is different
                // from the first time
                let fake_successful_response_2 =
                    second_process_summary_context.root_hash_vec.clone();
                mock_response_of_get_roothash(
                    &mut offchain_state.write(),
                    second_process_summary_context.url_param.clone(),
                    Some(fake_successful_response_2),
                );

                // A new processed summary for the same root [from:3;to:4] is successfully created
                assert!(record_summary_calculation_is_called(
                    current_block_number,
                    &second_process_summary_context.validator,
                    &pool_state
                ));
                let submitted_unsigned_transaction_call =
                    get_unsigned_record_summary_calculation_call_from_chain(&pool_state);
                let expected_call = expected_unsigned_record_summary_calculation_call(
                    &second_process_summary_context,
                );
                assert_eq!(submitted_unsigned_transaction_call, expected_call);

                // Approve the processed summary that is successfully created at the second time
                approve_summary(&second_process_summary_context);
            });
        }
    }

    mod given_the_first_summary_is_pending {
        use super::*;

        #[test]
        fn then_second_call_has_no_effect() {
            let (mut ext, pool_state, offchain_state) = ExtBuilder::build_default()
                .with_validators()
                .for_offchain_worker()
                .as_externality_with_state();

            ext.execute_with(|| {
                let first_process_summary_context = setup_context();
                setup_total_ingresses(&first_process_summary_context);
                setup_block_numbers_and_slots(&first_process_summary_context);

                assert!(pool_state.read().transactions.is_empty());

                let last_block_in_range_before_first_time_process_summary =
                    Summary::get_target_block().expect("Valid block number");
                let url_param_for_first_summary_process =
                    first_process_summary_context.url_param.clone();

                // Mock successful compute root hash response for the first time process summary
                let fake_successful_response_1 =
                    first_process_summary_context.root_hash_vec.clone();
                mock_response_of_get_roothash(
                    &mut offchain_state.write(),
                    first_process_summary_context.url_param.clone(),
                    Some(fake_successful_response_1),
                );

                // The first time process summary for root [from:3;to:4] is created successfully at
                // block#12
                assert!(record_summary_calculation_is_called(
                    first_process_summary_context.current_block_number,
                    &first_process_summary_context.validator,
                    &pool_state
                ));
                let submitted_unsigned_transaction_call =
                    get_unsigned_record_summary_calculation_call_from_chain(&pool_state);
                let expected_call = expected_unsigned_record_summary_calculation_call(
                    &first_process_summary_context,
                );
                assert_eq!(submitted_unsigned_transaction_call, expected_call);

                // Simulate the record summary calculation for the first process summary context
                assert!(record_summary_calculation_is_ok(&first_process_summary_context));

                // The first time processed summary is still waiting for approval

                // Advances to block#13 to process summary
                let current_block_number = advance_block_numbers(1);

                // Mock the context to process summary based on the new current block number
                let second_process_summary_context =
                    setup_second_process_summary_context(current_block_number);

                // NextBlockToProcess is not increased as the processed summary for the first time
                // is still pending for approval
                assert_eq!(
                    second_process_summary_context.last_block_in_range,
                    last_block_in_range_before_first_time_process_summary
                );
                // Url Param for target root is not updated from [from:3;to:4] to [from:5;to:6]
                assert_eq!(
                    second_process_summary_context.url_param,
                    url_param_for_first_summary_process
                );

                // No new summary for the same root [from:3;to:4] be created
                assert!(!record_summary_calculation_is_called(
                    current_block_number,
                    &second_process_summary_context.validator,
                    &pool_state
                ));
            });
        }
    }
}

// TODO: add a test to ensure we pick validators in sequential order of their index<|MERGE_RESOLUTION|>--- conflicted
+++ resolved
@@ -2,14 +2,10 @@
 
 #![cfg(test)]
 
-<<<<<<< HEAD
-use crate::{mock::{Summary,*}, system};
-=======
 use crate::{
     mock::{Summary, *},
     system,
 };
->>>>>>> b2c4e47a
 use codec::alloc::sync::Arc;
 use frame_support::assert_noop;
 use pallet_avn::vote::VotingSessionData;
@@ -958,14 +954,6 @@
                 assert!(record_summary_calculation_is_ok(&context));
 
                 assert!(System::events().iter().any(|a| a.event ==
-<<<<<<< HEAD
-                    mock::RuntimeEvent::Summary(crate::Event::<TestRuntime>::SummaryCalculated {
-                        from: context.next_block_to_process,
-                        to: context.last_block_in_range,
-                        root_hash: context.root_hash_h256,
-                        submitter: context.validator.account_id
-                    })));
-=======
                     mock::RuntimeEvent::Summary(
                         crate::Event::<TestRuntime>::SummaryCalculated {
                             from: context.next_block_to_process,
@@ -974,7 +962,6 @@
                             submitter: context.validator.account_id
                         }
                     )));
->>>>>>> b2c4e47a
             });
         }
     }
