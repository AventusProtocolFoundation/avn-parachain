// Copyright 2022 Aventus Network Services (UK) Ltd.

pub use crate::{self as summary, *};
use frame_support::{parameter_types, BasicExternalities};
use frame_system as system;
use pallet_avn::{
    self as avn, testing::U64To32BytesConverter, vote::VotingSessionData, EthereumPublicKeyChecker,
    LowerParams, PACKED_LOWER_PARAM_SIZE,
};
use pallet_eth_bridge::offence::CorroborationOffence;
use pallet_session as session;
use parking_lot::RwLock;
use sp_avn_common::{safe_add_block_numbers, safe_sub_block_numbers};
use sp_core::{
    ecdsa,
    offchain::{
        testing::{
            OffchainState, PendingRequest, PoolState, TestOffchainExt, TestTransactionPoolExt,
        },
        OffchainDbExt, OffchainWorkerExt, TransactionPoolExt,
    },
    ConstU64, H256,
};
use sp_runtime::{
    testing::{TestSignature, TestXt, UintAuthorityId},
    traits::{BlakeTwo256, ConvertInto, IdentityLookup},
    BuildStorage,
};
use sp_staking::{
    offence::{OffenceError, ReportOffence},
    SessionIndex,
};
use std::{cell::RefCell, convert::From, sync::Arc};
use system::pallet_prelude::BlockNumberFor;

pub const APPROVE_ROOT: bool = true;
pub const REJECT_ROOT: bool = false;

pub type Extrinsic = TestXt<RuntimeCall, ()>;

pub type AccountId = <TestRuntime as system::Config>::AccountId;
pub type BlockNumber = BlockNumberFor<TestRuntime>;

impl Summary {
    pub fn get_root_data(root_id: &RootId<BlockNumber>) -> RootData<AccountId> {
        return <<Summary as Store>::Roots>::get(root_id.range, root_id.ingress_counter)
    }

    pub fn insert_root_hash(
        root_id: &RootId<BlockNumber>,
        root_hash: H256,
        account_id: AccountId,
        tx_id: EthereumTransactionId,
    ) {
        <<Summary as Store>::Roots>::insert(
            root_id.range,
            root_id.ingress_counter,
            RootData::new(root_hash, account_id, Some(tx_id)),
        );
    }

    pub fn set_schedule_and_voting_periods(
        schedule_period: BlockNumber,
        voting_period: BlockNumber,
    ) {
        <<Summary as Store>::SchedulePeriod>::put(schedule_period);
        <<Summary as Store>::VotingPeriod>::put(voting_period);
    }

    pub fn set_root_as_validated(root_id: &RootId<BlockNumber>) {
        <<Summary as Store>::Roots>::mutate(root_id.range, root_id.ingress_counter, |root| {
            root.is_validated = true
        });
    }

    pub fn set_next_block_to_process(next_block_number_to_process: BlockNumber) {
        <<Summary as Store>::NextBlockToProcess>::put(next_block_number_to_process);
    }

    pub fn set_next_slot_block_number(slot_block_number: BlockNumber) {
        <<Summary as Store>::NextSlotAtBlock>::put(slot_block_number);
    }

    pub fn set_current_slot(slot: BlockNumber) {
        <<Summary as Store>::CurrentSlot>::put(slot);
    }

    pub fn set_current_slot_validator(validator_account: AccountId) {
        <<Summary as Store>::CurrentSlotsValidator>::put(validator_account);
    }

    pub fn set_previous_summary_slot(slot: BlockNumber) {
        <<Summary as Store>::SlotOfLastPublishedSummary>::put(slot);
    }

    pub fn get_block_number() -> BlockNumber {
        return System::block_number()
    }

    pub fn insert_pending_approval(root_id: &RootId<BlockNumber>) {
        <<Summary as Store>::PendingApproval>::insert(root_id.range, root_id.ingress_counter);
    }

    pub fn remove_pending_approval(root_range: &RootRange<BlockNumber>) {
        <<Summary as Store>::PendingApproval>::remove(root_range);
    }

    pub fn get_vote_for_root(
        root_id: &RootId<BlockNumber>,
    ) -> VotingSessionData<AccountId, BlockNumber> {
        <Summary as Store>::VotesRepository::get(root_id)
    }

    pub fn register_root_for_voting(
        root_id: &RootId<BlockNumber>,
        quorum: u32,
        voting_period_end: u64,
    ) {
        <<Summary as Store>::VotesRepository>::insert(
            root_id,
            VotingSessionData::new(root_id.session_id(), quorum, voting_period_end, 0),
        );
    }

    pub fn deregister_root_for_voting(root_id: &RootId<BlockNumber>) {
        <<Summary as Store>::VotesRepository>::remove(root_id);
    }

    pub fn record_approve_vote(root_id: &RootId<BlockNumber>, voter: AccountId) {
        <<Summary as Store>::VotesRepository>::mutate(root_id, |vote| {
            vote.ayes.try_push(voter).expect("Failed to record aye vote");
        });
    }

    pub fn record_reject_vote(root_id: &RootId<BlockNumber>, voter: AccountId) {
        <<Summary as Store>::VotesRepository>::mutate(root_id, |vote| {
            vote.nays.try_push(voter).expect("Failed to record nay vote");
        });
    }

    pub fn set_total_ingresses(ingress_counter: IngressCounter) {
        <TotalIngresses<TestRuntime>>::put(ingress_counter);
    }

    pub fn emitted_event(event: &RuntimeEvent) -> bool {
        return System::events().iter().any(|a| a.event == *event)
    }

    pub fn emitted_event_for_offence_of_type(offence_type: SummaryOffenceType) -> bool {
        return System::events()
            .iter()
            .any(|e| Self::event_matches_offence_type(&e.event, offence_type.clone()))
    }

    pub fn event_matches_offence_type(event: &RuntimeEvent, this_type: SummaryOffenceType) -> bool {
        return matches!(event,
            mock::RuntimeEvent::Summary(
                crate::Event::<TestRuntime>::SummaryOffenceReported{ offence_type, .. }
            )
            if this_type == *offence_type
        )
    }

    pub fn total_events_emitted() -> usize {
        return System::events().len()
    }

    pub fn create_mock_identification_tuple(account_id: AccountId) -> (AccountId, AccountId) {
        return (account_id, account_id)
    }

    pub fn get_offence_record() -> Vec<(Vec<ValidatorId>, Offence)> {
        return OFFENCES.with(|o| o.borrow().to_vec())
    }

    pub fn reported_offence(
        reporter: AccountId,
        validator_count: u32,
        offenders: Vec<ValidatorId>,
        offence_type: SummaryOffenceType,
    ) -> bool {
        let offences = Self::get_offence_record();

        return offences.iter().any(|o| {
            Self::offence_matches_criteria(
                o,
                vec![reporter],
                validator_count,
                offenders.iter().map(|v| Self::create_mock_identification_tuple(*v)).collect(),
                offence_type.clone(),
            )
        })
    }

    pub fn reported_offence_of_type(offence_type: SummaryOffenceType) -> bool {
        let offences = Self::get_offence_record();

        return offences.iter().any(|o| Self::offence_is_of_type(o, offence_type.clone()))
    }

    fn offence_matches_criteria(
        this_report: &(Vec<ValidatorId>, Offence),
        these_reporters: Vec<ValidatorId>,
        this_count: u32,
        these_offenders: Vec<(ValidatorId, FullIdentification)>,
        this_type: SummaryOffenceType,
    ) -> bool {
        return matches!(
            this_report,
            (
                reporters,
                SummaryOffence {
                    session_index: _,
                    validator_set_count,
                    offenders,
                    offence_type}
            )
            if these_reporters == *reporters
            && this_count == *validator_set_count
            && these_offenders == *offenders
            && this_type == *offence_type
        )
    }

    fn offence_is_of_type(
        this_report: &(Vec<ValidatorId>, Offence),
        this_type: SummaryOffenceType,
    ) -> bool {
        return matches!(
            this_report,
            (
                _,
                SummaryOffence {
                    session_index: _,
                    validator_set_count: _,
                    offenders: _,
                    offence_type}
            )
            if this_type == *offence_type
        )
    }
}

type Block = frame_system::mocking::MockBlock<TestRuntime>;

frame_support::construct_runtime!(
    pub enum TestRuntime
    {
        System: frame_system::{Pallet, Call, Config<T>, Storage, Event<T>},
        Session: pallet_session::{Pallet, Call, Storage, Event, Config<T>},
        AVN: pallet_avn::{Pallet, Storage, Event},
        Summary: summary::{Pallet, Call, Storage, Event<T>, Config<T>},
        Historical: pallet_session::historical::{Pallet, Storage},
        EthBridge: pallet_eth_bridge::{Pallet, Call, Storage, Event<T>},
        Timestamp: pallet_timestamp::{Pallet, Call, Storage, Inherent},
    }
);

parameter_types! {
    pub const AdvanceSlotGracePeriod: u64 = 5;
    pub const MinBlockAge: u64 = 5;
}

pub type ValidatorId = u64;
type FullIdentification = u64;

pub const INITIAL_TRANSACTION_ID: EthereumTransactionId = 0;
pub const VALIDATOR_COUNT: u32 = 7;
thread_local! {
    // validator accounts (aka public addresses, public keys-ish)
    pub static VALIDATORS: RefCell<Option<Vec<ValidatorId>>> = RefCell::new(Some(vec![
        FIRST_VALIDATOR_INDEX,
        SECOND_VALIDATOR_INDEX,
        THIRD_VALIDATOR_INDEX,
        FOURTH_VALIDATOR_INDEX,
        FIFTH_VALIDATOR_INDEX,
        SIXTH_VALIDATOR_INDEX,
        SEVENTH_VALIDATOR_INDEX
    ]));

    static MOCK_TX_ID: RefCell<EthereumTransactionId> = RefCell::new(INITIAL_TRANSACTION_ID);

    static ETH_PUBLIC_KEY_VALID: RefCell<bool> = RefCell::new(true);

    static MOCK_RECOVERED_ACCOUNT_ID: RefCell<AccountId> = RefCell::new(FIRST_VALIDATOR_INDEX);
}

impl Config for TestRuntime {
    type RuntimeEvent = RuntimeEvent;
    type AdvanceSlotGracePeriod = AdvanceSlotGracePeriod;
    type MinBlockAge = MinBlockAge;
    type AccountToBytesConvert = U64To32BytesConverter;
    type ReportSummaryOffence = OffenceHandler;
    type WeightInfo = ();
    type BridgeInterface = EthBridge;
}

impl<LocalCall> system::offchain::SendTransactionTypes<LocalCall> for TestRuntime
where
    RuntimeCall: From<LocalCall>,
{
    type OverarchingCall = RuntimeCall;
    type Extrinsic = Extrinsic;
}

parameter_types! {
    pub const BlockHashCount: u64 = 250;
}

impl system::Config for TestRuntime {
    type BaseCallFilter = frame_support::traits::Everything;
    type BlockWeights = ();
    type BlockLength = ();
    type DbWeight = ();
    type RuntimeOrigin = RuntimeOrigin;
    type RuntimeCall = RuntimeCall;
    type Nonce = u64;
    type Hash = H256;
    type Hashing = BlakeTwo256;
    type AccountId = u64;
    type Lookup = IdentityLookup<Self::AccountId>;
    type Block = Block;
    type RuntimeEvent = RuntimeEvent;
    type BlockHashCount = BlockHashCount;
    type Version = ();
    type PalletInfo = PalletInfo;
    type AccountData = ();
    type OnNewAccount = ();
    type OnKilledAccount = ();
    type SystemWeightInfo = ();
    type SS58Prefix = ();
    type OnSetCode = ();
    type MaxConsumers = frame_support::traits::ConstU32<16>;
}

impl avn::Config for TestRuntime {
    type RuntimeEvent = RuntimeEvent;
    type AuthorityId = UintAuthorityId;
    type EthereumPublicKeyChecker = Self;
    type NewSessionHandler = ();
    type DisabledValidatorChecker = ();
    type WeightInfo = ();
}

impl pallet_eth_bridge::Config for TestRuntime {
    type MaxQueuedTxRequests = frame_support::traits::ConstU32<100>;
    type RuntimeEvent = RuntimeEvent;
    type TimeProvider = Timestamp;
    type RuntimeCall = RuntimeCall;
    type MinEthBlockConfirmation = ConstU64<20>;
    type WeightInfo = ();
    type AccountToBytesConvert = AVN;
    type BridgeInterfaceNotification = Self;
    type ReportCorroborationOffence = OffenceHandler;
<<<<<<< HEAD
    type ProcessedEventsChecker = ();
=======
    type EthereumEventsFilter = ();
>>>>>>> c483d18c
}

impl pallet_timestamp::Config for TestRuntime {
    type Moment = u64;
    type OnTimestampSet = ();
    type MinimumPeriod = frame_support::traits::ConstU64<12000>;
    type WeightInfo = ();
}

impl BridgeInterfaceNotification for TestRuntime {
    fn process_result(
        _tx_id: u32,
        _caller_id: Vec<u8>,
        _tx_succeeded: bool,
    ) -> sp_runtime::DispatchResult {
        Ok(())
    }
}

parameter_types! {
    pub const Period: u64 = 1;
    pub const Offset: u64 = 0;
}
impl BridgeInterface for TestRuntime {
    fn publish(
        function_name: &[u8],
        _params: &[(Vec<u8>, Vec<u8>)],
        _caller_id: Vec<u8>,
    ) -> Result<u32, DispatchError> {
        if function_name == b"publishRoot" {
            return Ok(INITIAL_TRANSACTION_ID)
        }
        Err(Error::<TestRuntime>::ErrorPublishingSummary.into())
    }

    fn generate_lower_proof(_: u32, _: &LowerParams, _: Vec<u8>) -> Result<(), DispatchError> {
        Ok(())
    }
}

/*********************** Add validators support ********************** */

pub struct TestSessionManager;
impl session::SessionManager<u64> for TestSessionManager {
    fn new_session(_new_index: SessionIndex) -> Option<Vec<ValidatorId>> {
        VALIDATORS.with(|l| l.borrow_mut().take())
    }
    fn end_session(_: SessionIndex) {}
    fn start_session(_: SessionIndex) {}
}

impl pallet_session::historical::Config for TestRuntime {
    type FullIdentification = u64;
    type FullIdentificationOf = ConvertInto;
}

impl pallet_session::historical::SessionManager<ValidatorId, FullIdentification>
    for TestSessionManager
{
    fn new_session(_new_index: SessionIndex) -> Option<Vec<(ValidatorId, FullIdentification)>> {
        VALIDATORS.with(|l| {
            l.borrow_mut()
                .take()
                .map(|validators| validators.iter().map(|v| (*v, *v)).collect())
        })
    }
    fn end_session(_: SessionIndex) {}
    fn start_session(_: SessionIndex) {}
}

type IdentificationTuple = (ValidatorId, FullIdentification);
type Offence = crate::SummaryOffence<IdentificationTuple>;

thread_local! {
    pub static OFFENCES: RefCell<Vec<(Vec<ValidatorId>, Offence)>> = RefCell::new(vec![]);
    pub static ETH_BRIDGE_OFFENCES: RefCell<Vec<(Vec<ValidatorId>, CorroborationOffence<IdentificationTuple>)>> = RefCell::new(vec![]);
}

/// A mock offence report handler.
pub struct OffenceHandler;
impl ReportOffence<AccountId, IdentificationTuple, Offence> for OffenceHandler {
    fn report_offence(reporters: Vec<AccountId>, offence: Offence) -> Result<(), OffenceError> {
        OFFENCES.with(|l| l.borrow_mut().push((reporters, offence)));
        Ok(())
    }

    fn is_known_offence(_offenders: &[IdentificationTuple], _time_slot: &SessionIndex) -> bool {
        false
    }
}

impl ReportOffence<AccountId, IdentificationTuple, CorroborationOffence<IdentificationTuple>>
    for OffenceHandler
{
    fn report_offence(
        reporters: Vec<AccountId>,
        offence: CorroborationOffence<IdentificationTuple>,
    ) -> Result<(), OffenceError> {
        ETH_BRIDGE_OFFENCES.with(|l| l.borrow_mut().push((reporters, offence)));
        Ok(())
    }

    fn is_known_offence(_offenders: &[IdentificationTuple], _time_slot: &SessionIndex) -> bool {
        false
    }
}

impl session::Config for TestRuntime {
    type SessionManager =
        pallet_session::historical::NoteHistoricalRoot<TestRuntime, TestSessionManager>;
    type Keys = UintAuthorityId;
    type ShouldEndSession = session::PeriodicSessions<Period, Offset>;
    type SessionHandler = (AVN,);
    type RuntimeEvent = RuntimeEvent;
    type ValidatorId = u64;
    type ValidatorIdOf = ConvertInto;
    type NextSessionRotation = session::PeriodicSessions<Period, Offset>;
    type WeightInfo = ();
}

pub struct ExtBuilder {
    pub storage: sp_runtime::Storage,
    offchain_state: Option<Arc<RwLock<OffchainState>>>,
    pool_state: Option<Arc<RwLock<PoolState>>>,
    txpool_extension: Option<TestTransactionPoolExt>,
    offchain_extension: Option<TestOffchainExt>,
    offchain_registered: bool,
}

impl ExtBuilder {
    pub fn build_default() -> Self {
        let storage =
            frame_system::GenesisConfig::<TestRuntime>::default().build_storage().unwrap();
        Self {
            storage,
            pool_state: None,
            offchain_state: None,
            txpool_extension: None,
            offchain_extension: None,
            offchain_registered: false,
        }
    }

    pub fn as_externality(self) -> sp_io::TestExternalities {
        let mut ext = sp_io::TestExternalities::from(self.storage);
        // Events do not get emitted on block 0, so we increment the block here
        ext.execute_with(|| {
            Timestamp::set_timestamp(1);
            frame_system::Pallet::<TestRuntime>::set_block_number(1u32.into())
        });
        ext
    }

    pub fn with_validators(mut self) -> Self {
        let validators: Vec<ValidatorId> = VALIDATORS.with(|l| l.borrow_mut().take().unwrap());
        BasicExternalities::execute_with_storage(&mut self.storage, || {
            for ref k in &validators {
                frame_system::Pallet::<TestRuntime>::inc_providers(k);
            }
        });
        let _ = session::GenesisConfig::<TestRuntime> {
            keys: validators.into_iter().map(|v| (v, v, UintAuthorityId(v))).collect(),
        }
        .assimilate_storage(&mut self.storage);
        self
    }

    pub fn with_validator_count(self, count: u64) -> Self {
        let validators_range: Vec<ValidatorId> = (1..=count).collect();
        VALIDATORS.with(|l| *l.borrow_mut() = Some(validators_range));

        return self.with_validators()
    }

    pub fn with_genesis_config(mut self) -> Self {
        let _ = summary::GenesisConfig::<TestRuntime> { schedule_period: 160, voting_period: 100 }
            .assimilate_storage(&mut self.storage);
        self
    }

    pub fn for_offchain_worker(mut self) -> Self {
        assert!(!self.offchain_registered);
        let (offchain, offchain_state) = TestOffchainExt::new();
        let (pool, pool_state) = TestTransactionPoolExt::new();
        self.txpool_extension = Some(pool);
        self.offchain_extension = Some(offchain);
        self.pool_state = Some(pool_state);
        self.offchain_state = Some(offchain_state);
        self.offchain_registered = true;
        self
    }

    pub fn as_externality_with_state(
        self,
    ) -> (sp_io::TestExternalities, Arc<RwLock<PoolState>>, Arc<RwLock<OffchainState>>) {
        assert!(self.offchain_registered);
        let mut ext = sp_io::TestExternalities::from(self.storage);
        ext.register_extension(OffchainDbExt::new(self.offchain_extension.clone().unwrap()));
        ext.register_extension(OffchainWorkerExt::new(self.offchain_extension.unwrap()));
        ext.register_extension(TransactionPoolExt::new(self.txpool_extension.unwrap()));
        assert!(self.pool_state.is_some());
        assert!(self.offchain_state.is_some());
        ext.execute_with(|| {
            Timestamp::set_timestamp(1);
            frame_system::Pallet::<TestRuntime>::set_block_number(1u32.into())
        });
        (ext, self.pool_state.unwrap(), self.offchain_state.unwrap())
    }
}

impl EthereumPublicKeyChecker<u64> for TestRuntime {
    fn get_validator_for_eth_public_key(_eth_public_key: &ecdsa::Public) -> Option<u64> {
        match ETH_PUBLIC_KEY_VALID.with(|pk| *pk.borrow()) {
            true => Some(MOCK_RECOVERED_ACCOUNT_ID.with(|pk| *pk.borrow())),
            _ => None,
        }
    }
}

pub fn set_mock_recovered_account_id(account_id: AccountId) {
    MOCK_RECOVERED_ACCOUNT_ID.with(|acc_id| {
        *acc_id.borrow_mut() = account_id;
    });
}

/*********************** Mocking ********************** */

pub const ROOT_HASH_HEX_STRING: &'static [u8; 64] =
    b"8736c9e671fe581fe4ef4631112038297dcdecae163e8724c281ece8ad94c8c3";
pub const ROOT_HASH_BYTES: [u8; 32] = [
    135, 54, 201, 230, 113, 254, 88, 31, 228, 239, 70, 49, 17, 32, 56, 41, 125, 205, 236, 174, 22,
    62, 135, 36, 194, 129, 236, 232, 173, 148, 200, 195,
];
const ROOT_HASH_CAUSES_SUBMISSION_TO_T1_ERROR: [u8; 32] = [
    111, 54, 201, 230, 113, 254, 88, 31, 228, 239, 70, 49, 17, 32, 56, 41, 125, 205, 236, 174, 22,
    62, 135, 36, 194, 129, 236, 232, 173, 148, 200, 195,
];
pub const OTHER_CONTEXT: &'static [u8] = b"other_tx_context"; // TODO: Share it in a centralised avt suport pallet for testing
const CURRENT_BLOCK_NUMBER: u64 = 10;
const NEXT_BLOCK_TO_PROCESS: u64 = 3;
pub const CURRENT_SLOT: u64 = 5;
pub const VOTING_PERIOD_END: u64 = 12;
pub const QUORUM: u32 = 3;
pub const FIRST_VALIDATOR_INDEX: u64 = 1;
pub const SECOND_VALIDATOR_INDEX: u64 = 2;
pub const THIRD_VALIDATOR_INDEX: u64 = 3;
pub const FOURTH_VALIDATOR_INDEX: u64 = 4;
pub const FIFTH_VALIDATOR_INDEX: u64 = 5;
pub const SIXTH_VALIDATOR_INDEX: u64 = 6;
pub const SEVENTH_VALIDATOR_INDEX: u64 = 7;
pub const VALIDATORS_COUNT: u64 = 7;
pub const DEFAULT_INGRESS_COUNTER: IngressCounter = 100;

#[derive(Clone)]
pub struct Context {
    pub current_block_number: u64,
    pub next_block_to_process: u64,
    pub last_block_in_range: u64,
    pub validator: Validator<UintAuthorityId, u64>,
    pub root_hash_h256: H256,
    pub root_hash_vec: Vec<u8>,
    pub url_param: String,
    pub record_summary_calculation_signature: TestSignature,
    pub root_id: RootId<BlockNumber>,
    pub tx_id: EthereumTransactionId,
    pub current_slot: BlockNumber,
    pub finalised_block_vec: Option<Vec<u8>>,
}

pub const DEFAULT_SCHEDULE_PERIOD: u64 = 2;
pub const DEFAULT_VOTING_PERIOD: u64 = 2;

pub fn setup_context() -> Context {
    Summary::set_schedule_and_voting_periods(DEFAULT_SCHEDULE_PERIOD, DEFAULT_VOTING_PERIOD);

    let current_block_number = CURRENT_BLOCK_NUMBER;
    let next_block_to_process = NEXT_BLOCK_TO_PROCESS;
    let last_block_in_range = next_block_to_process + Summary::schedule_period() - 1;
    let root_hash_h256 = H256::from(ROOT_HASH_BYTES);
    let root_hash_vec = ROOT_HASH_HEX_STRING.to_vec();
    let root_id = RootId::new(
        RootRange::new(next_block_to_process, last_block_in_range),
        DEFAULT_INGRESS_COUNTER,
    );
    let validator = get_validator(FIRST_VALIDATOR_INDEX);
    let tx_id = 0;
    let finalised_block_vec = Some(hex::encode(0u32.encode()).into());

    Context {
        current_block_number,
        current_slot: CURRENT_SLOT,
        next_block_to_process,
        last_block_in_range,
        url_param: get_url_param(next_block_to_process),
        validator: validator.clone(),
        root_hash_h256,
        root_hash_vec,
        root_id,
        record_summary_calculation_signature: get_signature_for_record_summary_calculation(
            validator,
            UPDATE_BLOCK_NUMBER_CONTEXT,
            root_hash_h256,
            root_id.ingress_counter,
            last_block_in_range,
        ),
        tx_id,
        finalised_block_vec,
    }
}

pub fn setup_blocks(context: &Context) {
    System::set_block_number(context.current_block_number);
    Summary::set_next_block_to_process(context.next_block_to_process);
    Summary::set_next_slot_block_number(context.current_block_number + Summary::schedule_period());
    Summary::set_current_slot_validator(context.validator.account_id);
}

pub fn setup_total_ingresses(context: &Context) {
    Summary::set_total_ingresses(context.root_id.ingress_counter - 1);
}

pub fn setup_voting(
    root_id: &RootId<BlockNumber>,
    root_hash_h256: H256,
    validator: &Validator<UintAuthorityId, u64>,
) {
    let tx_id: EthereumTransactionId = INITIAL_TRANSACTION_ID;
    Summary::insert_root_hash(root_id, root_hash_h256, validator.account_id.clone(), tx_id);
    Summary::insert_pending_approval(root_id);
    Summary::register_root_for_voting(root_id, QUORUM, VOTING_PERIOD_END);

    assert_eq!(Summary::get_vote(root_id).ayes.is_empty(), true);
    assert_eq!(Summary::get_vote(root_id).nays.is_empty(), true);
}

pub fn setup_voting_for_root_id(context: &Context) {
    setup_blocks(&context);
    setup_voting(&context.root_id, context.root_hash_h256, &context.validator);
}

pub fn mock_response_of_get_roothash(
    state: &mut OffchainState,
    url_param: String,
    response: Option<Vec<u8>>,
) {
    let mut url = "http://127.0.0.1:2020/roothash/".to_string();
    url.push_str(&url_param);

    state.expect_request(PendingRequest {
        method: "GET".into(),
        uri: url.into(),
        response,
        sent: true,
        ..Default::default()
    });
}

pub fn mock_response_of_get_finalised_block(state: &mut OffchainState, response: &Option<Vec<u8>>) {
    let url = "http://127.0.0.1:2020/latest_finalised_block".to_string();

    state.expect_request(PendingRequest {
        method: "GET".into(),
        uri: url.into(),
        response: response.clone(),
        sent: true,
        ..Default::default()
    });
}

pub fn get_non_validator() -> Validator<UintAuthorityId, u64> {
    get_validator(10)
}

pub fn get_signature_for_approve_cast_vote(
    signer: &Validator<UintAuthorityId, u64>,
    context: &[u8],
    root_id: &RootId<BlockNumber>,
) -> TestSignature {
    signer
        .key
        .sign(&(context, root_id.encode(), APPROVE_ROOT).encode())
        .expect("Signature is signed")
}

pub fn get_signature_for_reject_cast_vote(
    validator: &Validator<UintAuthorityId, u64>,
    context: &[u8],
    root_id: &RootId<BlockNumber>,
) -> TestSignature {
    validator
        .key
        .sign(&(context, root_id.encode(), REJECT_ROOT).encode())
        .expect("Signature is signed")
}

pub fn get_url_param(next_block_to_process: u64) -> String {
    let mut url_param = next_block_to_process.to_string();
    url_param.push_str(&"/".to_string());

    let adjust = if next_block_to_process > 0 { 1 } else { 0 };
    let last_block = next_block_to_process + Summary::schedule_period() - adjust;
    url_param.push_str(&last_block.to_string());
    url_param
}

pub fn get_validator(index: u64) -> Validator<UintAuthorityId, u64> {
    Validator { account_id: index, key: UintAuthorityId(index) }
}

pub fn get_signature_for_record_summary_calculation(
    validator: Validator<UintAuthorityId, u64>,
    context: &[u8],
    root_hash_h256: H256,
    ingress_counter: IngressCounter,
    last_block_in_range: BlockNumber,
) -> TestSignature {
    validator
        .key
        .sign(&(context, root_hash_h256, ingress_counter, last_block_in_range).encode())
        .expect("Signature is signed")
}

pub fn get_root_hash_return_submit_to_tier1_fails() -> H256 {
    H256::from(ROOT_HASH_CAUSES_SUBMISSION_TO_T1_ERROR)
}

pub fn advance_block_numbers(number_of_blocks: u64) -> BlockNumber {
    let now = System::block_number().max(1);
    let new_block_number =
        safe_add_block_numbers(now, number_of_blocks).expect("Advanced block number is valid");
    System::set_block_number(new_block_number);
    return new_block_number
}

pub fn retreat_block_numbers(number_of_blocks: u64) -> BlockNumber {
    let now = System::block_number().max(1);
    let new_block_number =
        safe_sub_block_numbers(now, number_of_blocks).expect("Retreated block number is valid");
    System::set_block_number(new_block_number);
    return new_block_number
}<|MERGE_RESOLUTION|>--- conflicted
+++ resolved
@@ -352,11 +352,8 @@
     type AccountToBytesConvert = AVN;
     type BridgeInterfaceNotification = Self;
     type ReportCorroborationOffence = OffenceHandler;
-<<<<<<< HEAD
     type ProcessedEventsChecker = ();
-=======
     type EthereumEventsFilter = ();
->>>>>>> c483d18c
 }
 
 impl pallet_timestamp::Config for TestRuntime {
