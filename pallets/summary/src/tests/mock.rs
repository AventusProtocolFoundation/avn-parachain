--- conflicted
+++ resolved
@@ -293,11 +293,7 @@
 
 impl<LocalCall> system::offchain::SendTransactionTypes<LocalCall> for TestRuntime
 where
-<<<<<<< HEAD
-RuntimeCall: From<LocalCall>,
-=======
     RuntimeCall: From<LocalCall>,
->>>>>>> b2c4e47a
 {
     type OverarchingCall = RuntimeCall;
     type Extrinsic = Extrinsic;
@@ -377,7 +373,7 @@
     #[cfg(feature = "runtime-benchmarks")]
     fn set_transaction_id(candidate_type: &EthTransactionType, id: TransactionId) {
     }
-   
+
 }
 
 /*********************** Add validators support ********************** */
