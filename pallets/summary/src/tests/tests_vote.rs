// Copyright 2022 Aventus Network Services (UK) Ltd.

#![cfg(test)]

use crate::{mock::*, system};
use assert_matches::assert_matches;
use frame_support::{assert_noop, assert_ok};
use pallet_avn::Error as AvNError;
use sp_runtime::{testing::UintAuthorityId, traits::BadOrigin};
use system::RawOrigin;

fn setup_voting_for_root_id(context: &Context) {
    setup_blocks(&context);

    Summary::insert_root_hash(
        &context.root_id,
        context.root_hash_h256,
        context.validator.account_id.clone(),
        context.tx_id,
    );
    Summary::insert_pending_approval(&context.root_id);
    Summary::register_root_for_voting(&context.root_id, QUORUM, VOTING_PERIOD_END);

    assert_eq!(Summary::get_vote(context.root_id).ayes.is_empty(), true);
    assert_eq!(Summary::get_vote(context.root_id).nays.is_empty(), true);
}

pub fn setup_approved_root(context: Context) {
    setup_voting_for_root_id(&context);

    let second_validator = get_validator(SECOND_VALIDATOR_INDEX);
    let third_validator = get_validator(THIRD_VALIDATOR_INDEX);
    Summary::record_approve_vote(&context.root_id, context.validator.account_id);
    Summary::record_approve_vote(&context.root_id, second_validator.account_id);
    Summary::record_approve_vote(&context.root_id, third_validator.account_id);
}

pub fn vote_to_approve_root(
    validator: &Validator<UintAuthorityId, u64>,
    context: &Context,
) -> bool {
    set_mock_recovered_account_id(validator.account_id);
    Summary::approve_root(
        RawOrigin::None.into(),
        context.root_id,
        validator.clone(),
        context.approval_signature.clone(),
        context.record_summary_calculation_signature.clone(),
    )
    .is_ok()
}

pub fn vote_to_reject_root(validator: &Validator<UintAuthorityId, u64>, context: &Context) -> bool {
    Summary::reject_root(
        RawOrigin::None.into(),
        context.root_id,
        validator.clone(),
        context.record_summary_calculation_signature.clone(),
    )
    .is_ok()
}

// TODO [TYPE: test][PRI: medium][JIRA: 321]
// Refactor the approve_root and reject_root tests so common codes can be shared
mod approve_root {
    use super::*;

    mod succeeds {
        use super::*;

        #[test]
        fn when_one_validator_votes() {
            let (mut ext, _pool_state, _offchain_state) = ExtBuilder::build_default()
                .with_validators()
                .for_offchain_worker()
                .as_externality_with_state();

            ext.execute_with(|| {
                let context = setup_context();
                setup_voting_for_root_id(&context);

                assert!(Summary::approve_root(
                    RawOrigin::None.into(),
                    context.root_id,
                    context.validator.clone(),
                    context.approval_signature.clone(),
                    context.record_summary_calculation_signature.clone()
                )
                .is_ok());

                assert_eq!(
                    Summary::get_vote(context.root_id).ayes,
                    vec![context.validator.account_id]
                );
                assert_eq!(Summary::get_vote(context.root_id).nays.is_empty(), true);

                assert!(System::events().iter().any(|a| a.event ==
                    mock::RuntimeEvent::Summary(crate::Event::<TestRuntime>::VoteAdded {
                        voter: context.validator.account_id,
                        root_id: context.root_id,
                        agree_vote: true
                    })));
            });
        }

        #[test]
        fn when_two_validators_vote_differently() {
            let (mut ext, _pool_state, _offchain_state) = ExtBuilder::build_default()
                .with_validators()
                .for_offchain_worker()
                .as_externality_with_state();

            ext.execute_with(|| {
                let context = setup_context();

                setup_voting_for_root_id(&context);
                assert!(vote_to_reject_root(&context.validator, &context));
                let second_validator = get_validator(SECOND_VALIDATOR_INDEX);
                set_mock_recovered_account_id(second_validator.account_id);

                assert_eq!(
                    Result::Ok(()),
                    Summary::approve_root(
                        RawOrigin::None.into(),
                        context.root_id,
                        second_validator.clone(),
                        context.approval_signature.clone(),
                        context.record_summary_calculation_signature.clone()
                    )
                );

                assert_eq!(
                    Summary::get_vote(&(context.root_id)).ayes,
                    vec![second_validator.account_id]
                );
                assert_eq!(
                    Summary::get_vote(&(context.root_id)).nays,
                    vec![context.validator.account_id]
                );

                assert!(System::events().iter().any(|a| a.event ==
                    mock::RuntimeEvent::Summary(crate::Event::<TestRuntime>::VoteAdded {
                        voter: second_validator.account_id,
                        root_id: context.root_id,
                        agree_vote: true
                    })));
            });
        }

        #[test]
        fn when_two_validators_vote_the_same() {
            let (mut ext, _pool_state, _offchain_state) = ExtBuilder::build_default()
                .with_validators()
                .for_offchain_worker()
                .as_externality_with_state();

            ext.execute_with(|| {
                let context = setup_context();

                setup_voting_for_root_id(&context);
                assert!(vote_to_approve_root(&context.validator, &context));
                let second_validator = get_validator(SECOND_VALIDATOR_INDEX);
                set_mock_recovered_account_id(second_validator.account_id);

                assert_eq!(
                    Result::Ok(()),
                    Summary::approve_root(
                        RawOrigin::None.into(),
                        context.root_id,
                        second_validator.clone(),
                        context.approval_signature.clone(),
                        context.record_summary_calculation_signature.clone()
                    )
                );

                assert_eq!(
                    Summary::get_vote(context.root_id).ayes,
                    vec![context.validator.account_id, second_validator.account_id]
                );
                assert_eq!(Summary::get_vote(context.root_id).nays.is_empty(), true);

                assert!(System::events().iter().any(|a| a.event ==
                    mock::RuntimeEvent::Summary(crate::Event::<TestRuntime>::VoteAdded {
                        voter: second_validator.account_id,
                        root_id: context.root_id,
                        agree_vote: true
                    })));
            });
        }

        #[test]
        fn when_voting_is_not_finished() {
            let (mut ext, _pool_state, _offchain_state) = ExtBuilder::build_default()
                .with_validators()
                .for_offchain_worker()
                .as_externality_with_state();

            ext.execute_with(|| {
                let context = setup_context();

                setup_voting_for_root_id(&context);
                let second_validator = get_validator(SECOND_VALIDATOR_INDEX);
                let third_validator = get_validator(THIRD_VALIDATOR_INDEX);
                assert!(vote_to_approve_root(&context.validator, &context));
                assert!(vote_to_reject_root(&second_validator, &context));

                set_mock_recovered_account_id(third_validator.account_id);
                assert_eq!(
                    Result::Ok(()),
                    Summary::approve_root(
                        RawOrigin::None.into(),
                        context.root_id,
                        third_validator.clone(),
                        context.approval_signature.clone(),
                        context.record_summary_calculation_signature.clone()
                    )
                );

                assert_eq!(
                    Summary::get_vote(context.root_id).ayes,
                    vec![context.validator.account_id, third_validator.account_id]
                );
                assert_eq!(
                    Summary::get_vote(context.root_id).nays,
                    vec![second_validator.account_id]
                );

                assert!(System::events().iter().any(|a| a.event ==
                    mock::RuntimeEvent::Summary(crate::Event::<TestRuntime>::VoteAdded {
                        voter: third_validator.account_id,
                        root_id: context.root_id,
                        agree_vote: true
                    })));
            });
        }
    }

    mod fails {
        use super::*;

        #[test]
        fn when_origin_is_signed() {
            let (mut ext, _pool_state, _offchain_state) = ExtBuilder::build_default()
                .with_validators()
                .for_offchain_worker()
                .as_externality_with_state();

            ext.execute_with(|| {
                let context = setup_context();

                setup_voting_for_root_id(&context);

                assert_noop!(
                    Summary::approve_root(
                        RuntimeOrigin::signed(Default::default()),
                        context.root_id,
                        context.validator,
                        context.approval_signature,
                        context.record_summary_calculation_signature
                    ),
                    BadOrigin
                );
            });
        }

        #[test]
        fn when_voter_is_invalid_validator() {
            let (mut ext, _pool_state, _offchain_state) = ExtBuilder::build_default()
                .with_validators()
                .for_offchain_worker()
                .as_externality_with_state();

            ext.execute_with(|| {
                let context = setup_context();

                setup_voting_for_root_id(&context);
                set_mock_recovered_account_id(get_non_validator().account_id);

                let result = Summary::approve_root(
                        RawOrigin::None.into(),
                        context.root_id,
                        get_non_validator(),
                        context.approval_signature,
                        context.record_summary_calculation_signature);

                // We can't use assert_noop here because we return an error after mutating storage
                assert_matches!(
                    result,
                    Err(e) if e == DispatchError::from(AvNError::<TestRuntime>::InvalidECDSASignature));

            });
        }

        #[test]
        fn when_root_is_not_in_pending_approval() {
            let (mut ext, _pool_state, _offchain_state) = ExtBuilder::build_default()
                .with_validators()
                .for_offchain_worker()
                .as_externality_with_state();

            ext.execute_with(|| {
                let context = setup_context();

                setup_voting_for_root_id(&context);
                Summary::remove_pending_approval(&context.root_id.range);

                assert_noop!(
                    Summary::approve_root(
                        RawOrigin::None.into(),
                        context.root_id,
                        context.validator,
                        context.approval_signature,
                        context.record_summary_calculation_signature
                    ),
                    AvNError::<TestRuntime>::InvalidVote
                );
            });
        }

        #[test]
        fn when_root_is_not_setup_for_voting() {
            let (mut ext, _pool_state, _offchain_state) = ExtBuilder::build_default()
                .with_validators()
                .for_offchain_worker()
                .as_externality_with_state();

            ext.execute_with(|| {
                let context = setup_context();

                Summary::register_root_for_voting(&context.root_id, QUORUM, VOTING_PERIOD_END);
                Summary::deregister_root_for_voting(&context.root_id);

                assert_noop!(
                    Summary::approve_root(
                        RawOrigin::None.into(),
                        context.root_id,
                        context.validator,
                        context.approval_signature,
                        context.record_summary_calculation_signature
                    ),
                    Error::<TestRuntime>::RootDataNotFound
                );
            });
        }

        #[test]
        fn when_voter_has_already_approved() {
            let (mut ext, _pool_state, _offchain_state) = ExtBuilder::build_default()
                .with_validators()
                .for_offchain_worker()
                .as_externality_with_state();

            ext.execute_with(|| {
                let context = setup_context();

                setup_voting_for_root_id(&context);
                Summary::record_approve_vote(&context.root_id, context.validator.account_id);

                assert_noop!(
                    Summary::approve_root(
                        RawOrigin::None.into(),
                        context.root_id,
                        context.validator,
                        context.approval_signature,
                        context.record_summary_calculation_signature
                    ),
                    AvNError::<TestRuntime>::DuplicateVote
                );
            });
        }

        #[test]
        fn when_voter_has_already_rejected() {
            let (mut ext, _pool_state, _offchain_state) = ExtBuilder::build_default()
                .with_validators()
                .for_offchain_worker()
                .as_externality_with_state();

            ext.execute_with(|| {
                let context = setup_context();

                setup_voting_for_root_id(&context);
                Summary::record_reject_vote(&context.root_id, context.validator.account_id);

                assert_noop!(
                    Summary::approve_root(
                        RawOrigin::None.into(),
                        context.root_id,
                        context.validator,
                        context.approval_signature,
                        context.record_summary_calculation_signature
                    ),
                    AvNError::<TestRuntime>::DuplicateVote
                );
            });
        }

        #[test]
        fn when_voting_is_finished() {
            let (mut ext, _pool_state, _offchain_state) = ExtBuilder::build_default()
                .with_validators()
                .for_offchain_worker()
                .as_externality_with_state();

            ext.execute_with(|| {
                let context = setup_context();

                setup_voting_for_root_id(&context);
                let second_validator = get_validator(SECOND_VALIDATOR_INDEX);
                let third_validator = get_validator(THIRD_VALIDATOR_INDEX);
                let fourth_validator = get_validator(FOURTH_VALIDATOR_INDEX);
                assert!(vote_to_reject_root(&context.validator, &context));
                assert!(vote_to_reject_root(&second_validator, &context));
                assert!(vote_to_reject_root(&third_validator, &context));

                set_mock_recovered_account_id(fourth_validator.account_id);
                assert_noop!(
                    Summary::approve_root(
                        RawOrigin::None.into(),
                        context.root_id,
                        fourth_validator.clone(),
                        context.approval_signature.clone(),
                        context.record_summary_calculation_signature.clone()
                    ),
                    AvNError::<TestRuntime>::InvalidVote
                );
            });
        }
    }
}

mod reject_root {
    use super::*;

    mod succeeds {
        use super::*;

        #[test]
        fn when_one_validator_votes() {
            let (mut ext, _pool_state, _offchain_state) = ExtBuilder::build_default()
                .with_validators()
                .for_offchain_worker()
                .as_externality_with_state();

            ext.execute_with(|| {
                let context = setup_context();

                setup_voting_for_root_id(&context);

                assert!(Summary::reject_root(
                    RawOrigin::None.into(),
                    context.root_id,
                    context.validator.clone(),
                    context.record_summary_calculation_signature.clone()
                )
                .is_ok());

                assert_eq!(Summary::get_vote(context.root_id).ayes.is_empty(), true);
                assert_eq!(
                    Summary::get_vote(context.root_id).nays,
                    vec![context.validator.account_id]
                );

                assert!(System::events().iter().any(|a| a.event ==
                    mock::RuntimeEvent::Summary(crate::Event::<TestRuntime>::VoteAdded {
                        voter: context.validator.account_id,
                        root_id: context.root_id,
                        agree_vote: false
                    })));
            });
        }

        #[test]
        fn when_two_validators_vote_differently() {
            let (mut ext, _pool_state, _offchain_state) = ExtBuilder::build_default()
                .with_validators()
                .for_offchain_worker()
                .as_externality_with_state();

            ext.execute_with(|| {
                let context = setup_context();

                setup_voting_for_root_id(&context);
                assert!(vote_to_approve_root(&context.validator, &context));
                let second_validator = get_validator(SECOND_VALIDATOR_INDEX);

                assert!(Summary::reject_root(
                    RawOrigin::None.into(),
                    context.root_id,
                    second_validator.clone(),
                    context.record_summary_calculation_signature.clone()
                )
                .is_ok());

                assert_eq!(
                    Summary::get_vote(context.root_id).ayes,
                    vec![context.validator.account_id]
                );
                assert_eq!(
                    Summary::get_vote(&(context.root_id)).nays,
                    vec![second_validator.account_id]
                );

                assert!(System::events().iter().any(|a| a.event ==
                    mock::RuntimeEvent::Summary(crate::Event::<TestRuntime>::VoteAdded {
                        voter: second_validator.account_id,
                        root_id: context.root_id,
                        agree_vote: false
                    })));
            });
        }

        #[test]
        fn when_two_validators_vote_the_same() {
            let (mut ext, _pool_state, _offchain_state) = ExtBuilder::build_default()
                .with_validators()
                .for_offchain_worker()
                .as_externality_with_state();

            ext.execute_with(|| {
                let context = setup_context();

                setup_voting_for_root_id(&context);
                assert!(vote_to_reject_root(&context.validator, &context));
                let second_validator = get_validator(SECOND_VALIDATOR_INDEX);

                assert!(Summary::reject_root(
                    RawOrigin::None.into(),
                    context.root_id,
                    second_validator.clone(),
                    context.record_summary_calculation_signature.clone()
                )
                .is_ok());

                assert_eq!(Summary::get_vote(context.root_id).ayes.is_empty(), true);
                assert_eq!(
                    Summary::get_vote(context.root_id).nays,
                    vec![context.validator.account_id, second_validator.account_id]
                );

                assert!(System::events().iter().any(|a| a.event ==
                    mock::RuntimeEvent::Summary(crate::Event::<TestRuntime>::VoteAdded {
                        voter: second_validator.account_id,
                        root_id: context.root_id,
                        agree_vote: false
                    })));
            });
        }

        #[test]
        fn when_voting_is_not_finished() {
            let (mut ext, _pool_state, _offchain_state) = ExtBuilder::build_default()
                .with_validators()
                .for_offchain_worker()
                .as_externality_with_state();

            ext.execute_with(|| {
                let context = setup_context();

                setup_voting_for_root_id(&context);
                let second_validator = get_validator(SECOND_VALIDATOR_INDEX);
                let third_validator = get_validator(THIRD_VALIDATOR_INDEX);
                assert!(vote_to_approve_root(&context.validator, &context));
                assert!(vote_to_reject_root(&second_validator, &context));

                assert!(Summary::reject_root(
                    RawOrigin::None.into(),
                    context.root_id,
                    third_validator.clone(),
                    context.record_summary_calculation_signature.clone()
                )
                .is_ok());

                assert_eq!(
                    Summary::get_vote(context.root_id).ayes,
                    vec![context.validator.account_id]
                );
                assert_eq!(
                    Summary::get_vote(context.root_id).nays,
                    vec![second_validator.account_id, third_validator.account_id]
                );

                assert!(System::events().iter().any(|a| a.event ==
                    mock::RuntimeEvent::Summary(crate::Event::<TestRuntime>::VoteAdded {
                        voter: third_validator.account_id,
                        root_id: context.root_id,
                        agree_vote: false
                    })));
            });
        }
    }

    mod fails {
        use super::*;

        #[test]
        fn when_origin_is_signed() {
            let (mut ext, _pool_state, _offchain_state) = ExtBuilder::build_default()
                .with_validators()
                .for_offchain_worker()
                .as_externality_with_state();

            ext.execute_with(|| {
                let context = setup_context();

                setup_voting_for_root_id(&context);

                assert_noop!(
                    Summary::reject_root(
                        RuntimeOrigin::signed(Default::default()),
                        context.root_id,
                        context.validator,
                        context.record_summary_calculation_signature
                    ),
                    BadOrigin
                );
            });
        }

        #[test]
        fn when_voter_is_invalid_validator() {
            let (mut ext, _pool_state, _offchain_state) = ExtBuilder::build_default()
                .with_validators()
                .for_offchain_worker()
                .as_externality_with_state();

            ext.execute_with(|| {
                let context = setup_context();

                setup_voting_for_root_id(&context);

                assert_noop!(
                    Summary::reject_root(
                        RawOrigin::None.into(),
                        context.root_id,
                        get_non_validator(),
                        context.record_summary_calculation_signature
                    ),
                    AvNError::<TestRuntime>::NotAValidator
                );
            });
        }

        #[test]
        fn when_root_is_not_in_pending_approval() {
            let (mut ext, _pool_state, _offchain_state) = ExtBuilder::build_default()
                .with_validators()
                .for_offchain_worker()
                .as_externality_with_state();

            ext.execute_with(|| {
                let context = setup_context();

                setup_voting_for_root_id(&context);
                Summary::remove_pending_approval(&context.root_id.range);

                assert_noop!(
                    Summary::reject_root(
                        RawOrigin::None.into(),
                        context.root_id,
                        context.validator,
                        context.record_summary_calculation_signature
                    ),
                    AvNError::<TestRuntime>::InvalidVote
                );
            });
        }

        #[test]
        fn when_root_is_not_setup_for_voting() {
            let (mut ext, _pool_state, _offchain_state) = ExtBuilder::build_default()
                .with_validators()
                .for_offchain_worker()
                .as_externality_with_state();

            ext.execute_with(|| {
                let context = setup_context();

                Summary::register_root_for_voting(&context.root_id, QUORUM, VOTING_PERIOD_END);
                Summary::deregister_root_for_voting(&context.root_id);

                assert_noop!(
                    Summary::reject_root(
                        RawOrigin::None.into(),
                        context.root_id,
                        context.validator,
                        context.record_summary_calculation_signature
                    ),
                    AvNError::<TestRuntime>::InvalidVote
                );
            });
        }

        #[test]
        fn when_voter_has_already_rejected() {
            let (mut ext, _pool_state, _offchain_state) = ExtBuilder::build_default()
                .with_validators()
                .for_offchain_worker()
                .as_externality_with_state();

            ext.execute_with(|| {
                let context = setup_context();

                setup_voting_for_root_id(&context);
                Summary::record_reject_vote(&context.root_id, context.validator.account_id);

                assert_noop!(
                    Summary::reject_root(
                        RawOrigin::None.into(),
                        context.root_id,
                        context.validator,
                        context.record_summary_calculation_signature
                    ),
                    AvNError::<TestRuntime>::DuplicateVote
                );
            });
        }

        #[test]
        fn when_voter_has_already_approved() {
            let (mut ext, _pool_state, _offchain_state) = ExtBuilder::build_default()
                .with_validators()
                .for_offchain_worker()
                .as_externality_with_state();

            ext.execute_with(|| {
                let context = setup_context();

                setup_voting_for_root_id(&context);
                Summary::record_approve_vote(&context.root_id, context.validator.account_id);

                assert_noop!(
                    Summary::reject_root(
                        RawOrigin::None.into(),
                        context.root_id,
                        context.validator,
                        context.record_summary_calculation_signature
                    ),
                    AvNError::<TestRuntime>::DuplicateVote
                );
            });
        }

        #[test]
        fn when_voting_is_finished() {
            let (mut ext, _pool_state, _offchain_state) = ExtBuilder::build_default()
                .with_validators()
                .for_offchain_worker()
                .as_externality_with_state();

            ext.execute_with(|| {
                let context = setup_context();

                setup_voting_for_root_id(&context);
                let second_validator = get_validator(SECOND_VALIDATOR_INDEX);
                let third_validator = get_validator(THIRD_VALIDATOR_INDEX);
                let fourth_validator = get_validator(FOURTH_VALIDATOR_INDEX);
                assert!(vote_to_approve_root(&context.validator, &context));
                assert!(vote_to_approve_root(&second_validator, &context));
                assert!(vote_to_approve_root(&third_validator, &context));

                assert_noop!(
                    Summary::reject_root(
                        RawOrigin::None.into(),
                        context.root_id,
                        fourth_validator.clone(),
                        context.record_summary_calculation_signature.clone()
                    ),
                    AvNError::<TestRuntime>::InvalidVote
                );
            });
        }
    }
}

mod cast_votes_if_required {
    use super::*;

    mod does_not_send_transactions {
        use super::*;

        #[test]
        #[ignore]
        fn when_setting_lock_with_expiry_has_error() {
            let (mut ext, pool_state, _offchain_state) = ExtBuilder::build_default()
                .with_validators()
                .for_offchain_worker()
                .as_externality_with_state();

            ext.execute_with(|| {
                let context = setup_context();

                setup_voting_for_root_id(&context);

                // TODO [TYPE: test][PRI: medium][JIRA: 321]: mock of set_lock_with_expiry returns
                // error
                assert!(set_vote_lock_with_expiry(context.current_block_number, &context.root_id));

                let second_validator = get_validator(SECOND_VALIDATOR_INDEX);
                cast_votes_if_required::<TestRuntime>(
                    context.current_block_number,
                    &second_validator,
                );

                assert!(pool_state.read().transactions.is_empty());
            });
        }

        #[test]
        fn when_getting_root_hash_has_error() {
            let (mut ext, pool_state, offchain_state) = ExtBuilder::build_default()
                .with_validators()
                .for_offchain_worker()
                .as_externality_with_state();

            ext.execute_with(|| {
                let context = setup_context();

                mock_response_of_get_roothash(
                    &mut offchain_state.write(),
                    context.url_param.clone(),
                    Some(b"0".to_vec()),
                );

                setup_voting_for_root_id(&context);
                let second_validator = get_validator(SECOND_VALIDATOR_INDEX);

                cast_votes_if_required::<TestRuntime>(
                    context.current_block_number,
                    &second_validator,
                );

                assert!(pool_state.read().transactions.is_empty());
            });
        }
    }

    #[test]
    fn sends_approve_vote_transaction_when_root_hash_is_valid() {
        let (mut ext, pool_state, offchain_state) = ExtBuilder::build_default()
            .with_validators()
            .for_offchain_worker()
            .as_externality_with_state();

        ext.execute_with(|| {
            let context = setup_context();

            mock_response_of_get_roothash(
                &mut offchain_state.write(),
                context.url_param.clone(),
                Some(context.root_hash_vec.clone()),
            );
            mock_response_of_get_ecdsa_signature(
                &mut offchain_state.write(),
                context.sign_url_param.clone(),
                Some(hex::encode([1; 65].to_vec()).as_bytes().to_vec()),
            );

            setup_voting_for_root_id(&context);
            let second_validator = get_validator(SECOND_VALIDATOR_INDEX);

            cast_votes_if_required::<TestRuntime>(context.current_block_number, &second_validator);

            let tx = pool_state.write().transactions.pop().unwrap();
            assert!(pool_state.read().transactions.is_empty());
            let tx = Extrinsic::decode(&mut &*tx).unwrap();
            assert_eq!(tx.signature, None);

            assert_eq!(
                tx.call,
                mock::RuntimeCall::Summary(crate::Call::approve_root {
                    root_id: context.root_id,
                    validator: second_validator.clone(),
                    approval_signature: context.approval_signature.clone(),
                    signature: get_signature_for_approve_cast_vote(
                        &second_validator,
                        CAST_VOTE_CONTEXT,
                        &context.root_id,
                        &context.sign_url_param,
                        &context.approval_signature
                    )
                })
            );
        });
    }

    #[test]
    fn sends_reject_vote_transaction_when_root_hash_is_invalid() {
        let (mut ext, pool_state, offchain_state) = ExtBuilder::build_default()
            .with_validators()
            .for_offchain_worker()
            .as_externality_with_state();

        ext.execute_with(|| {
            let context = setup_context();

            mock_response_of_get_roothash(
                &mut offchain_state.write(),
                context.url_param.clone(),
                Some(b"c9e671fe581fe4ef46311128724c281ece8ad94c8c30382978736dcdecae163e".to_vec()),
            );

            setup_voting_for_root_id(&context);
            let second_validator = get_validator(SECOND_VALIDATOR_INDEX);

            cast_votes_if_required::<TestRuntime>(context.current_block_number, &second_validator);

            let tx = pool_state.write().transactions.pop().unwrap();
            assert!(pool_state.read().transactions.is_empty());
            let tx = Extrinsic::decode(&mut &*tx).unwrap();
            assert_eq!(tx.signature, None);

            assert_eq!(
                tx.call,
                mock::RuntimeCall::Summary(crate::Call::reject_root {
                    root_id: context.root_id,
                    validator: second_validator.clone(),
                    signature: get_signature_for_reject_cast_vote(
                        &second_validator,
                        CAST_VOTE_CONTEXT,
                        &context.root_id
                    )
                })
            );
        });
    }
}

mod end_voting_period {
    use super::*;

    mod succeeds {
        use super::*;

        #[test]
        fn when_a_vote_reached_quorum() {
            let (mut ext, _pool_state, _offchain_state) =
                ExtBuilder::build_default().for_offchain_worker().as_externality_with_state();

            ext.execute_with(|| {
                let context = setup_context();

                setup_approved_root(context.clone());
                Summary::set_current_slot(10);
                Summary::set_previous_summary_slot(5);

                assert!(Summary::end_voting_period(
                    RawOrigin::None.into(),
                    context.root_id,
                    context.validator.clone(),
                    context.record_summary_calculation_signature.clone(),
                )
                .is_ok());
                assert!(Summary::get_root_data(&context.root_id).is_validated);
                assert!(!<Summary as Store>::PendingApproval::contains_key(&context.root_id.range));
                assert_eq!(
                    Summary::get_next_block_to_process(),
                    context.next_block_to_process + Summary::schedule_period()
                );
                assert_eq!(Summary::last_summary_slot(), Summary::current_slot());

                assert!(System::events().iter().any(|a| a.event ==
<<<<<<< HEAD
                    mock::RuntimeEvent::Summary(crate::Event::<TestRuntime>::SummaryRootValidated {
                        block_range: context.root_id.range,
                        root_hash: context.root_hash_h256,
                        ingress_counter: context.root_id.ingress_counter
                    })));
=======
                    mock::RuntimeEvent::Summary(
                        crate::Event::<TestRuntime>::SummaryRootValidated {
                            block_range: context.root_id.range,
                            root_hash: context.root_hash_h256,
                            ingress_counter: context.root_id.ingress_counter
                        }
                    )));
>>>>>>> b2c4e47a

                assert!(System::events().iter().any(|a| a.event ==
                    mock::RuntimeEvent::Summary(crate::Event::<TestRuntime>::VotingEnded {
                        root_id: context.root_id,
                        vote_approved: true
                    })));
            });
        }

        #[test]
        fn when_end_of_voting_period_passed() {
            let (mut ext, _pool_state, _offchain_state) =
                ExtBuilder::build_default().for_offchain_worker().as_externality_with_state();

            ext.execute_with(|| {
                let context = setup_context();

                Summary::set_current_slot(10);
                let previous_slot = 5;
                Summary::set_previous_summary_slot(previous_slot);

                setup_voting_for_root_id(&context);
                System::set_block_number(50);

                assert!(Summary::end_voting_period(
                    RawOrigin::None.into(),
                    context.root_id,
                    context.validator.clone(),
                    context.record_summary_calculation_signature.clone(),
                )
                .is_ok());
                assert!(!Summary::get_root_data(&context.root_id).is_validated);
                assert!(!<Summary as Store>::PendingApproval::contains_key(&context.root_id.range));
                assert_eq!(Summary::get_next_block_to_process(), context.next_block_to_process);
                assert_eq!(Summary::last_summary_slot(), previous_slot);

                assert!(System::events().iter().any(|a| a.event ==
                    mock::RuntimeEvent::Summary(crate::Event::<TestRuntime>::VotingEnded {
                        root_id: context.root_id,
                        vote_approved: false
                    })));
            });
        }
    }

    mod fails {
        use super::*;

        #[test]
        fn when_origin_is_signed() {
            let (mut ext, _pool_state, _offchain_state) =
                ExtBuilder::build_default().for_offchain_worker().as_externality_with_state();

            ext.execute_with(|| {
                let context = setup_context();

                setup_approved_root(context.clone());

                assert_noop!(
                    Summary::end_voting_period(
                        RuntimeOrigin::signed(Default::default()),
                        context.root_id,
                        context.validator.clone(),
                        context.record_summary_calculation_signature.clone(),
                    ),
                    BadOrigin
                );
            });
        }

        mod when_end_voting {
            use super::*;

            #[test]
            fn root_is_not_setup_for_votes() {
                let (mut ext, _pool_state, _offchain_state) =
                    ExtBuilder::build_default().for_offchain_worker().as_externality_with_state();

                ext.execute_with(|| {
                    let context = setup_context();

                    setup_approved_root(context.clone());
                    Summary::deregister_root_for_voting(&context.root_id);

                    assert_noop!(
                        Summary::end_voting_period(
                            RawOrigin::None.into(),
                            context.root_id,
                            context.validator.clone(),
                            context.record_summary_calculation_signature.clone(),
                        ),
                        Error::<TestRuntime>::VotingSessionIsNotValid
                    );
                });
            }

            #[test]
            fn cannot_end_vote() {
                let (mut ext, _pool_state, _offchain_state) =
                    ExtBuilder::build_default().for_offchain_worker().as_externality_with_state();

                ext.execute_with(|| {
                    let context = setup_context();

                    setup_voting_for_root_id(&context);

                    assert_noop!(
                        Summary::end_voting_period(
                            RawOrigin::None.into(),
                            context.root_id,
                            context.validator.clone(),
                            context.record_summary_calculation_signature.clone(),
                        ),
                        Error::<TestRuntime>::ErrorEndingVotingPeriod
                    );
                });
            }

            #[test]
            fn submit_candidate_transaction_to_tier1_fails() {
                let (mut ext, _pool_state, _offchain_state) = ExtBuilder::build_default()
                    .with_validators()
                    .for_offchain_worker()
                    .as_externality_with_state();

                ext.execute_with(|| {
                    let context = setup_context();

                    setup_approved_root(context.clone());
                    let tx_id = INITIAL_TRANSACTION_ID;
                    Summary::insert_root_hash(
                        &context.root_id,
                        get_root_hash_return_submit_to_tier1_fails(),
                        context.validator.account_id.clone(),
                        tx_id,
                    );

                    assert_noop!(
                        Summary::end_voting_period(
                            RawOrigin::None.into(),
                            context.root_id,
                            context.validator.clone(),
                            context.record_summary_calculation_signature.clone(),
                        ),
                        Error::<TestRuntime>::ErrorSubmitCandidateTxnToTier1
                    );
                });
            }

            // More tests after the TODO when we didn't get enough votes to approve this root has
            // been implemented
        }
    }

    mod offence_logic {
        use super::*;

        const TEST_VALIDATOR_COUNT: u64 = 5;

        fn validator_indices() -> Vec<ValidatorId> {
            return (1..=TEST_VALIDATOR_COUNT).collect::<Vec<ValidatorId>>()
        }

        mod when_root_is_approved {
            use super::*;

            fn setup_approved_root(
                context: &Context,
            ) -> (
                Vec<ValidatorId>, // ayes
                Vec<ValidatorId>, // nays
            ) {
                let indices = validator_indices();

                let aye_validator_1 = get_validator(indices[0]).account_id;
                let aye_validator_2 = get_validator(indices[1]).account_id;
                let aye_validator_3 = get_validator(indices[2]).account_id;
                let nay_validator_1 = get_validator(indices[3]).account_id;
                let nay_validator_2 = get_validator(indices[4]).account_id;
                assert_eq!(context.validator.account_id, aye_validator_1);

                Summary::record_approve_vote(&context.root_id, aye_validator_1);
                Summary::record_reject_vote(&context.root_id, nay_validator_1);
                Summary::record_approve_vote(&context.root_id, aye_validator_2);
                Summary::record_reject_vote(&context.root_id, nay_validator_2);
                Summary::record_approve_vote(&context.root_id, aye_validator_3);

                return (
                    vec![aye_validator_1, aye_validator_2, aye_validator_3],
                    vec![nay_validator_1, nay_validator_2],
                )
            }

            #[test]
            fn reports_offence_for_nay_voters_only() {
                let (mut ext, _pool_state, _offchain_state) = ExtBuilder::build_default()
                    .with_validator_count(TEST_VALIDATOR_COUNT)
                    .for_offchain_worker()
                    .as_externality_with_state();
                ext.execute_with(|| {
                    let active_validators = AVN::<TestRuntime>::validators();
                    assert_eq!(active_validators.len(), TEST_VALIDATOR_COUNT as usize);

                    let context = setup_context();
                    setup_voting_for_root_id(&context);
                    let (_ayes, nays) = setup_approved_root(&context);

                    Summary::set_current_slot(10);
                    Summary::set_previous_summary_slot(5);

                    assert_ok!(Summary::end_voting_period(
                        RawOrigin::None.into(),
                        context.root_id,
                        context.validator.clone(),
                        context.record_summary_calculation_signature.clone()
                    ));
                    assert_eq!(true, Summary::get_vote(context.root_id).has_outcome());
                    assert_eq!(true, Summary::get_root_data(&context.root_id).is_validated);
                    assert_eq!(true, Summary::get_vote(context.root_id).is_approved());

                    assert_eq!(
                        true,
                        Summary::reported_offence(
                            context.validator.account_id,
                            TEST_VALIDATOR_COUNT.try_into().unwrap(),
                            vec![nays[0], nays[1]],
                            SummaryOffenceType::RejectedValidRoot
                        )
                    );
                    assert_eq!(
                        false,
                        Summary::reported_offence_of_type(SummaryOffenceType::CreatedInvalidRoot)
                    );
                    assert_eq!(
                        false,
                        Summary::reported_offence_of_type(SummaryOffenceType::ApprovedInvalidRoot)
                    );
                });
            }
        }

        mod when_root_is_rejected {
            use super::*;

            fn setup_rejected_root(
                context: &Context,
            ) -> (
                Vec<ValidatorId>, // ayes
                Vec<ValidatorId>, // nays
            ) {
                let indices = validator_indices();

                let aye_validator_1 = get_validator(indices[0]).account_id;
                let aye_validator_2 = get_validator(indices[1]).account_id;
                let nay_validator_1 = get_validator(indices[2]).account_id;
                let nay_validator_2 = get_validator(indices[3]).account_id;
                let nay_validator_3 = get_validator(indices[4]).account_id;
                assert_eq!(context.validator.account_id, aye_validator_1);

                Summary::record_approve_vote(&context.root_id, aye_validator_1);
                Summary::record_approve_vote(&context.root_id, aye_validator_2);
                Summary::record_reject_vote(&context.root_id, nay_validator_1);
                Summary::record_reject_vote(&context.root_id, nay_validator_2);
                Summary::record_reject_vote(&context.root_id, nay_validator_3);

                return (
                    vec![aye_validator_1, aye_validator_2],
                    vec![nay_validator_1, nay_validator_2, nay_validator_3],
                )
            }

            #[test]
            fn reports_offence_for_root_creator() {
                let (mut ext, _pool_state, _offchain_state) = ExtBuilder::build_default()
                    .with_validator_count(TEST_VALIDATOR_COUNT)
                    .for_offchain_worker()
                    .as_externality_with_state();
                ext.execute_with(|| {
                    let active_validators = AVN::<TestRuntime>::validators();
                    assert_eq!(active_validators.len(), TEST_VALIDATOR_COUNT as usize);

                    let context = setup_context();
                    setup_voting_for_root_id(&context);
                    let (_ayes, _nays) = setup_rejected_root(&context);

                    Summary::set_current_slot(10);
                    Summary::set_previous_summary_slot(5);

                    assert_ok!(Summary::end_voting_period(
                        RawOrigin::None.into(),
                        context.root_id,
                        context.validator.clone(),
                        context.record_summary_calculation_signature.clone()
                    ));
                    assert_eq!(true, Summary::get_vote(context.root_id).has_outcome());
                    assert_eq!(false, Summary::get_root_data(&context.root_id).is_validated);
                    assert_eq!(false, Summary::get_vote(context.root_id).is_approved());

                    assert_eq!(
                        true,
                        Summary::reported_offence(
                            context.validator.account_id,
                            TEST_VALIDATOR_COUNT.try_into().unwrap(),
                            vec![context.validator.account_id],
                            SummaryOffenceType::CreatedInvalidRoot
                        )
                    );
                });
            }

            #[test]
            fn reports_offence_for_aye_voters_only() {
                let (mut ext, _pool_state, _offchain_state) = ExtBuilder::build_default()
                    .with_validator_count(TEST_VALIDATOR_COUNT)
                    .for_offchain_worker()
                    .as_externality_with_state();
                ext.execute_with(|| {
                    let active_validators = AVN::<TestRuntime>::validators();
                    assert_eq!(active_validators.len(), TEST_VALIDATOR_COUNT as usize);

                    let context = setup_context();
                    setup_voting_for_root_id(&context);
                    let (ayes, _nays) = setup_rejected_root(&context);

                    Summary::set_current_slot(10);
                    Summary::set_previous_summary_slot(5);

                    assert_ok!(Summary::end_voting_period(
                        RawOrigin::None.into(),
                        context.root_id,
                        context.validator.clone(),
                        context.record_summary_calculation_signature.clone()
                    ));
                    assert_eq!(true, Summary::get_vote(context.root_id).has_outcome());
                    assert_eq!(false, Summary::get_root_data(&context.root_id).is_validated);
                    assert_eq!(false, Summary::get_vote(context.root_id).is_approved());

                    assert_eq!(
                        true,
                        Summary::reported_offence(
                            context.validator.account_id,
                            TEST_VALIDATOR_COUNT.try_into().unwrap(),
                            vec![ayes[0], ayes[1]],
                            SummaryOffenceType::ApprovedInvalidRoot
                        )
                    );
                    assert_eq!(
                        false,
                        Summary::reported_offence_of_type(SummaryOffenceType::RejectedValidRoot)
                    );
                });
            }
        }

        mod when_vote_has_no_outcome {
            use super::*;

            fn setup_root_without_outcome(
                context: &Context,
            ) -> (
                Vec<ValidatorId>, // ayes
                Vec<ValidatorId>, // nays
            ) {
                let indices = validator_indices();

                let aye_validator_1 = get_validator(indices[0]).account_id;
                let aye_validator_2 = get_validator(indices[1]).account_id;
                let nay_validator_1 = get_validator(indices[2]).account_id;
                let nay_validator_2 = get_validator(indices[3]).account_id;
                assert_eq!(context.validator.account_id, aye_validator_1);

                Summary::record_approve_vote(&context.root_id, aye_validator_1);
                Summary::record_approve_vote(&context.root_id, aye_validator_2);
                Summary::record_reject_vote(&context.root_id, nay_validator_1);
                Summary::record_reject_vote(&context.root_id, nay_validator_2);

                return (
                    vec![aye_validator_1, aye_validator_2],
                    vec![nay_validator_1, nay_validator_2],
                )
            }

            fn end_voting_without_outcome(context: &Context) {
                System::set_block_number(50);
                assert_ok!(Summary::end_voting_period(
                    RawOrigin::None.into(),
                    context.root_id,
                    context.validator.clone(),
                    context.record_summary_calculation_signature.clone()
                ));
            }

            #[test]
            fn root_is_not_approved() {
                let (mut ext, _pool_state, _offchain_state) = ExtBuilder::build_default()
                    .with_validator_count(TEST_VALIDATOR_COUNT)
                    .for_offchain_worker()
                    .as_externality_with_state();
                ext.execute_with(|| {
                    let active_validators = AVN::<TestRuntime>::validators();
                    assert_eq!(active_validators.len(), TEST_VALIDATOR_COUNT as usize);

                    let context = setup_context();
                    setup_voting_for_root_id(&context);
                    let (_ayes, _nays) = setup_root_without_outcome(&context);

                    end_voting_without_outcome(&context);

                    assert_eq!(false, Summary::get_vote(context.root_id.clone()).has_outcome());
                    assert_eq!(false, Summary::get_root_data(&context.root_id).is_validated);
                    assert_eq!(false, Summary::get_vote(context.root_id.clone()).is_approved());
                });
            }

            #[test]
            fn does_not_report_rejected_valid_root_offences() {
                let (mut ext, _pool_state, _offchain_state) = ExtBuilder::build_default()
                    .with_validator_count(TEST_VALIDATOR_COUNT)
                    .for_offchain_worker()
                    .as_externality_with_state();
                ext.execute_with(|| {
                    let active_validators = AVN::<TestRuntime>::validators();
                    assert_eq!(active_validators.len(), TEST_VALIDATOR_COUNT as usize);

                    let context = setup_context();
                    setup_voting_for_root_id(&context);
                    let (_ayes, _nays) = setup_root_without_outcome(&context);

                    end_voting_without_outcome(&context);

                    assert_eq!(
                        false,
                        Summary::reported_offence_of_type(SummaryOffenceType::RejectedValidRoot)
                    );
                });
            }

            #[test]
            fn reports_created_invalid_root_offence() {
                let (mut ext, _pool_state, _offchain_state) = ExtBuilder::build_default()
                    .with_validator_count(TEST_VALIDATOR_COUNT)
                    .for_offchain_worker()
                    .as_externality_with_state();
                ext.execute_with(|| {
                    let active_validators = AVN::<TestRuntime>::validators();
                    assert_eq!(active_validators.len(), TEST_VALIDATOR_COUNT as usize);

                    let context = setup_context();
                    setup_voting_for_root_id(&context);
                    let (_ayes, _nays) = setup_root_without_outcome(&context);

                    end_voting_without_outcome(&context);

                    assert_eq!(
                        true,
                        Summary::reported_offence(
                            context.validator.account_id,
                            TEST_VALIDATOR_COUNT.try_into().unwrap(),
                            vec![context.validator.account_id],
                            SummaryOffenceType::CreatedInvalidRoot
                        )
                    );
                });
            }

            #[test]
            fn reports_approved_invalid_root_offence() {
                let (mut ext, _pool_state, _offchain_state) = ExtBuilder::build_default()
                    .with_validator_count(TEST_VALIDATOR_COUNT)
                    .for_offchain_worker()
                    .as_externality_with_state();
                ext.execute_with(|| {
                    let active_validators = AVN::<TestRuntime>::validators();
                    assert_eq!(active_validators.len(), TEST_VALIDATOR_COUNT as usize);

                    let context = setup_context();
                    setup_voting_for_root_id(&context);
                    let (ayes, _nays) = setup_root_without_outcome(&context);

                    end_voting_without_outcome(&context);

                    assert_eq!(
                        true,
                        Summary::reported_offence(
                            context.validator.account_id,
                            TEST_VALIDATOR_COUNT.try_into().unwrap(),
                            vec![ayes[0], ayes[1]],
                            SummaryOffenceType::ApprovedInvalidRoot
                        )
                    );
                });
            }
        }
    }
}<|MERGE_RESOLUTION|>--- conflicted
+++ resolved
@@ -960,13 +960,6 @@
                 assert_eq!(Summary::last_summary_slot(), Summary::current_slot());
 
                 assert!(System::events().iter().any(|a| a.event ==
-<<<<<<< HEAD
-                    mock::RuntimeEvent::Summary(crate::Event::<TestRuntime>::SummaryRootValidated {
-                        block_range: context.root_id.range,
-                        root_hash: context.root_hash_h256,
-                        ingress_counter: context.root_id.ingress_counter
-                    })));
-=======
                     mock::RuntimeEvent::Summary(
                         crate::Event::<TestRuntime>::SummaryRootValidated {
                             block_range: context.root_id.range,
@@ -974,7 +967,6 @@
                             ingress_counter: context.root_id.ingress_counter
                         }
                     )));
->>>>>>> b2c4e47a
 
                 assert!(System::events().iter().any(|a| a.event ==
                     mock::RuntimeEvent::Summary(crate::Event::<TestRuntime>::VotingEnded {
