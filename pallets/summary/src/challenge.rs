#![cfg_attr(not(feature = "std"), no_std)]

use codec::{Decode, Encode, MaxEncodedLen};
use frame_support::log;
use frame_system::offchain::SubmitTransaction;
use sp_application_crypto::RuntimeAppPublic;
use sp_avn_common::event_types::Validator;
use sp_runtime::{
    scale_info::TypeInfo,
    traits::Member,
    transaction_validity::{
        InvalidTransaction, TransactionPriority, TransactionValidity, ValidTransaction,
    },
};
use sp_std::{fmt::Debug, prelude::*};

use super::{Config, OcwLock};
use crate::{Call, Pallet as Summary, Store, AVN};

pub const CHALLENGE_CONTEXT: &'static [u8] = b"root_challenge";
pub const UNKNOWN_CHALLENGE_REASON: u8 = 10;

pub type SlotNumber = u32;

#[derive(Encode, Decode, Clone, PartialEq, Debug, Eq, MaxEncodedLen, TypeInfo)]
pub enum SummaryChallengeReason {
    /// The slot has not been advanced
    SlotNotAdvanced(SlotNumber),

    /// Default challenge reason
    Unknown,
}

#[derive(Encode, Decode, Default, Clone, PartialEq, Debug, MaxEncodedLen, TypeInfo)]
pub struct SummaryChallenge<AccountId: Member> {
    pub challenge_reason: SummaryChallengeReason,
    pub challenger: AccountId,
    pub challengee: AccountId,
}

impl<AccountId: Member> SummaryChallenge<AccountId> {
    pub fn new(
        challenge_reason: SummaryChallengeReason,
        challenger: AccountId,
        challengee: AccountId,
    ) -> Self {
        return SummaryChallenge::<AccountId> { challenge_reason, challenger, challengee }
    }

    /// Validates the challenge and returns true if it's correct.
    pub fn is_valid<T: Config>(
        &self,
        current_slot_number: T::BlockNumber,
        current_block_number: T::BlockNumber,
        challengee: &T::AccountId,
    ) -> bool {
        match self.challenge_reason {
            SummaryChallengeReason::SlotNotAdvanced(slot_number_to_challenge) => {
                let current_slot_validator = <Summary<T> as Store>::CurrentSlotsValidator::get();
                if current_slot_validator.is_none() {
                    return false
                }

                return T::BlockNumber::from(slot_number_to_challenge) == current_slot_number &&
                    Summary::<T>::grace_period_elapsed(current_block_number) &&
                    *challengee == current_slot_validator.expect("checked for none")
            },
            _ => false,
        }
    }
}

impl Default for SummaryChallengeReason {
    fn default() -> Self {
        SummaryChallengeReason::Unknown
    }
}

pub fn add_challenge_validate_unsigned<T: Config>(
    challenge: &SummaryChallenge<T::AccountId>,
    validator: &Validator<T::AuthorityId, T::AccountId>,
    signature: &<T::AuthorityId as RuntimeAppPublic>::Signature,
) -> TransactionValidity {
    if challenge.challenge_reason == SummaryChallengeReason::Unknown {
        return InvalidTransaction::Custom(UNKNOWN_CHALLENGE_REASON).into()
    }

    if !AVN::<T>::signature_is_valid(&(CHALLENGE_CONTEXT, challenge), &validator, signature) {
        return InvalidTransaction::BadProof.into()
    };

    return ValidTransaction::with_tag_prefix("summary_challenge")
        .priority(TransactionPriority::max_value())
        .and_provides(vec![(CHALLENGE_CONTEXT, challenge, validator).encode()])
        .longevity(64_u64)
        .propagate(true)
        .build()
}

pub fn challenge_slot_if_required<T: Config>(
    offchain_worker_block_number: T::BlockNumber,
    this_validator: &Validator<T::AuthorityId, T::AccountId>,
) {
    let slot_number: T::BlockNumber = <Summary<T> as Store>::CurrentSlot::get();
    let slot_as_u32 = AVN::<T>::convert_block_number_to_u32(slot_number);
    if let Err(_) = slot_as_u32 {
        log::error!("💔 Error converting block number: {:?} into u32", slot_number);
        return
    }

    let current_slot_validator = <Summary<T> as Store>::CurrentSlotsValidator::get();
    if current_slot_validator.is_none() {
        log::error!("💔 Current slot validator is not found for slot: {:?}", slot_number);
        return
    }

    let challenge = SummaryChallenge::new(
        SummaryChallengeReason::SlotNotAdvanced(slot_as_u32.expect("Checked for error")),
        this_validator.account_id.clone(),
        current_slot_validator.expect("Checked for none"),
    );

    if can_challenge::<T>(&challenge, this_validator, offchain_worker_block_number) {
        let _ = send_challenge_transaction::<T>(
            &challenge,
            this_validator,
        );
    }
}

fn can_challenge<T: Config>(
    challenge: &SummaryChallenge<T::AccountId>,
    this_validator: &Validator<T::AuthorityId, T::AccountId>,
    ocw_block_number: T::BlockNumber,
) -> bool {
    if OcwLock::is_locked::<frame_system::Pallet<T>>(&challenge_lock_name::<T>(challenge)) {
        return false
    }

    let is_chosen_validator = AVN::<T>::is_primary(ocw_block_number, &this_validator.account_id)
        .unwrap_or_else(|_| false);

    let grace_period_elapsed = Summary::<T>::grace_period_elapsed(ocw_block_number);

    return is_chosen_validator && grace_period_elapsed
}

fn send_challenge_transaction<T: Config>(
    challenge: &SummaryChallenge<T::AccountId>,
    this_validator: &Validator<T::AuthorityId, T::AccountId>,
) -> Result<(), ()> {
    let signature = this_validator.key.sign(&(CHALLENGE_CONTEXT, challenge).encode());

    if signature.is_none() {
        log::error!("💔 Error signing challenge: {:?}", &challenge);
        return Err(())
    };

    if let Err(e) = SubmitTransaction::<T, Call<T>>::submit_unsigned_transaction(
        Call::add_challenge {
            challenge: challenge.clone(),
            validator: this_validator.clone(),
            signature: signature.expect("We have a signature"),
        }
        .into(),
    ) {
        log::error!("💔 Error sending `challenge transaction`: {:?}. Error: {:?}", &challenge, e);
        return Err(())
    }

<<<<<<< HEAD
    let challenge_name = challenge_lock_name::<T>(challenge);
    let mut lock = OcwLock::get_offchain_worker_locker::<frame_system::Pallet<T>>(
        &challenge_name,
        AVN::<T>::get_default_ocw_lock_expiry()
    );
=======
    let challenge_lock_name = challenge_lock_name::<T>(challenge);
    let mut lock = AVN::<T>::get_ocw_locker(&challenge_lock_name);
>>>>>>> 332233c9

    // Add a lock to record the fact that we have sent a challenge.
    if let Ok(guard) = lock.try_lock() {
        guard.forget();
    } else {
        log::warn!("ℹ️  Error adding a lock for `challenge transaction`: {:?}.", &challenge);
    };

    Ok(())
}

pub fn challenge_lock_name<T: Config>(
    challenge: &SummaryChallenge<T::AccountId>,
) -> Vec<u8> {
    let mut name = b"challenge_summary::slot::".to_vec();
    name.extend_from_slice(&mut challenge.encode());
    name
}<|MERGE_RESOLUTION|>--- conflicted
+++ resolved
@@ -168,16 +168,8 @@
         return Err(())
     }
 
-<<<<<<< HEAD
-    let challenge_name = challenge_lock_name::<T>(challenge);
-    let mut lock = OcwLock::get_offchain_worker_locker::<frame_system::Pallet<T>>(
-        &challenge_name,
-        AVN::<T>::get_default_ocw_lock_expiry()
-    );
-=======
     let challenge_lock_name = challenge_lock_name::<T>(challenge);
     let mut lock = AVN::<T>::get_ocw_locker(&challenge_lock_name);
->>>>>>> 332233c9
 
     // Add a lock to record the fact that we have sent a challenge.
     if let Ok(guard) = lock.try_lock() {
