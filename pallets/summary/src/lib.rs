#![cfg_attr(not(feature = "std"), no_std)]

#[cfg(not(feature = "std"))]
extern crate alloc;
#[cfg(not(feature = "std"))]
use alloc::string::{String, ToString};

use codec::{Decode, Encode, MaxEncodedLen};
use sp_avn_common::{
    calculate_two_third_quorum,
    event_types::Validator,
    offchain_worker_storage_lock::{self as OcwLock, OcwOperationExpiration},
    safe_add_block_numbers, safe_sub_block_numbers, IngressCounter,
};
use sp_runtime::{
    scale_info::TypeInfo,
    traits::AtLeast32Bit,
    transaction_validity::{
        InvalidTransaction, TransactionPriority, TransactionSource, TransactionValidity,
        ValidTransaction,
    },
    DispatchError,
};
use sp_std::prelude::*;

use avn::AccountToBytesConverter;
use core::convert::TryInto;
use frame_support::{dispatch::DispatchResult, ensure, log, traits::Get, weights::Weight};
use frame_system::{
    self as system, ensure_none, ensure_root,
    offchain::{SendTransactionTypes, SubmitTransaction},
};
use pallet_avn::{
    self as avn,
    vote::{
        approve_vote_validate_unsigned, end_voting_period_validate_unsigned, process_approve_vote,
        process_reject_vote, reject_vote_validate_unsigned, VotingSessionData,
        VotingSessionManager,
    },
    Error as avn_error,
};
use pallet_ethereum_transactions::{
    ethereum_transaction::{EthAbiHelper, EthTransactionType, PublishRootData, TransactionId},
    CandidateTransactionSubmitter,
};
use pallet_session::historical::IdentificationTuple;
use sp_application_crypto::RuntimeAppPublic;
use sp_core::{ecdsa, H256};
use sp_staking::offence::ReportOffence;

pub use pallet::*;

pub mod offence;
use crate::offence::{create_and_report_summary_offence, SummaryOffence, SummaryOffenceType};

const NAME: &'static [u8; 7] = b"summary";
const UPDATE_BLOCK_NUMBER_CONTEXT: &'static [u8] = b"update_last_processed_block_number";
const ADVANCE_SLOT_CONTEXT: &'static [u8] = b"advance_slot";

// Error codes returned by validate unsigned methods
const ERROR_CODE_VALIDATOR_IS_NOT_PRIMARY: u8 = 10;
const ERROR_CODE_INVALID_ROOT_DATA: u8 = 20;
const ERROR_CODE_INVALID_ROOT_RANGE: u8 = 30;

// This value is used only when generating a signature for an empty root.
// Empty roots shouldn't be submitted to ethereum-transactions so we can use any value we want.
const EMPTY_ROOT_TRANSACTION_ID: TransactionId = 0;

// used in benchmarks and weights calculation only
const MAX_VALIDATOR_ACCOUNT_IDS: u32 = 10;
const MAX_OFFENDERS: u32 = 2; // maximum of offenders need to be less one third of minimum validators so the benchmark won't panic
const MAX_NUMBER_OF_ROOT_DATA_PER_RANGE: u32 = 2;

const MIN_SCHEDULE_PERIOD: u32 = 120; // 6 MINUTES
const DEFAULT_SCHEDULE_PERIOD: u32 = 28800; // 1 DAY
const MIN_VOTING_PERIOD: u32 = 100; // 5 MINUTES
const MAX_VOTING_PERIOD: u32 = 28800; // 1 DAY
const DEFAULT_VOTING_PERIOD: u32 = 600; // 30 MINUTES

pub mod vote;
use crate::vote::*;

pub mod challenge;
use crate::challenge::*;

mod benchmarking;
pub mod default_weights;
pub use default_weights::WeightInfo;

pub type AVN<T> = avn::Pallet<T>;

#[frame_support::pallet]
pub mod pallet {
    use super::*;
    use frame_support::{pallet_prelude::*, Blake2_128Concat};
    use frame_system::pallet_prelude::*;

    // Public interface of this pallet
    #[pallet::config]
    pub trait Config:
        SendTransactionTypes<Call<Self>>
        + frame_system::Config
        + avn::Config
        + pallet_session::historical::Config
    {
        type RuntimeEvent: From<Event<Self>>
            + Into<<Self as frame_system::Config>::RuntimeEvent>
            + IsType<<Self as frame_system::Config>::RuntimeEvent>;

        /// A period (in block number) to detect when a validator failed to advance the current slot
        /// number
        type AdvanceSlotGracePeriod: Get<Self::BlockNumber>;

        /// Minimum age of block (in block number) to include in a tree.
        /// This will give grandpa a chance to finalise the blocks
        type MinBlockAge: Get<Self::BlockNumber>;

        type CandidateTransactionSubmitter: CandidateTransactionSubmitter<Self::AccountId>;

        type AccountToBytesConvert: pallet_avn::AccountToBytesConverter<Self::AccountId>;

        ///  A type that gives the pallet the ability to report offences
        type ReportSummaryOffence: ReportOffence<
            Self::AccountId,
            IdentificationTuple<Self>,
            SummaryOffence<IdentificationTuple<Self>>,
        >;

        /// The delay after which point things become suspicious. Default is 100.
        type FinalityReportLatency: Get<Self::BlockNumber>;

        /// Weight information for the extrinsics in this pallet.
        type WeightInfo: WeightInfo;
    }

    #[pallet::pallet]
    #[pallet::generate_store(pub (super) trait Store)]
    #[pallet::without_storage_info]
    pub struct Pallet<T>(_);

    #[pallet::event]
    /// This attribute generate the function `deposit_event` to deposit one of this pallet event,
    /// it is optional, it is also possible to provide a custom implementation.
    #[pallet::generate_deposit(pub(super) fn deposit_event)]
    pub enum Event<T: Config> {
        /// Schedule period and voting period are updated
        SchedulePeriodAndVotingPeriodUpdated {
            schedule_period: T::BlockNumber,
            voting_period: T::BlockNumber,
        },
        /// Root hash of summary between from block number and to block number is calculated by a
        /// validator
        SummaryCalculated {
            from: T::BlockNumber,
            to: T::BlockNumber,
            root_hash: H256,
            submitter: T::AccountId,
        },
        /// Vote by a voter for a root id is added
        VoteAdded { voter: T::AccountId, root_id: RootId<T::BlockNumber>, agree_vote: bool },
        /// Voting for the root id is finished, true means the root is approved
        VotingEnded { root_id: RootId<T::BlockNumber>, vote_approved: bool },
        /// A summary offence by a list of offenders is reported
        SummaryOffenceReported {
            offence_type: SummaryOffenceType,
            offenders: Vec<IdentificationTuple<T>>,
        },
        /// A new slot between a range of blocks for a validator is advanced by an account
        SlotAdvanced {
            advanced_by: T::AccountId,
            new_slot: T::BlockNumber,
            slot_validator: T::AccountId,
            slot_end: T::BlockNumber,
        },
        /// A summary created by a challengee is challenged by a challenger for a reason
        ChallengeAdded {
            challenge_reason: SummaryChallengeReason,
            challenger: T::AccountId,
            challengee: T::AccountId,
        },
        /// An offence about a summary not be published by a challengee is reported
        SummaryNotPublishedOffence {
            challengee: T::AccountId,
            /* slot number where no summary was published */
            void_slot: T::BlockNumber,
            /* slot where a block was last published */
            last_published: T::BlockNumber,
            /* block number for end of the void slot */
            end_vote: T::BlockNumber,
        },
        /// A summary root validated
        SummaryRootValidated {
            root_hash: H256,
            ingress_counter: IngressCounter,
            block_range: RootRange<T::BlockNumber>,
        },
    }

    #[pallet::error]
    pub enum Error<T> {
        Overflow,
        ErrorCalculatingChosenValidator,
        ErrorConvertingBlockNumber,
        ErrorGettingSummaryDataFromService,
        InvalidSummaryRange,
        ErrorSubmittingTransaction,
        InvalidKey,
        ErrorSigning,
        InvalidHexString,
        InvalidUTF8Bytes,
        InvalidRootHashLength,
        SummaryPendingOrApproved,
        RootHasAlreadyBeenRegisteredForVoting,
        InvalidRoot,
        DuplicateVote,
        ErrorEndingVotingPeriod,
        ErrorSubmitCandidateTxnToTier1,
        VotingSessionIsNotValid,
        ErrorRecoveringPublicKeyFromSignature,
        ECDSASignatureNotValid,
        RootDataNotFound,
        InvalidChallenge,
        WrongValidator,
        GracePeriodElapsed,
        TooEarlyToAdvance,
        InvalidIngressCounter,
        SchedulePeriodIsTooShort,
        VotingPeriodIsTooShort,
        VotingPeriodIsTooLong,
        VotingPeriodIsLessThanFinalityReportLatency,
        VotingPeriodIsEqualOrLongerThanSchedulePeriod,
        CurrentSlotValidatorNotFound,
    }

    // Note for SYS-152 (see notes in fn end_voting)):
    // A new instance of root_range should only be accepted into the system
    // (record_summary_calculation) if:
    // - there is no previous instance of that root_range in roots
    // - if there is any such an instance, it does not exist in PendingApprovals and it is not
    //   validated
    // It does not help to remove the root_range from Roots. If that were the case, we would lose
    // the information the root has already been processed and so cannot be submitted (ie voted
    // on) again.

    #[pallet::storage]
    #[pallet::getter(fn get_next_block_to_process)]
    pub type NextBlockToProcess<T: Config> = StorageValue<_, T::BlockNumber, ValueQuery>;

    #[pallet::storage]
    #[pallet::getter(fn block_number_for_next_slot)]
    pub type NextSlotAtBlock<T: Config> = StorageValue<_, T::BlockNumber, ValueQuery>;

    #[pallet::storage]
    #[pallet::getter(fn current_slot)]
    pub type CurrentSlot<T: Config> = StorageValue<_, T::BlockNumber, ValueQuery>;

    // TODO: [STATE MIGRATION] - this storage item was changed from returning a default value to
    // returning an option
    #[pallet::storage]
    #[pallet::getter(fn slot_validator)]
    pub type CurrentSlotsValidator<T: Config> = StorageValue<_, T::AccountId, OptionQuery>;

    #[pallet::storage]
    #[pallet::getter(fn last_summary_slot)]
    pub type SlotOfLastPublishedSummary<T: Config> = StorageValue<_, T::BlockNumber, ValueQuery>;

    // TODO: [STATE MIGRATION] - this storage item was changed to make RootData.added_by an
    // Option<AccountID> instead of AccountId
    #[pallet::storage]
    pub type Roots<T: Config> = StorageDoubleMap<
        _,
        Blake2_128Concat,
        RootRange<T::BlockNumber>,
        Blake2_128Concat,
        IngressCounter,
        RootData<T::AccountId>,
        ValueQuery,
    >;

    #[pallet::storage]
    #[pallet::getter(fn get_vote )]
    pub type VotesRepository<T: Config> = StorageMap<
        _,
        Blake2_128Concat,
        RootId<T::BlockNumber>,
        VotingSessionData<T::AccountId, T::BlockNumber>,
        ValueQuery,
    >;

    #[pallet::storage]
    #[pallet::getter(fn get_pending_roots)]
    pub type PendingApproval<T: Config> =
        StorageMap<_, Blake2_128Concat, RootRange<T::BlockNumber>, IngressCounter, ValueQuery>;

    /// The total ingresses of roots
    #[pallet::storage]
    #[pallet::getter(fn get_ingress_counter)]
    pub type TotalIngresses<T: Config> = StorageValue<_, IngressCounter, ValueQuery>;

    /// A period (in block number) where summaries are calculated
    #[pallet::storage]
    #[pallet::getter(fn schedule_period)]
    pub type SchedulePeriod<T: Config> = StorageValue<_, T::BlockNumber, ValueQuery>;

    /// A period (in block number) where validators are allowed to vote on the validity of a root
    /// hash
    #[pallet::storage]
    #[pallet::getter(fn voting_period)]
    pub type VotingPeriod<T: Config> = StorageValue<_, T::BlockNumber, ValueQuery>;

    #[pallet::genesis_config]
    pub struct GenesisConfig<T: Config> {
        pub schedule_period: T::BlockNumber,
        pub voting_period: T::BlockNumber,
    }

    #[cfg(feature = "std")]
    impl<T: Config> Default for GenesisConfig<T> {
        fn default() -> Self {
            Self {
                schedule_period: T::BlockNumber::from(DEFAULT_SCHEDULE_PERIOD),
                voting_period: T::BlockNumber::from(DEFAULT_VOTING_PERIOD),
            }
        }
    }

    #[pallet::genesis_build]
    impl<T: Config> GenesisBuild<T> for GenesisConfig<T> {
        fn build(&self) {
            let mut schedule_period_in_blocks = self.schedule_period;
            if schedule_period_in_blocks == 0u32.into() {
                schedule_period_in_blocks = MIN_SCHEDULE_PERIOD.into();
            }
            assert!(
                Pallet::<T>::validate_schedule_period(schedule_period_in_blocks).is_ok(),
                "Schedule Period must be a valid value"
            );
            <NextSlotAtBlock<T>>::put(schedule_period_in_blocks);
            <SchedulePeriod<T>>::put(schedule_period_in_blocks);

            let mut voting_period_in_blocks = self.voting_period;
            if voting_period_in_blocks == 0u32.into() {
                voting_period_in_blocks = MIN_VOTING_PERIOD.into();
            }
            assert!(
                Pallet::<T>::validate_voting_period(
                    voting_period_in_blocks,
                    schedule_period_in_blocks
                )
                .is_ok(),
                "Voting Period must be a valid value"
            );
            <VotingPeriod<T>>::put(voting_period_in_blocks);

            let maybe_first_validator =
                AVN::<T>::validators().into_iter().map(|v| v.account_id).nth(0);
            assert!(maybe_first_validator.is_some(), "You must add validators to run the AvN");

            <CurrentSlotsValidator<T>>::put(
                maybe_first_validator.expect("Validator is checked for none"),
            );
        }
    }

    #[pallet::call]
    impl<T: Config> Pallet<T> {
        #[pallet::weight( <T as pallet::Config>::WeightInfo::set_periods())]
        #[pallet::call_index(0)]
        pub fn set_periods(
            origin: OriginFor<T>,
            schedule_period_in_blocks: T::BlockNumber,
            voting_period_in_blocks: T::BlockNumber,
        ) -> DispatchResult {
            ensure_root(origin)?;
            Self::validate_schedule_period(schedule_period_in_blocks)?;
            Self::validate_voting_period(voting_period_in_blocks, schedule_period_in_blocks)?;

            let next_block_to_process = <NextBlockToProcess<T>>::get();
            let new_slot_at_block =
                safe_add_block_numbers(next_block_to_process, schedule_period_in_blocks)
                    .map_err(|_| Error::<T>::Overflow)?;

            <SchedulePeriod<T>>::put(schedule_period_in_blocks);
            <VotingPeriod<T>>::put(voting_period_in_blocks);
            <NextSlotAtBlock<T>>::put(new_slot_at_block);

            Self::deposit_event(Event::<T>::SchedulePeriodAndVotingPeriodUpdated {
                schedule_period: schedule_period_in_blocks,
                voting_period: voting_period_in_blocks,
            });
            Ok(())
        }

        #[pallet::weight( <T as pallet::Config>::WeightInfo::record_summary_calculation(
            MAX_VALIDATOR_ACCOUNT_IDS,
            MAX_NUMBER_OF_ROOT_DATA_PER_RANGE
        ))]
        #[pallet::call_index(1)]
        pub fn record_summary_calculation(
            origin: OriginFor<T>,
            new_block_number: T::BlockNumber,
            root_hash: H256,
            ingress_counter: IngressCounter,
            validator: Validator<<T as avn::Config>::AuthorityId, T::AccountId>,
            _signature: <<T as avn::Config>::AuthorityId as RuntimeAppPublic>::Signature,
        ) -> DispatchResult {
            ensure_none(origin)?;
            ensure!(
                Self::get_ingress_counter() + 1 == ingress_counter,
                Error::<T>::InvalidIngressCounter
            );
            ensure!(AVN::<T>::is_validator(&validator.account_id), Error::<T>::InvalidKey);

            let root_range = RootRange::new(Self::get_next_block_to_process(), new_block_number);
            let root_id = RootId::new(root_range, ingress_counter);
            let expected_target_block = Self::get_target_block()?;
            let current_block_number = <system::Pallet<T>>::block_number();

            ensure!(
                Self::summary_is_neither_pending_nor_approved(&root_id.range),
                Error::<T>::SummaryPendingOrApproved
            );
            ensure!(
                !<VotesRepository<T>>::contains_key(root_id),
                Error::<T>::RootHasAlreadyBeenRegisteredForVoting
            );
            ensure!(new_block_number == expected_target_block, Error::<T>::InvalidSummaryRange);

            let quorum = calculate_two_third_quorum(AVN::<T>::validators().len() as u32);
            let voting_period_end =
                safe_add_block_numbers(current_block_number, Self::voting_period())
                    .map_err(|_| Error::<T>::Overflow)?;

            let tx_id = if root_hash != Self::empty_root() {
                let publish_root = EthTransactionType::PublishRoot(PublishRootData::new(
                    *root_hash.as_fixed_bytes(),
                ));
                Some(T::CandidateTransactionSubmitter::reserve_transaction_id(&publish_root)?)
            } else {
                None
            };

            <TotalIngresses<T>>::put(ingress_counter);
            <Roots<T>>::insert(
                &root_id.range,
                ingress_counter,
                RootData::new(root_hash, validator.account_id.clone(), tx_id),
            );
            <PendingApproval<T>>::insert(root_id.range, ingress_counter);
            <VotesRepository<T>>::insert(
                root_id,
                VotingSessionData::new(
                    root_id.encode(),
                    quorum,
                    voting_period_end,
                    current_block_number,
                ),
            );

            Self::deposit_event(Event::<T>::SummaryCalculated {
                from: root_id.range.from_block,
                to: root_id.range.to_block,
                root_hash,
                submitter: validator.account_id,
            });
            Ok(())
        }

        #[pallet::weight( <T as pallet::Config>::WeightInfo::approve_root_with_end_voting(MAX_VALIDATOR_ACCOUNT_IDS, MAX_OFFENDERS).max(
            <T as Config>::WeightInfo::approve_root_without_end_voting(MAX_VALIDATOR_ACCOUNT_IDS)
        ))]
        #[pallet::call_index(2)]
        pub fn approve_root(
            origin: OriginFor<T>,
            root_id: RootId<T::BlockNumber>,
            validator: Validator<<T as avn::Config>::AuthorityId, T::AccountId>,
            approval_signature: ecdsa::Signature,
            _signature: <T::AuthorityId as RuntimeAppPublic>::Signature,
        ) -> DispatchResult {
            ensure_none(origin)?;

            let root_data = Self::try_get_root_data(&root_id)?;
            let eth_encoded_data = Self::convert_data_to_eth_compatible_encoding(&root_data)?;
            if !AVN::<T>::eth_signature_is_valid(eth_encoded_data, &validator, &approval_signature)
            {
                create_and_report_summary_offence::<T>(
                    &validator.account_id,
                    &vec![validator.account_id.clone()],
                    SummaryOffenceType::InvalidSignatureSubmitted,
                );
                return Err(avn_error::<T>::InvalidECDSASignature)?
            };

            let voting_session = Self::get_root_voting_session(&root_id);

            process_approve_vote::<T>(
                &voting_session,
                validator.account_id.clone(),
                approval_signature,
            )?;

            Self::deposit_event(Event::<T>::VoteAdded {
                voter: validator.account_id,
                root_id,
                agree_vote: true,
            });
            // TODO [TYPE: weightInfo][PRI: medium]: Return accurate weight
            Ok(())
        }

        #[pallet::weight( <T as pallet::Config>::WeightInfo::reject_root_with_end_voting(MAX_VALIDATOR_ACCOUNT_IDS, MAX_OFFENDERS).max(
            <T as Config>::WeightInfo::reject_root_without_end_voting(MAX_VALIDATOR_ACCOUNT_IDS)
        ))]
        #[pallet::call_index(3)]
        pub fn reject_root(
            origin: OriginFor<T>,
            root_id: RootId<T::BlockNumber>,
            validator: Validator<<T as avn::Config>::AuthorityId, T::AccountId>,
            _signature: <T::AuthorityId as RuntimeAppPublic>::Signature,
        ) -> DispatchResult {
            ensure_none(origin)?;
            let voting_session = Self::get_root_voting_session(&root_id);
            process_reject_vote::<T>(&voting_session, validator.account_id.clone())?;

            Self::deposit_event(Event::<T>::VoteAdded {
                voter: validator.account_id,
                root_id,
                agree_vote: false,
            });
            // TODO [TYPE: weightInfo][PRI: medium]: Return accurate weight
            Ok(())
        }

        #[pallet::weight( <T as pallet::Config>::WeightInfo::end_voting_period_with_rejected_valid_votes(MAX_OFFENDERS).max(
            <T as Config>::WeightInfo::end_voting_period_with_approved_invalid_votes(MAX_OFFENDERS)
        ))]
        #[pallet::call_index(4)]
        pub fn end_voting_period(
            origin: OriginFor<T>,
            root_id: RootId<T::BlockNumber>,
            validator: Validator<<T as avn::Config>::AuthorityId, T::AccountId>,
            _signature: <T::AuthorityId as RuntimeAppPublic>::Signature,
        ) -> DispatchResult {
            ensure_none(origin)?;
            //Event is deposited in end_voting because this function can get called from
            // `approve_root` or `reject_root`
            Self::end_voting(validator.account_id, &root_id)?;

            // TODO [TYPE: weightInfo][PRI: medium]: Return accurate weight
            Ok(())
        }

        #[pallet::weight( <T as pallet::Config>::WeightInfo::advance_slot_with_offence().max(
            <T as Config>::WeightInfo::advance_slot_without_offence()
        ))]
        #[pallet::call_index(5)]
        pub fn advance_slot(
            origin: OriginFor<T>,
            validator: Validator<<T as avn::Config>::AuthorityId, T::AccountId>,
            _signature: <T::AuthorityId as RuntimeAppPublic>::Signature,
        ) -> DispatchResult {
            ensure_none(origin)?;

            Self::update_slot_number(validator)?;

            // TODO [TYPE: weightInfo][PRI: medium]: Return accurate weight
            Ok(())
        }

        #[pallet::weight( <T as pallet::Config>::WeightInfo::add_challenge())]
        #[pallet::call_index(6)]
        pub fn add_challenge(
            origin: OriginFor<T>,
            challenge: SummaryChallenge<T::AccountId>,
            validator: Validator<T::AuthorityId, T::AccountId>,
            _signature: <T::AuthorityId as RuntimeAppPublic>::Signature,
        ) -> DispatchResult {
            ensure_none(origin)?;
            ensure!(
                challenge.is_valid::<T>(
                    Self::current_slot(),
                    <frame_system::Pallet<T>>::block_number(),
                    &challenge.challengee
                ),
                Error::<T>::InvalidChallenge
            );
            // QUESTION: offence: do we slash the author of an invalid challenge?
            // I think it is probably too harsh. It may not be valid for timing reasons:
            // it arrived too early, or the slot has already moved and the validator changed

            let offender = challenge.challengee.clone();
            let challenge_type = match challenge.challenge_reason {
                SummaryChallengeReason::SlotNotAdvanced(_) =>
                    Some(SummaryOffenceType::SlotNotAdvanced),
                SummaryChallengeReason::Unknown => None,
            };

            // if this fails, it is a bug. All challenge types should have a corresponding offence
            // type except for Unknown which we should never produce
            ensure!(!challenge_type.is_none(), Error::<T>::InvalidChallenge);

            create_and_report_summary_offence::<T>(
                &validator.account_id,
                &vec![offender],
                challenge_type.expect("Already checked"),
            );

            Self::update_slot_number(validator)?;

            Self::deposit_event(Event::<T>::ChallengeAdded {
                challenge_reason: challenge.challenge_reason,
                challenger: challenge.challenger,
                challengee: challenge.challengee,
            });

            Ok(())
        }
    }

    #[pallet::hooks]
    impl<T: Config> Hooks<BlockNumberFor<T>> for Pallet<T> {
        fn offchain_worker(block_number: T::BlockNumber) {
            let setup_result = AVN::<T>::pre_run_setup(block_number, NAME.to_vec());
            if let Err(e) = setup_result {
                match e {
                    _ if e == DispatchError::from(avn_error::<T>::OffchainWorkerAlreadyRun) => {
                        ();
                    },
                    _ => {
                        log::error!("💔️ Unable to run offchain worker: {:?}", e);
                    },
                };

                return
            }
            let this_validator = setup_result.expect("We have a validator");

            Self::advance_slot_if_required(block_number, &this_validator);
            Self::process_summary_if_required(block_number, &this_validator);
            cast_votes_if_required::<T>(block_number, &this_validator);
            end_voting_if_required::<T>(block_number, &this_validator);
            challenge_slot_if_required::<T>(block_number, &this_validator);
        }

        // Note: this "special" function will run during every runtime upgrade. Any complicated
        // migration logic should be done in a separate function so it can be tested
        // properly.
        fn on_runtime_upgrade() -> Weight {
            let mut weight_write_counter = 0;
            sp_runtime::runtime_logger::RuntimeLogger::init();
            log::info!("ℹ️  Summary pallet data migration invoked");

            if Self::schedule_period() == 0u32.into() {
                log::info!(
                    "ℹ️  Updating SchedulePeriod to a default value of {} blocks",
                    DEFAULT_SCHEDULE_PERIOD
                );
                weight_write_counter += 1;
                <SchedulePeriod<T>>::put(<T as frame_system::Config>::BlockNumber::from(
                    DEFAULT_SCHEDULE_PERIOD,
                ));
            }

            if Self::voting_period() == 0u32.into() {
                log::info!(
                    "ℹ️  Updating VotingPeriod to a default value of {} blocks",
                    DEFAULT_VOTING_PERIOD
                );
                weight_write_counter += 1;
                <VotingPeriod<T>>::put(<T as frame_system::Config>::BlockNumber::from(
                    DEFAULT_VOTING_PERIOD,
                ));
            }

            return T::DbWeight::get().writes(weight_write_counter as u64)
        }
    }

    #[pallet::validate_unsigned]
    impl<T: Config> ValidateUnsigned for Pallet<T> {
        type Call = Call<T>;

        fn validate_unsigned(source: TransactionSource, call: &Self::Call) -> TransactionValidity {
            if let Call::record_summary_calculation { .. } = call {
                return Self::record_summary_validate_unsigned(source, call)
            } else if let Call::end_voting_period { root_id, validator, signature } = call {
                let root_voting_session = Self::get_root_voting_session(root_id);
                return end_voting_period_validate_unsigned::<T>(
                    &root_voting_session,
                    validator,
                    signature,
                )
            } else if let Call::approve_root { root_id, validator, approval_signature, signature } =
                call
            {
                if !<Roots<T>>::contains_key(root_id.range, root_id.ingress_counter) {
                    return InvalidTransaction::Custom(ERROR_CODE_INVALID_ROOT_RANGE).into()
                }

                let root_voting_session = Self::get_root_voting_session(root_id);

                let root_data = Self::try_get_root_data(&root_id)
                    .map_err(|_| InvalidTransaction::Custom(ERROR_CODE_INVALID_ROOT_RANGE))?;

                let eth_encoded_data = Self::convert_data_to_eth_compatible_encoding(&root_data)
                    .map_err(|_| InvalidTransaction::Custom(ERROR_CODE_INVALID_ROOT_DATA))?;

                return approve_vote_validate_unsigned::<T>(
                    &root_voting_session,
                    validator,
                    eth_encoded_data.encode(),
                    approval_signature,
                    signature,
                )
            } else if let Call::reject_root { root_id, validator, signature } = call {
                let root_voting_session = Self::get_root_voting_session(root_id);
                return reject_vote_validate_unsigned::<T>(
                    &root_voting_session,
                    validator,
                    signature,
                )
            } else if let Call::add_challenge { challenge, validator, signature } = call {
                return add_challenge_validate_unsigned::<T>(challenge, validator, signature)
            } else if let Call::advance_slot { .. } = call {
                return Self::advance_slot_validate_unsigned(source, call)
            } else {
                return InvalidTransaction::Call.into()
            }
        }
    }
    impl<T: Config> Pallet<T> {
        fn validate_schedule_period(schedule_period_in_blocks: T::BlockNumber) -> DispatchResult {
            ensure!(
                schedule_period_in_blocks >= MIN_SCHEDULE_PERIOD.into(),
                Error::<T>::SchedulePeriodIsTooShort
            );

            Ok(())
        }

        fn validate_voting_period(
            voting_period_in_blocks: T::BlockNumber,
            schedule_period_in_blocks: T::BlockNumber,
        ) -> DispatchResult {
            ensure!(
                voting_period_in_blocks >= T::FinalityReportLatency::get(),
                Error::<T>::VotingPeriodIsLessThanFinalityReportLatency
            );
            ensure!(
                voting_period_in_blocks >= MIN_VOTING_PERIOD.into(),
                Error::<T>::VotingPeriodIsTooShort
            );
            ensure!(
                voting_period_in_blocks < schedule_period_in_blocks,
                Error::<T>::VotingPeriodIsEqualOrLongerThanSchedulePeriod
            );
            ensure!(
                voting_period_in_blocks <= MAX_VOTING_PERIOD.into(),
                Error::<T>::VotingPeriodIsTooLong
            );
            Ok(())
        }

        pub fn grace_period_elapsed(block_number: T::BlockNumber) -> bool {
            let diff = safe_sub_block_numbers::<T::BlockNumber>(
                block_number,
                Self::block_number_for_next_slot(),
            )
            .unwrap_or(0u32.into());
            return diff > T::AdvanceSlotGracePeriod::get()
        }

        // Check if this validator is allowed
        // the slot's validator is challenged if it does not advance the slot inside the challenge
        // window. But this challenge will be checked later than when it was submitted, so it is
        // possible storage has changed by then. To prevent the validator escape the challenge, we
        // can allow it this change only inside the challenge window. Other validators can however
        // move the slot after the challenge window.
        pub fn validator_can_advance_slot(
            validator: &Validator<<T as avn::Config>::AuthorityId, T::AccountId>,
        ) -> DispatchResult {
            let current_block_number = <frame_system::Pallet<T>>::block_number();
            ensure!(
                current_block_number >= Self::block_number_for_next_slot(),
                Error::<T>::TooEarlyToAdvance
            );

            let current_slot_validator =
                Self::slot_validator().ok_or(Error::<T>::CurrentSlotValidatorNotFound)?;

            if Self::grace_period_elapsed(current_block_number) {
                if validator.account_id == current_slot_validator {
                    return Err(Error::<T>::GracePeriodElapsed)?
                }
            } else {
                if validator.account_id != current_slot_validator {
                    return Err(Error::<T>::WrongValidator)?
                }
            }

            Ok(())
        }

        pub fn update_slot_number(
            validator: Validator<<T as avn::Config>::AuthorityId, T::AccountId>,
        ) -> DispatchResult {
            Self::validator_can_advance_slot(&validator)?;
            // QUESTION: should we slash a validator who tries to advance the slot when it is not
            // their turn? This code is always called inside an unsigned transaction, so
            // in consensus. We can raise offences here.
            Self::register_offence_if_no_summary_created_in_slot(&validator);

            let new_slot_number =
                safe_add_block_numbers::<T::BlockNumber>(Self::current_slot(), 1u32.into())
                    .map_err(|_| Error::<T>::Overflow)?;

            let new_validator_account_id = AVN::<T>::calculate_primary_validator(new_slot_number)?;

            let next_slot_start_block = safe_add_block_numbers::<T::BlockNumber>(
                Self::block_number_for_next_slot(),
                Self::schedule_period(),
            )
            .map_err(|_| Error::<T>::Overflow)?;

            <CurrentSlot<T>>::put(new_slot_number);
            <CurrentSlotsValidator<T>>::put(new_validator_account_id.clone());
            <NextSlotAtBlock<T>>::put(next_slot_start_block);

            Self::deposit_event(Event::<T>::SlotAdvanced {
                advanced_by: validator.account_id,
                new_slot: new_slot_number,
                slot_validator: new_validator_account_id,
                slot_end: next_slot_start_block,
            });

            Ok(())
        }

        pub fn get_root_voting_session(
            root_id: &RootId<T::BlockNumber>,
        ) -> Box<dyn VotingSessionManager<T::AccountId, T::BlockNumber>> {
            return Box::new(RootVotingSession::<T>::new(root_id))
                as Box<dyn VotingSessionManager<T::AccountId, T::BlockNumber>>
        }

        // This can be called by other validators to verify the root hash
        pub fn compute_root_hash(
            from_block: T::BlockNumber,
            to_block: T::BlockNumber,
        ) -> Result<H256, DispatchError> {
            let from_block_number: u32 = TryInto::<u32>::try_into(from_block)
                .map_err(|_| Error::<T>::ErrorConvertingBlockNumber)?;
            let to_block_number: u32 = TryInto::<u32>::try_into(to_block)
                .map_err(|_| Error::<T>::ErrorConvertingBlockNumber)?;

            let mut url_path = "roothash/".to_string();
            url_path.push_str(&from_block_number.to_string());
            url_path.push_str(&"/".to_string());
            url_path.push_str(&to_block_number.to_string());

            let response = AVN::<T>::get_data_from_service(url_path);

            if let Err(e) = response {
                log::error!("💔️ Error getting summary data from external service: {:?}", e);
                return Err(Error::<T>::ErrorGettingSummaryDataFromService)?
            }

            let root_hash = Self::validate_response(response.expect("checked for error"))?;
            log::trace!(target: "avn", "🥽 Calculated root hash {:?} for range [{:?}, {:?}]", &root_hash, &from_block_number, &to_block_number);

            return Ok(root_hash)
        }

        pub fn create_root_lock_name(block_number: T::BlockNumber) -> OcwLock::PersistentId {
            let mut name = b"create_summary::".to_vec();
            name.extend_from_slice(&mut block_number.encode());
            name
        }

        pub fn convert_data_to_eth_compatible_encoding(
            root_data: &RootData<T::AccountId>,
        ) -> Result<String, DispatchError> {
            let eth_description =
                EthAbiHelper::generate_ethereum_description_for_signature_request(
                    &T::AccountToBytesConvert::into_bytes(
                        root_data
                            .added_by
                            .as_ref()
                            .ok_or(Error::<T>::CurrentSlotValidatorNotFound)?,
                    ),
                    &EthTransactionType::PublishRoot(PublishRootData::new(
                        *root_data.root_hash.as_fixed_bytes(),
                    )),
                    match root_data.tx_id {
                        None => EMPTY_ROOT_TRANSACTION_ID,
                        _ => *root_data
                            .tx_id
                            .as_ref()
                            .expect("Non-Empty roots have a reserved TransactionId"),
                    },
                )
                .map_err(|_| Error::<T>::InvalidRoot)?;

            Ok(hex::encode(EthAbiHelper::generate_eth_abi_encoding_for_params_only(
                &eth_description,
            )))
        }

        pub fn sign_root_for_ethereum(
            root_id: &RootId<T::BlockNumber>,
        ) -> Result<(String, ecdsa::Signature), DispatchError> {
            let root_data = Self::try_get_root_data(&root_id)?;
            let data = Self::convert_data_to_eth_compatible_encoding(&root_data)?;
            return Ok((
                data.clone(),
                AVN::<T>::request_ecdsa_signature_from_external_service(&data)?,
            ))
        }

        // TODO [Low Priority] Review if the lock period should be configurable
        pub fn lock_till_request_expires() -> OcwOperationExpiration {
            let avn_service_expiry_in_millisec = 300_000 as u32;
            let avn_block_generation_in_millisec = 3_000 as u32;
            let delay = 10 as u32;
            let lock_expiration_in_blocks =
                avn_service_expiry_in_millisec / avn_block_generation_in_millisec + delay;
            return OcwOperationExpiration::Custom(lock_expiration_in_blocks)
        }

        pub fn advance_slot_if_required(
            block_number: T::BlockNumber,
            this_validator: &Validator<<T as avn::Config>::AuthorityId, T::AccountId>,
        ) {
            let current_slot_validator = Self::slot_validator();
            if current_slot_validator.is_none() {
                log::error!(
                    "💔 Current slot validator is not found. Cannot advance slot for block: {:?}",
                    block_number
                );
                return
            }

            if this_validator.account_id == current_slot_validator.expect("Checked for none") &&
                block_number >= Self::block_number_for_next_slot()
            {
                let result = Self::dispatch_advance_slot(this_validator);
<<<<<<< HEAD
=======

>>>>>>> 52440bd6
                if let Err(e) = result {
                    log::warn!("💔️ Error starting a new summary creation slot: {:?}", e);
                }
            }
        }
<<<<<<< HEAD
=======

>>>>>>> 52440bd6
        // called from OCW - no storage changes allowed here
        pub fn process_summary_if_required(
            block_number: T::BlockNumber,
            this_validator: &Validator<<T as avn::Config>::AuthorityId, T::AccountId>,
        ) {
            let target_block = Self::get_target_block();
            if target_block.is_err() {
                log::error!("💔️ Error getting target block.");
                return
            }
            let last_block_in_range = target_block.expect("Valid block number");
<<<<<<< HEAD

            let root_lock_name = Self::create_root_lock_name(last_block_in_range);
            let expiration = Self::lock_till_request_expires();

            if Self::can_process_summary(block_number, last_block_in_range, this_validator) &&
                OcwLock::set_lock_with_expiry(block_number, expiration, root_lock_name.clone())
                    .is_ok()
            {
                log::warn!(
                    "ℹ️  Processing summary for range {:?} - {:?}. Slot {:?}",
                    Self::get_next_block_to_process(),
                    last_block_in_range,
                    Self::current_slot()
                );

                let summary = Self::process_summary(last_block_in_range, this_validator);

                if let Err(e) = summary {
                    log::warn!("💔️ Error processing summary: {:?}", e);
                }

                // Ignore the remove storage lock error as the lock will be unlocked after the
                // expiration period
                match OcwLock::remove_storage_lock(block_number, expiration, root_lock_name) {
                    Ok(_) => {},
                    Err(e) => {
                        log::warn!("💔️ Error removing root lock: {:?}", e);
                    },
                }
            }
        }

        fn register_offence_if_no_summary_created_in_slot(
            reporter: &Validator<T::AuthorityId, T::AccountId>,
        ) {
            if Self::last_summary_slot() < Self::current_slot() {
                let maybe_current_slot_validator = Self::slot_validator();
                if maybe_current_slot_validator.is_none() {
                    log::error!(
                        "💔 Current slot validator is not found. Unable to register offence"
                    );
                    return
                }
                let current_slot_validator =
                    maybe_current_slot_validator.expect("Checked for none");

                create_and_report_summary_offence::<T>(
                    &reporter.account_id,
                    &vec![current_slot_validator.clone()],
                    SummaryOffenceType::NoSummaryCreated,
                );

                Self::deposit_event(Event::<T>::SummaryNotPublishedOffence {
                    challengee: current_slot_validator,
                    void_slot: Self::current_slot(),
                    last_published: Self::last_summary_slot(),
                    end_vote: Self::block_number_for_next_slot(),
                });
            }
        }

        // called from OCW - no storage changes allowed here
        fn can_process_summary(
            current_block_number: T::BlockNumber,
            last_block_in_range: T::BlockNumber,
            this_validator: &Validator<<T as avn::Config>::AuthorityId, T::AccountId>,
        ) -> bool {
            if OcwLock::is_locked(&Self::create_root_lock_name(last_block_in_range)) {
                return false
            }

            let target_block_with_buffer =
                safe_add_block_numbers(last_block_in_range, T::MinBlockAge::get());

            if target_block_with_buffer.is_err() {
                log::warn!(
                    "💔️ Error checking if we can process a summary for blocks {:?} to {:?}",
                    current_block_number,
                    last_block_in_range
                );

                return false
            }
            let target_block_with_buffer = target_block_with_buffer.expect("Already checked");

            let root_range = RootRange::new(Self::get_next_block_to_process(), last_block_in_range);

            let current_slot_validator = Self::slot_validator();
            let is_slot_validator = current_slot_validator.is_some() &&
                this_validator.account_id == current_slot_validator.expect("checked for none");
            let slot_is_active = current_block_number < Self::block_number_for_next_slot();
            let blocks_are_old_enough = current_block_number > target_block_with_buffer;

            return is_slot_validator &&
                slot_is_active &&
                blocks_are_old_enough &&
                Self::summary_is_neither_pending_nor_approved(&root_range)
        }

        // called from OCW - no storage changes allowed here
        pub fn process_summary(
            last_block_in_range: T::BlockNumber,
            validator: &Validator<<T as avn::Config>::AuthorityId, T::AccountId>,
        ) -> DispatchResult {
            let root_hash =
                Self::compute_root_hash(Self::get_next_block_to_process(), last_block_in_range)?;
            Self::record_summary(last_block_in_range, root_hash, validator)?;

            Ok(())
        }

        // called from OCW - no storage changes allowed here
        fn record_summary(
            last_processed_block_number: T::BlockNumber,
            root_hash: H256,
            validator: &Validator<<T as avn::Config>::AuthorityId, T::AccountId>,
        ) -> DispatchResult {
            let ingress_counter = Self::get_ingress_counter() + 1; // default value in storage is 0, so first root_hash has counter 1
            let signature = validator
                .key
                .sign(
                    &(
                        UPDATE_BLOCK_NUMBER_CONTEXT,
                        root_hash,
                        ingress_counter,
                        last_processed_block_number,
                    )
                        .encode(),
                )
                .ok_or(Error::<T>::ErrorSigning)?;
            log::trace!(
                target: "avn",
                "🖊️  Worker records summary calculation: {:?} last processed block {:?} ingress: {:?}]",
                &root_hash,
                &last_processed_block_number,
                &ingress_counter
            );
            SubmitTransaction::<T, Call<T>>::submit_unsigned_transaction(
                Call::record_summary_calculation {
                    new_block_number: last_processed_block_number,
                    root_hash,
                    ingress_counter,
                    validator: validator.clone(),
                    signature,
                }
                .into(),
            )
            .map_err(|_| Error::<T>::ErrorSubmittingTransaction)?;

            Ok(())
        }

        fn dispatch_advance_slot(
            validator: &Validator<<T as avn::Config>::AuthorityId, T::AccountId>,
        ) -> DispatchResult {
            let signature = validator
                .key
                .sign(&(ADVANCE_SLOT_CONTEXT, Self::current_slot()).encode())
                .ok_or(Error::<T>::ErrorSigning)?;

            SubmitTransaction::<T, Call<T>>::submit_unsigned_transaction(
                Call::advance_slot { validator: validator.clone(), signature }.into(),
            )
            .map_err(|_| Error::<T>::ErrorSubmittingTransaction)?;

            Ok(())
        }

        pub fn get_target_block() -> Result<T::BlockNumber, Error<T>> {
            let end_block_number = safe_add_block_numbers::<T::BlockNumber>(
                Self::get_next_block_to_process(),
                Self::schedule_period(),
            )
            .map_err(|_| Error::<T>::Overflow)?;

            if Self::get_next_block_to_process() == 0u32.into() {
                return Ok(end_block_number)
            }

            Ok(safe_sub_block_numbers::<T::BlockNumber>(end_block_number, 1u32.into())
                .map_err(|_| Error::<T>::Overflow)?)
        }

        fn validate_response(response: Vec<u8>) -> Result<H256, Error<T>> {
            if response.len() != 64 {
                log::error!("❌ Root hash is not valid: {:?}", response);
                return Err(Error::<T>::InvalidRootHashLength)?
            }
            let root_hash = core::str::from_utf8(&response);
            if let Err(e) = root_hash {
                log::error!("❌ Error converting root hash bytes to string: {:?}", e);
                return Err(Error::<T>::InvalidUTF8Bytes)?
            }

            let mut data: [u8; 32] = [0; 32];
            hex::decode_to_slice(root_hash.expect("Checked for error"), &mut data[..])
                .map_err(|_| Error::<T>::InvalidHexString)?;

            return Ok(H256::from_slice(&data))
        }

        pub fn end_voting(
            reporter: T::AccountId,
            root_id: &RootId<T::BlockNumber>,
        ) -> DispatchResult {
            let voting_session = Self::get_root_voting_session(&root_id);

            ensure!(voting_session.is_valid(), Error::<T>::VotingSessionIsNotValid);

            let vote = Self::get_vote(root_id);
            ensure!(Self::can_end_vote(&vote), Error::<T>::ErrorEndingVotingPeriod);

            let root_is_approved = vote.is_approved();

            let root_data = Self::try_get_root_data(&root_id)?;
            if root_is_approved {
                if root_data.root_hash != Self::empty_root() {
                    let result =
                        T::CandidateTransactionSubmitter::submit_candidate_transaction_to_tier1(
                            EthTransactionType::PublishRoot(PublishRootData::new(
                                *root_data.root_hash.as_fixed_bytes(),
                            )),
                            *root_data.tx_id.as_ref().expect("Non empty roots have valid hash"),
                            root_data.added_by.ok_or(Error::<T>::CurrentSlotValidatorNotFound)?,
                            voting_session.state()?.confirmations,
                        );
                    if let Err(result) = result {
                        log::error!("❌ Error Submitting Tx: {:?}", result);
                        Err(result)?
                    }
                    // There are a couple possible reasons for failure.
                    // 1. We fail before sending to T1: likely a bug on our part
                    // 2. Quorum mismatch. There is no guarantee that between accepting a root and
                    // submitting it to T1, the tier2 session hasn't changed and with it
                    // the quorum, making ethereum-transactions reject it
                    // In either case, we should not slash anyone.
                }
                // If we get here, then we did not get an error when submitting to T1.
                create_and_report_summary_offence::<T>(
                    &reporter,
                    &vote.nays,
                    SummaryOffenceType::RejectedValidRoot,
                );

                let next_block_to_process =
                    safe_add_block_numbers::<T::BlockNumber>(root_id.range.to_block, 1u32.into())
                        .map_err(|_| Error::<T>::Overflow)?;

                <NextBlockToProcess<T>>::put(next_block_to_process);
                <Roots<T>>::mutate(root_id.range, root_id.ingress_counter, |root| {
                    root.is_validated = true
                });
                <SlotOfLastPublishedSummary<T>>::put(Self::current_slot());
                Self::deposit_event(Event::<T>::SummaryRootValidated {
                    root_hash: root_data.root_hash,
                    ingress_counter: root_id.ingress_counter,
                    block_range: root_id.range,
                });
            } else {
                // We didn't get enough votes to approve this root
                let root_creator =
                    root_data.added_by.ok_or(Error::<T>::CurrentSlotValidatorNotFound)?;
                create_and_report_summary_offence::<T>(
                    &reporter,
                    &vec![root_creator],
                    SummaryOffenceType::CreatedInvalidRoot,
                );
                create_and_report_summary_offence::<T>(
                    &reporter,
                    &vote.ayes,
                    SummaryOffenceType::ApprovedInvalidRoot,
                );
            }

            <PendingApproval<T>>::remove(root_id.range);

            // When we get here, the root's voting session has ended and it has been removed from
            // PendingApproval If the root was approved, it is now marked as validated.
            // Otherwise, it stays false. If there was an error when submitting to T1, none of
            // this happened and it is still pending and not validated. In either case, the whole
            // voting history remains in storage

            // NOTE: when SYS-152 work is added here, root_range could exist several times in the
            // voting history, since a root_range that is rejected must eventually be
            // submitted again. But at any given time, there should be a single instance
            // of root_range in the PendingApproval queue. It is possible to keep
            // several instances of root_range in the Roots repository. But that should
            // not change the logic in this area: we should still validate an approved
            // (root_range, counter) and remove this pair from PendingApproval if no
            // errors occur.

            Self::deposit_event(Event::<T>::VotingEnded {
                root_id: *root_id,
                vote_approved: root_is_approved,
            });

            Ok(())
        }

        fn can_end_vote(vote: &VotingSessionData<T::AccountId, T::BlockNumber>) -> bool {
            return vote.has_outcome() ||
                <system::Pallet<T>>::block_number() >= vote.end_of_voting_period
        }
        fn record_summary_validate_unsigned(
            _source: TransactionSource,
            call: &Call<T>,
        ) -> TransactionValidity {
            if let Call::record_summary_calculation {
                new_block_number,
                root_hash,
                ingress_counter,
                validator,
                signature,
            } = call
            {
=======

            let root_lock_name = Self::create_root_lock_name(last_block_in_range);
            let expiration = Self::lock_till_request_expires();

            if Self::can_process_summary(block_number, last_block_in_range, this_validator) &&
                OcwLock::set_lock_with_expiry(block_number, expiration, root_lock_name.clone())
                    .is_ok()
            {
                log::warn!(
                    "ℹ️  Processing summary for range {:?} - {:?}. Slot {:?}",
                    Self::get_next_block_to_process(),
                    last_block_in_range,
                    Self::current_slot()
                );

                let summary = Self::process_summary(last_block_in_range, this_validator);

                if let Err(e) = summary {
                    log::warn!("💔️ Error processing summary: {:?}", e);
                }

                // Ignore the remove storage lock error as the lock will be unlocked after the
                // expiration period
                match OcwLock::remove_storage_lock(block_number, expiration, root_lock_name) {
                    Ok(_) => {},
                    Err(e) => {
                        log::warn!("💔️ Error removing root lock: {:?}", e);
                    },
                }
            }
        }

        fn register_offence_if_no_summary_created_in_slot(
            reporter: &Validator<T::AuthorityId, T::AccountId>,
        ) {
            if Self::last_summary_slot() < Self::current_slot() {
                let maybe_current_slot_validator = Self::slot_validator();
                if maybe_current_slot_validator.is_none() {
                    log::error!(
                        "💔 Current slot validator is not found. Unable to register offence"
                    );
                    return
                }
                let current_slot_validator =
                    maybe_current_slot_validator.expect("Checked for none");

                create_and_report_summary_offence::<T>(
                    &reporter.account_id,
                    &vec![current_slot_validator.clone()],
                    SummaryOffenceType::NoSummaryCreated,
                );

                Self::deposit_event(Event::<T>::SummaryNotPublishedOffence {
                    challengee: current_slot_validator,
                    void_slot: Self::current_slot(),
                    last_published: Self::last_summary_slot(),
                    end_vote: Self::block_number_for_next_slot(),
                });
            }
        }

        // called from OCW - no storage changes allowed here
        fn can_process_summary(
            current_block_number: T::BlockNumber,
            last_block_in_range: T::BlockNumber,
            this_validator: &Validator<<T as avn::Config>::AuthorityId, T::AccountId>,
        ) -> bool {
            if OcwLock::is_locked(&Self::create_root_lock_name(last_block_in_range)) {
                return false
            }

            let target_block_with_buffer =
                safe_add_block_numbers(last_block_in_range, T::MinBlockAge::get());

            if target_block_with_buffer.is_err() {
                log::warn!(
                    "💔️ Error checking if we can process a summary for blocks {:?} to {:?}",
                    current_block_number,
                    last_block_in_range
                );

                return false
            }
            let target_block_with_buffer = target_block_with_buffer.expect("Already checked");

            let root_range = RootRange::new(Self::get_next_block_to_process(), last_block_in_range);

            let current_slot_validator = Self::slot_validator();
            let is_slot_validator = current_slot_validator.is_some() &&
                this_validator.account_id == current_slot_validator.expect("checked for none");
            let slot_is_active = current_block_number < Self::block_number_for_next_slot();
            let blocks_are_old_enough = current_block_number > target_block_with_buffer;

            return is_slot_validator &&
                slot_is_active &&
                blocks_are_old_enough &&
                Self::summary_is_neither_pending_nor_approved(&root_range)
        }

        // called from OCW - no storage changes allowed here
        pub fn process_summary(
            last_block_in_range: T::BlockNumber,
            validator: &Validator<<T as avn::Config>::AuthorityId, T::AccountId>,
        ) -> DispatchResult {
            let root_hash =
                Self::compute_root_hash(Self::get_next_block_to_process(), last_block_in_range)?;
            Self::record_summary(last_block_in_range, root_hash, validator)?;

            Ok(())
        }

        // called from OCW - no storage changes allowed here
        fn record_summary(
            last_processed_block_number: T::BlockNumber,
            root_hash: H256,
            validator: &Validator<<T as avn::Config>::AuthorityId, T::AccountId>,
        ) -> DispatchResult {
            let ingress_counter = Self::get_ingress_counter() + 1; // default value in storage is 0, so first root_hash has counter 1

            let signature = validator
                .key
                .sign(
                    &(
                        UPDATE_BLOCK_NUMBER_CONTEXT,
                        root_hash,
                        ingress_counter,
                        last_processed_block_number,
                    )
                        .encode(),
                )
                .ok_or(Error::<T>::ErrorSigning)?;

            log::trace!(
                target: "avn",
                "🖊️  Worker records summary calculation: {:?} last processed block {:?} ingress: {:?}]",
                &root_hash,
                &last_processed_block_number,
                &ingress_counter
            );

            SubmitTransaction::<T, Call<T>>::submit_unsigned_transaction(
                Call::record_summary_calculation {
                    new_block_number: last_processed_block_number,
                    root_hash,
                    ingress_counter,
                    validator: validator.clone(),
                    signature,
                }
                .into(),
            )
            .map_err(|_| Error::<T>::ErrorSubmittingTransaction)?;

            Ok(())
        }

        fn dispatch_advance_slot(
            validator: &Validator<<T as avn::Config>::AuthorityId, T::AccountId>,
        ) -> DispatchResult {
            let signature = validator
                .key
                .sign(&(ADVANCE_SLOT_CONTEXT, Self::current_slot()).encode())
                .ok_or(Error::<T>::ErrorSigning)?;

            SubmitTransaction::<T, Call<T>>::submit_unsigned_transaction(
                Call::advance_slot { validator: validator.clone(), signature }.into(),
            )
            .map_err(|_| Error::<T>::ErrorSubmittingTransaction)?;

            Ok(())
        }

        pub fn get_target_block() -> Result<T::BlockNumber, Error<T>> {
            let end_block_number = safe_add_block_numbers::<T::BlockNumber>(
                Self::get_next_block_to_process(),
                Self::schedule_period(),
            )
            .map_err(|_| Error::<T>::Overflow)?;

            if Self::get_next_block_to_process() == 0u32.into() {
                return Ok(end_block_number)
            }

            Ok(safe_sub_block_numbers::<T::BlockNumber>(end_block_number, 1u32.into())
                .map_err(|_| Error::<T>::Overflow)?)
        }

        fn validate_response(response: Vec<u8>) -> Result<H256, Error<T>> {
            if response.len() != 64 {
                log::error!("❌ Root hash is not valid: {:?}", response);
                return Err(Error::<T>::InvalidRootHashLength)?
            }

            let root_hash = core::str::from_utf8(&response);
            if let Err(e) = root_hash {
                log::error!("❌ Error converting root hash bytes to string: {:?}", e);
                return Err(Error::<T>::InvalidUTF8Bytes)?
            }

            let mut data: [u8; 32] = [0; 32];
            hex::decode_to_slice(root_hash.expect("Checked for error"), &mut data[..])
                .map_err(|_| Error::<T>::InvalidHexString)?;

            return Ok(H256::from_slice(&data))
        }

        pub fn end_voting(
            reporter: T::AccountId,
            root_id: &RootId<T::BlockNumber>,
        ) -> DispatchResult {
            let voting_session = Self::get_root_voting_session(&root_id);

            ensure!(voting_session.is_valid(), Error::<T>::VotingSessionIsNotValid);

            let vote = Self::get_vote(root_id);
            ensure!(Self::can_end_vote(&vote), Error::<T>::ErrorEndingVotingPeriod);

            let root_is_approved = vote.is_approved();

            let root_data = Self::try_get_root_data(&root_id)?;
            if root_is_approved {
                if root_data.root_hash != Self::empty_root() {
                    let result =
                        T::CandidateTransactionSubmitter::submit_candidate_transaction_to_tier1(
                            EthTransactionType::PublishRoot(PublishRootData::new(
                                *root_data.root_hash.as_fixed_bytes(),
                            )),
                            *root_data.tx_id.as_ref().expect("Non empty roots have valid hash"),
                            root_data.added_by.ok_or(Error::<T>::CurrentSlotValidatorNotFound)?,
                            voting_session.state()?.confirmations,
                        );

                    if let Err(result) = result {
                        log::error!("❌ Error Submitting Tx: {:?}", result);
                        Err(result)?
                    }
                    // There are a couple possible reasons for failure.
                    // 1. We fail before sending to T1: likely a bug on our part
                    // 2. Quorum mismatch. There is no guarantee that between accepting a root and
                    // submitting it to T1, the tier2 session hasn't changed and with it
                    // the quorum, making ethereum-transactions reject it
                    // In either case, we should not slash anyone.
                }
                // If we get here, then we did not get an error when submitting to T1.

                create_and_report_summary_offence::<T>(
                    &reporter,
                    &vote.nays,
                    SummaryOffenceType::RejectedValidRoot,
                );

                let next_block_to_process =
                    safe_add_block_numbers::<T::BlockNumber>(root_id.range.to_block, 1u32.into())
                        .map_err(|_| Error::<T>::Overflow)?;

                <NextBlockToProcess<T>>::put(next_block_to_process);
                <Roots<T>>::mutate(root_id.range, root_id.ingress_counter, |root| {
                    root.is_validated = true
                });
                <SlotOfLastPublishedSummary<T>>::put(Self::current_slot());

                Self::deposit_event(Event::<T>::SummaryRootValidated {
                    root_hash: root_data.root_hash,
                    ingress_counter: root_id.ingress_counter,
                    block_range: root_id.range,
                });
            } else {
                // We didn't get enough votes to approve this root

                let root_creator =
                    root_data.added_by.ok_or(Error::<T>::CurrentSlotValidatorNotFound)?;
                create_and_report_summary_offence::<T>(
                    &reporter,
                    &vec![root_creator],
                    SummaryOffenceType::CreatedInvalidRoot,
                );

                create_and_report_summary_offence::<T>(
                    &reporter,
                    &vote.ayes,
                    SummaryOffenceType::ApprovedInvalidRoot,
                );
            }

            <PendingApproval<T>>::remove(root_id.range);

            // When we get here, the root's voting session has ended and it has been removed from
            // PendingApproval If the root was approved, it is now marked as validated.
            // Otherwise, it stays false. If there was an error when submitting to T1, none of
            // this happened and it is still pending and not validated. In either case, the whole
            // voting history remains in storage

            // NOTE: when SYS-152 work is added here, root_range could exist several times in the
            // voting history, since a root_range that is rejected must eventually be
            // submitted again. But at any given time, there should be a single instance
            // of root_range in the PendingApproval queue. It is possible to keep
            // several instances of root_range in the Roots repository. But that should
            // not change the logic in this area: we should still validate an approved
            // (root_range, counter) and remove this pair from PendingApproval if no
            // errors occur.

            Self::deposit_event(Event::<T>::VotingEnded {
                root_id: *root_id,
                vote_approved: root_is_approved,
            });

            Ok(())
        }

        fn can_end_vote(vote: &VotingSessionData<T::AccountId, T::BlockNumber>) -> bool {
            return vote.has_outcome() ||
                <system::Pallet<T>>::block_number() >= vote.end_of_voting_period
        }

        fn record_summary_validate_unsigned(
            _source: TransactionSource,
            call: &Call<T>,
        ) -> TransactionValidity {
            if let Call::record_summary_calculation {
                new_block_number,
                root_hash,
                ingress_counter,
                validator,
                signature,
            } = call
            {
                let current_slot_validator = Self::slot_validator();
                if current_slot_validator.is_none() ||
                    validator.account_id != current_slot_validator.expect("checked for none")
                {
                    return InvalidTransaction::Custom(ERROR_CODE_VALIDATOR_IS_NOT_PRIMARY).into()
                }

                let signed_data =
                    &(UPDATE_BLOCK_NUMBER_CONTEXT, root_hash, ingress_counter, new_block_number);
                if !AVN::<T>::signature_is_valid(signed_data, &validator, signature) {
                    return InvalidTransaction::BadProof.into()
                };

                return ValidTransaction::with_tag_prefix("Summary")
                    .priority(TransactionPriority::max_value())
                    .and_provides(vec![
                        (UPDATE_BLOCK_NUMBER_CONTEXT, root_hash, ingress_counter).encode()
                    ])
                    .longevity(64_u64)
                    .propagate(true)
                    .build()
            }

            return InvalidTransaction::Call.into()
        }

        fn advance_slot_validate_unsigned(
            _source: TransactionSource,
            call: &Call<T>,
        ) -> TransactionValidity {
            if let Call::advance_slot { validator, signature } = call {
>>>>>>> 52440bd6
                let current_slot_validator = Self::slot_validator();
                if current_slot_validator.is_none() ||
                    validator.account_id != current_slot_validator.expect("checked for none")
                {
                    return InvalidTransaction::Custom(ERROR_CODE_VALIDATOR_IS_NOT_PRIMARY).into()
                }
<<<<<<< HEAD
                let signed_data =
                    &(UPDATE_BLOCK_NUMBER_CONTEXT, root_hash, ingress_counter, new_block_number);
                if !AVN::<T>::signature_is_valid(signed_data, &validator, signature) {
                    return InvalidTransaction::BadProof.into()
                };
                return ValidTransaction::with_tag_prefix("Summary")
                    .priority(TransactionPriority::max_value())
                    .and_provides(vec![
                        (UPDATE_BLOCK_NUMBER_CONTEXT, root_hash, ingress_counter).encode()
                    ])
                    .longevity(64_u64)
                    .propagate(true)
                    .build()
            }

            return InvalidTransaction::Call.into()
        }

        fn advance_slot_validate_unsigned(
            _source: TransactionSource,
            call: &Call<T>,
        ) -> TransactionValidity {
            if let Call::advance_slot { validator, signature } = call {
                let current_slot_validator = Self::slot_validator();
                if current_slot_validator.is_none() ||
                    validator.account_id != current_slot_validator.expect("checked for none")
                {
                    return InvalidTransaction::Custom(ERROR_CODE_VALIDATOR_IS_NOT_PRIMARY).into()
                }

                // QUESTION: slash here? If we check the signature validity first, then fail the
                // check for slot_validator we would prove someone tried to advance
                // the slot outside their turn. Should this be slashable?

                let current_slot = Self::current_slot();
                let signed_data = &(ADVANCE_SLOT_CONTEXT, current_slot);
                if !AVN::<T>::signature_is_valid(signed_data, &validator, signature) {
                    return InvalidTransaction::BadProof.into()
                };
                return ValidTransaction::with_tag_prefix("Summary")
                    .priority(TransactionPriority::max_value())
                    .and_provides(vec![(ADVANCE_SLOT_CONTEXT, current_slot).encode()])
                    .longevity(64_u64)
                    .propagate(true)
                    .build()
            }

            return InvalidTransaction::Call.into()
        }

        fn empty_root() -> H256 {
            return H256::from_slice(&[0; 32])
        }

        fn summary_is_neither_pending_nor_approved(root_range: &RootRange<T::BlockNumber>) -> bool {
            let has_been_approved =
                <Roots<T>>::iter_prefix_values(root_range).any(|root| root.is_validated);
            let is_pending = <PendingApproval<T>>::contains_key(root_range);

            return !is_pending && !has_been_approved
        }

        pub fn try_get_root_data(
            root_id: &RootId<T::BlockNumber>,
        ) -> Result<RootData<T::AccountId>, Error<T>> {
            if <Roots<T>>::contains_key(root_id.range, root_id.ingress_counter) {
                return Ok(<Roots<T>>::get(root_id.range, root_id.ingress_counter))
            }
            Err(Error::<T>::RootDataNotFound)?
        }
=======

                // QUESTION: slash here? If we check the signature validity first, then fail the
                // check for slot_validator we would prove someone tried to advance
                // the slot outside their turn. Should this be slashable?

                let current_slot = Self::current_slot();
                let signed_data = &(ADVANCE_SLOT_CONTEXT, current_slot);
                if !AVN::<T>::signature_is_valid(signed_data, &validator, signature) {
                    return InvalidTransaction::BadProof.into()
                };

                return ValidTransaction::with_tag_prefix("Summary")
                    .priority(TransactionPriority::max_value())
                    .and_provides(vec![(ADVANCE_SLOT_CONTEXT, current_slot).encode()])
                    .longevity(64_u64)
                    .propagate(true)
                    .build()
            }

            return InvalidTransaction::Call.into()
        }

        fn empty_root() -> H256 {
            return H256::from_slice(&[0; 32])
        }

        fn summary_is_neither_pending_nor_approved(root_range: &RootRange<T::BlockNumber>) -> bool {
            let has_been_approved =
                <Roots<T>>::iter_prefix_values(root_range).any(|root| root.is_validated);
            let is_pending = <PendingApproval<T>>::contains_key(root_range);

            return !is_pending && !has_been_approved
        }

        pub fn try_get_root_data(
            root_id: &RootId<T::BlockNumber>,
        ) -> Result<RootData<T::AccountId>, Error<T>> {
            if <Roots<T>>::contains_key(root_id.range, root_id.ingress_counter) {
                return Ok(<Roots<T>>::get(root_id.range, root_id.ingress_counter))
            }

            Err(Error::<T>::RootDataNotFound)?
        }
>>>>>>> 52440bd6
    }
}


#[derive(Encode, Decode, Default, Clone, Copy, PartialEq, Debug, Eq, TypeInfo, MaxEncodedLen)]
pub struct RootId<BlockNumber: AtLeast32Bit> {
    pub range: RootRange<BlockNumber>,
    pub ingress_counter: IngressCounter,
}

impl<BlockNumber: AtLeast32Bit> RootId<BlockNumber> {
    fn new(range: RootRange<BlockNumber>, ingress_counter: IngressCounter) -> Self {
        return RootId::<BlockNumber> { range, ingress_counter }
    }
}

#[derive(Encode, Decode, Default, Clone, Copy, PartialEq, Debug, Eq, TypeInfo, MaxEncodedLen)]
pub struct RootRange<BlockNumber: AtLeast32Bit> {
    pub from_block: BlockNumber,
    pub to_block: BlockNumber,
}

impl<BlockNumber: AtLeast32Bit> RootRange<BlockNumber> {
    fn new(from_block: BlockNumber, to_block: BlockNumber) -> Self {
        return RootRange::<BlockNumber> { from_block, to_block }
    }
}

#[derive(Encode, Decode, Clone, PartialEq, Debug, Eq, TypeInfo, MaxEncodedLen)]
pub struct RootData<AccountId> {
    pub root_hash: H256,
    pub added_by: Option<AccountId>,
    pub is_validated: bool, // This is set to true when 2/3 of validators approve it
    pub is_finalised: bool, /* This is set to true when EthEvents confirms Tier1 has received
                             * the root */
    pub tx_id: Option<TransactionId>, /* This is the TransacionId that will be used to submit
                                       * the tx */
}

impl<AccountId> RootData<AccountId> {
    fn new(root_hash: H256, added_by: AccountId, transaction_id: Option<TransactionId>) -> Self {
        return RootData::<AccountId> {
            root_hash,
            added_by: Some(added_by),
            is_validated: false,
            is_finalised: false,
            tx_id: transaction_id,
        }
    }
}

impl<AccountId> Default for RootData<AccountId> {
    fn default() -> Self {
        Self {
            root_hash: H256::zero(),
            added_by: None,
            is_validated: false,
            is_finalised: false,
            tx_id: None,
        }
    }
}

#[cfg(test)]
#[path = "tests/mock.rs"]
mod mock;

#[cfg(test)]
#[path = "tests/tests.rs"]
mod tests;

#[cfg(test)]
#[path = "tests/tests_vote.rs"]
mod tests_vote;

#[cfg(test)]
#[path = "tests/tests_validate_unsigned.rs"]
mod tests_validate_unsigned;

#[cfg(test)]
#[path = "tests/tests_slot_logic.rs"]
mod tests_slots;

#[cfg(test)]
#[path = "tests/tests_challenge.rs"]
mod tests_challenge;

#[cfg(test)]
#[path = "tests/tests_set_periods.rs"]
mod tests_set_periods;

// TODO: Add unit tests for setting schedule period and voting period<|MERGE_RESOLUTION|>--- conflicted
+++ resolved
@@ -944,19 +944,11 @@
                 block_number >= Self::block_number_for_next_slot()
             {
                 let result = Self::dispatch_advance_slot(this_validator);
-<<<<<<< HEAD
-=======
-
->>>>>>> 52440bd6
                 if let Err(e) = result {
                     log::warn!("💔️ Error starting a new summary creation slot: {:?}", e);
                 }
             }
         }
-<<<<<<< HEAD
-=======
-
->>>>>>> 52440bd6
         // called from OCW - no storage changes allowed here
         pub fn process_summary_if_required(
             block_number: T::BlockNumber,
@@ -968,323 +960,6 @@
                 return
             }
             let last_block_in_range = target_block.expect("Valid block number");
-<<<<<<< HEAD
-
-            let root_lock_name = Self::create_root_lock_name(last_block_in_range);
-            let expiration = Self::lock_till_request_expires();
-
-            if Self::can_process_summary(block_number, last_block_in_range, this_validator) &&
-                OcwLock::set_lock_with_expiry(block_number, expiration, root_lock_name.clone())
-                    .is_ok()
-            {
-                log::warn!(
-                    "ℹ️  Processing summary for range {:?} - {:?}. Slot {:?}",
-                    Self::get_next_block_to_process(),
-                    last_block_in_range,
-                    Self::current_slot()
-                );
-
-                let summary = Self::process_summary(last_block_in_range, this_validator);
-
-                if let Err(e) = summary {
-                    log::warn!("💔️ Error processing summary: {:?}", e);
-                }
-
-                // Ignore the remove storage lock error as the lock will be unlocked after the
-                // expiration period
-                match OcwLock::remove_storage_lock(block_number, expiration, root_lock_name) {
-                    Ok(_) => {},
-                    Err(e) => {
-                        log::warn!("💔️ Error removing root lock: {:?}", e);
-                    },
-                }
-            }
-        }
-
-        fn register_offence_if_no_summary_created_in_slot(
-            reporter: &Validator<T::AuthorityId, T::AccountId>,
-        ) {
-            if Self::last_summary_slot() < Self::current_slot() {
-                let maybe_current_slot_validator = Self::slot_validator();
-                if maybe_current_slot_validator.is_none() {
-                    log::error!(
-                        "💔 Current slot validator is not found. Unable to register offence"
-                    );
-                    return
-                }
-                let current_slot_validator =
-                    maybe_current_slot_validator.expect("Checked for none");
-
-                create_and_report_summary_offence::<T>(
-                    &reporter.account_id,
-                    &vec![current_slot_validator.clone()],
-                    SummaryOffenceType::NoSummaryCreated,
-                );
-
-                Self::deposit_event(Event::<T>::SummaryNotPublishedOffence {
-                    challengee: current_slot_validator,
-                    void_slot: Self::current_slot(),
-                    last_published: Self::last_summary_slot(),
-                    end_vote: Self::block_number_for_next_slot(),
-                });
-            }
-        }
-
-        // called from OCW - no storage changes allowed here
-        fn can_process_summary(
-            current_block_number: T::BlockNumber,
-            last_block_in_range: T::BlockNumber,
-            this_validator: &Validator<<T as avn::Config>::AuthorityId, T::AccountId>,
-        ) -> bool {
-            if OcwLock::is_locked(&Self::create_root_lock_name(last_block_in_range)) {
-                return false
-            }
-
-            let target_block_with_buffer =
-                safe_add_block_numbers(last_block_in_range, T::MinBlockAge::get());
-
-            if target_block_with_buffer.is_err() {
-                log::warn!(
-                    "💔️ Error checking if we can process a summary for blocks {:?} to {:?}",
-                    current_block_number,
-                    last_block_in_range
-                );
-
-                return false
-            }
-            let target_block_with_buffer = target_block_with_buffer.expect("Already checked");
-
-            let root_range = RootRange::new(Self::get_next_block_to_process(), last_block_in_range);
-
-            let current_slot_validator = Self::slot_validator();
-            let is_slot_validator = current_slot_validator.is_some() &&
-                this_validator.account_id == current_slot_validator.expect("checked for none");
-            let slot_is_active = current_block_number < Self::block_number_for_next_slot();
-            let blocks_are_old_enough = current_block_number > target_block_with_buffer;
-
-            return is_slot_validator &&
-                slot_is_active &&
-                blocks_are_old_enough &&
-                Self::summary_is_neither_pending_nor_approved(&root_range)
-        }
-
-        // called from OCW - no storage changes allowed here
-        pub fn process_summary(
-            last_block_in_range: T::BlockNumber,
-            validator: &Validator<<T as avn::Config>::AuthorityId, T::AccountId>,
-        ) -> DispatchResult {
-            let root_hash =
-                Self::compute_root_hash(Self::get_next_block_to_process(), last_block_in_range)?;
-            Self::record_summary(last_block_in_range, root_hash, validator)?;
-
-            Ok(())
-        }
-
-        // called from OCW - no storage changes allowed here
-        fn record_summary(
-            last_processed_block_number: T::BlockNumber,
-            root_hash: H256,
-            validator: &Validator<<T as avn::Config>::AuthorityId, T::AccountId>,
-        ) -> DispatchResult {
-            let ingress_counter = Self::get_ingress_counter() + 1; // default value in storage is 0, so first root_hash has counter 1
-            let signature = validator
-                .key
-                .sign(
-                    &(
-                        UPDATE_BLOCK_NUMBER_CONTEXT,
-                        root_hash,
-                        ingress_counter,
-                        last_processed_block_number,
-                    )
-                        .encode(),
-                )
-                .ok_or(Error::<T>::ErrorSigning)?;
-            log::trace!(
-                target: "avn",
-                "🖊️  Worker records summary calculation: {:?} last processed block {:?} ingress: {:?}]",
-                &root_hash,
-                &last_processed_block_number,
-                &ingress_counter
-            );
-            SubmitTransaction::<T, Call<T>>::submit_unsigned_transaction(
-                Call::record_summary_calculation {
-                    new_block_number: last_processed_block_number,
-                    root_hash,
-                    ingress_counter,
-                    validator: validator.clone(),
-                    signature,
-                }
-                .into(),
-            )
-            .map_err(|_| Error::<T>::ErrorSubmittingTransaction)?;
-
-            Ok(())
-        }
-
-        fn dispatch_advance_slot(
-            validator: &Validator<<T as avn::Config>::AuthorityId, T::AccountId>,
-        ) -> DispatchResult {
-            let signature = validator
-                .key
-                .sign(&(ADVANCE_SLOT_CONTEXT, Self::current_slot()).encode())
-                .ok_or(Error::<T>::ErrorSigning)?;
-
-            SubmitTransaction::<T, Call<T>>::submit_unsigned_transaction(
-                Call::advance_slot { validator: validator.clone(), signature }.into(),
-            )
-            .map_err(|_| Error::<T>::ErrorSubmittingTransaction)?;
-
-            Ok(())
-        }
-
-        pub fn get_target_block() -> Result<T::BlockNumber, Error<T>> {
-            let end_block_number = safe_add_block_numbers::<T::BlockNumber>(
-                Self::get_next_block_to_process(),
-                Self::schedule_period(),
-            )
-            .map_err(|_| Error::<T>::Overflow)?;
-
-            if Self::get_next_block_to_process() == 0u32.into() {
-                return Ok(end_block_number)
-            }
-
-            Ok(safe_sub_block_numbers::<T::BlockNumber>(end_block_number, 1u32.into())
-                .map_err(|_| Error::<T>::Overflow)?)
-        }
-
-        fn validate_response(response: Vec<u8>) -> Result<H256, Error<T>> {
-            if response.len() != 64 {
-                log::error!("❌ Root hash is not valid: {:?}", response);
-                return Err(Error::<T>::InvalidRootHashLength)?
-            }
-            let root_hash = core::str::from_utf8(&response);
-            if let Err(e) = root_hash {
-                log::error!("❌ Error converting root hash bytes to string: {:?}", e);
-                return Err(Error::<T>::InvalidUTF8Bytes)?
-            }
-
-            let mut data: [u8; 32] = [0; 32];
-            hex::decode_to_slice(root_hash.expect("Checked for error"), &mut data[..])
-                .map_err(|_| Error::<T>::InvalidHexString)?;
-
-            return Ok(H256::from_slice(&data))
-        }
-
-        pub fn end_voting(
-            reporter: T::AccountId,
-            root_id: &RootId<T::BlockNumber>,
-        ) -> DispatchResult {
-            let voting_session = Self::get_root_voting_session(&root_id);
-
-            ensure!(voting_session.is_valid(), Error::<T>::VotingSessionIsNotValid);
-
-            let vote = Self::get_vote(root_id);
-            ensure!(Self::can_end_vote(&vote), Error::<T>::ErrorEndingVotingPeriod);
-
-            let root_is_approved = vote.is_approved();
-
-            let root_data = Self::try_get_root_data(&root_id)?;
-            if root_is_approved {
-                if root_data.root_hash != Self::empty_root() {
-                    let result =
-                        T::CandidateTransactionSubmitter::submit_candidate_transaction_to_tier1(
-                            EthTransactionType::PublishRoot(PublishRootData::new(
-                                *root_data.root_hash.as_fixed_bytes(),
-                            )),
-                            *root_data.tx_id.as_ref().expect("Non empty roots have valid hash"),
-                            root_data.added_by.ok_or(Error::<T>::CurrentSlotValidatorNotFound)?,
-                            voting_session.state()?.confirmations,
-                        );
-                    if let Err(result) = result {
-                        log::error!("❌ Error Submitting Tx: {:?}", result);
-                        Err(result)?
-                    }
-                    // There are a couple possible reasons for failure.
-                    // 1. We fail before sending to T1: likely a bug on our part
-                    // 2. Quorum mismatch. There is no guarantee that between accepting a root and
-                    // submitting it to T1, the tier2 session hasn't changed and with it
-                    // the quorum, making ethereum-transactions reject it
-                    // In either case, we should not slash anyone.
-                }
-                // If we get here, then we did not get an error when submitting to T1.
-                create_and_report_summary_offence::<T>(
-                    &reporter,
-                    &vote.nays,
-                    SummaryOffenceType::RejectedValidRoot,
-                );
-
-                let next_block_to_process =
-                    safe_add_block_numbers::<T::BlockNumber>(root_id.range.to_block, 1u32.into())
-                        .map_err(|_| Error::<T>::Overflow)?;
-
-                <NextBlockToProcess<T>>::put(next_block_to_process);
-                <Roots<T>>::mutate(root_id.range, root_id.ingress_counter, |root| {
-                    root.is_validated = true
-                });
-                <SlotOfLastPublishedSummary<T>>::put(Self::current_slot());
-                Self::deposit_event(Event::<T>::SummaryRootValidated {
-                    root_hash: root_data.root_hash,
-                    ingress_counter: root_id.ingress_counter,
-                    block_range: root_id.range,
-                });
-            } else {
-                // We didn't get enough votes to approve this root
-                let root_creator =
-                    root_data.added_by.ok_or(Error::<T>::CurrentSlotValidatorNotFound)?;
-                create_and_report_summary_offence::<T>(
-                    &reporter,
-                    &vec![root_creator],
-                    SummaryOffenceType::CreatedInvalidRoot,
-                );
-                create_and_report_summary_offence::<T>(
-                    &reporter,
-                    &vote.ayes,
-                    SummaryOffenceType::ApprovedInvalidRoot,
-                );
-            }
-
-            <PendingApproval<T>>::remove(root_id.range);
-
-            // When we get here, the root's voting session has ended and it has been removed from
-            // PendingApproval If the root was approved, it is now marked as validated.
-            // Otherwise, it stays false. If there was an error when submitting to T1, none of
-            // this happened and it is still pending and not validated. In either case, the whole
-            // voting history remains in storage
-
-            // NOTE: when SYS-152 work is added here, root_range could exist several times in the
-            // voting history, since a root_range that is rejected must eventually be
-            // submitted again. But at any given time, there should be a single instance
-            // of root_range in the PendingApproval queue. It is possible to keep
-            // several instances of root_range in the Roots repository. But that should
-            // not change the logic in this area: we should still validate an approved
-            // (root_range, counter) and remove this pair from PendingApproval if no
-            // errors occur.
-
-            Self::deposit_event(Event::<T>::VotingEnded {
-                root_id: *root_id,
-                vote_approved: root_is_approved,
-            });
-
-            Ok(())
-        }
-
-        fn can_end_vote(vote: &VotingSessionData<T::AccountId, T::BlockNumber>) -> bool {
-            return vote.has_outcome() ||
-                <system::Pallet<T>>::block_number() >= vote.end_of_voting_period
-        }
-        fn record_summary_validate_unsigned(
-            _source: TransactionSource,
-            call: &Call<T>,
-        ) -> TransactionValidity {
-            if let Call::record_summary_calculation {
-                new_block_number,
-                root_hash,
-                ingress_counter,
-                validator,
-                signature,
-            } = call
-            {
-=======
 
             let root_lock_name = Self::create_root_lock_name(last_block_in_range);
             let expiration = Self::lock_till_request_expires();
@@ -1641,43 +1316,12 @@
             call: &Call<T>,
         ) -> TransactionValidity {
             if let Call::advance_slot { validator, signature } = call {
->>>>>>> 52440bd6
                 let current_slot_validator = Self::slot_validator();
                 if current_slot_validator.is_none() ||
                     validator.account_id != current_slot_validator.expect("checked for none")
                 {
                     return InvalidTransaction::Custom(ERROR_CODE_VALIDATOR_IS_NOT_PRIMARY).into()
                 }
-<<<<<<< HEAD
-                let signed_data =
-                    &(UPDATE_BLOCK_NUMBER_CONTEXT, root_hash, ingress_counter, new_block_number);
-                if !AVN::<T>::signature_is_valid(signed_data, &validator, signature) {
-                    return InvalidTransaction::BadProof.into()
-                };
-                return ValidTransaction::with_tag_prefix("Summary")
-                    .priority(TransactionPriority::max_value())
-                    .and_provides(vec![
-                        (UPDATE_BLOCK_NUMBER_CONTEXT, root_hash, ingress_counter).encode()
-                    ])
-                    .longevity(64_u64)
-                    .propagate(true)
-                    .build()
-            }
-
-            return InvalidTransaction::Call.into()
-        }
-
-        fn advance_slot_validate_unsigned(
-            _source: TransactionSource,
-            call: &Call<T>,
-        ) -> TransactionValidity {
-            if let Call::advance_slot { validator, signature } = call {
-                let current_slot_validator = Self::slot_validator();
-                if current_slot_validator.is_none() ||
-                    validator.account_id != current_slot_validator.expect("checked for none")
-                {
-                    return InvalidTransaction::Custom(ERROR_CODE_VALIDATOR_IS_NOT_PRIMARY).into()
-                }
 
                 // QUESTION: slash here? If we check the signature validity first, then fail the
                 // check for slot_validator we would prove someone tried to advance
@@ -1688,6 +1332,7 @@
                 if !AVN::<T>::signature_is_valid(signed_data, &validator, signature) {
                     return InvalidTransaction::BadProof.into()
                 };
+
                 return ValidTransaction::with_tag_prefix("Summary")
                     .priority(TransactionPriority::max_value())
                     .and_provides(vec![(ADVANCE_SLOT_CONTEXT, current_slot).encode()])
@@ -1717,53 +1362,9 @@
             if <Roots<T>>::contains_key(root_id.range, root_id.ingress_counter) {
                 return Ok(<Roots<T>>::get(root_id.range, root_id.ingress_counter))
             }
+
             Err(Error::<T>::RootDataNotFound)?
         }
-=======
-
-                // QUESTION: slash here? If we check the signature validity first, then fail the
-                // check for slot_validator we would prove someone tried to advance
-                // the slot outside their turn. Should this be slashable?
-
-                let current_slot = Self::current_slot();
-                let signed_data = &(ADVANCE_SLOT_CONTEXT, current_slot);
-                if !AVN::<T>::signature_is_valid(signed_data, &validator, signature) {
-                    return InvalidTransaction::BadProof.into()
-                };
-
-                return ValidTransaction::with_tag_prefix("Summary")
-                    .priority(TransactionPriority::max_value())
-                    .and_provides(vec![(ADVANCE_SLOT_CONTEXT, current_slot).encode()])
-                    .longevity(64_u64)
-                    .propagate(true)
-                    .build()
-            }
-
-            return InvalidTransaction::Call.into()
-        }
-
-        fn empty_root() -> H256 {
-            return H256::from_slice(&[0; 32])
-        }
-
-        fn summary_is_neither_pending_nor_approved(root_range: &RootRange<T::BlockNumber>) -> bool {
-            let has_been_approved =
-                <Roots<T>>::iter_prefix_values(root_range).any(|root| root.is_validated);
-            let is_pending = <PendingApproval<T>>::contains_key(root_range);
-
-            return !is_pending && !has_been_approved
-        }
-
-        pub fn try_get_root_data(
-            root_id: &RootId<T::BlockNumber>,
-        ) -> Result<RootData<T::AccountId>, Error<T>> {
-            if <Roots<T>>::contains_key(root_id.range, root_id.ingress_counter) {
-                return Ok(<Roots<T>>::get(root_id.range, root_id.ingress_counter))
-            }
-
-            Err(Error::<T>::RootDataNotFound)?
-        }
->>>>>>> 52440bd6
     }
 }
 
