--- conflicted
+++ resolved
@@ -1109,11 +1109,7 @@
                     let function_name: &[u8] = b"publishRoot";
                     let params =
                         vec![(b"bytes32".to_vec(), root_data.root_hash.as_fixed_bytes().to_vec())];
-<<<<<<< HEAD
-                    let tx_id = T::BridgeInterface::publish(function_name, &params, NAME.to_vec())
-=======
                     let tx_id = T::BridgePublisher::publish(function_name, &params, PALLET_ID.to_vec())
->>>>>>> deabdce3
                         .map_err(|e| DispatchError::Other(e.into()))?;
 
                     <Roots<T>>::mutate(root_id.range, root_id.ingress_counter, |root| {
@@ -1362,15 +1358,9 @@
         }
     }
 }
-<<<<<<< HEAD
-impl<T: Config> BridgeInterfaceNotification for Pallet<T> {
-    fn process_result(tx_id: u32, caller_id: Vec<u8>, succeeded: bool) -> DispatchResult {
-        if caller_id == NAME.to_vec() && <TxIdToRoot<T>>::contains_key(tx_id) {
-=======
 impl<T: Config> OnBridgePublisherResult for Pallet<T> {
     fn process_result(tx_id: u32, caller_id: Vec<u8>, succeeded: bool) -> DispatchResult {
         if caller_id == PALLET_ID.to_vec() && <TxIdToRoot<T>>::contains_key(tx_id) {
->>>>>>> deabdce3
             if succeeded {
                 let root_id = <TxIdToRoot<T>>::get(tx_id);
                 <Roots<T>>::mutate(root_id.range, root_id.ingress_counter, |root| {
