#![cfg_attr(not(feature = "std"), no_std)]

#[cfg(not(feature = "std"))]
extern crate alloc;
#[cfg(not(feature = "std"))]
use alloc::string::{String, ToString};

use codec::{Decode, Encode, MaxEncodedLen};
use sp_avn_common::{
    calculate_two_third_quorum,
    event_types::Validator,
    offchain_worker_storage_lock::{self as OcwLock, OcwOperationExpiration},
    safe_add_block_numbers, safe_sub_block_numbers, IngressCounter,
};
use sp_runtime::{
    scale_info::TypeInfo,
    traits::AtLeast32Bit,
    transaction_validity::{
        InvalidTransaction, TransactionPriority, TransactionSource, TransactionValidity,
        ValidTransaction,
    },
    DispatchError,
};
use sp_std::prelude::*;

use avn::AccountToBytesConverter;
use core::convert::TryInto;
use frame_support::{dispatch::DispatchResult, ensure, log, traits::Get, weights::Weight};
use frame_system::{
    self as system, ensure_none, ensure_root,
    offchain::{SendTransactionTypes, SubmitTransaction},
};
use pallet_avn::{
    self as avn,
    vote::{
        approve_vote_validate_unsigned, end_voting_period_validate_unsigned, process_approve_vote,
        process_reject_vote, reject_vote_validate_unsigned, VotingSessionData,
        VotingSessionManager,
    },
    Error as avn_error,
};
use pallet_ethereum_transactions::{
    ethereum_transaction::{EthAbiHelper, EthTransactionType, PublishRootData, TransactionId},
    CandidateTransactionSubmitter,
};
use pallet_session::historical::IdentificationTuple;
use sp_application_crypto::RuntimeAppPublic;
use sp_core::{ecdsa, H256};
use sp_staking::offence::ReportOffence;

pub use pallet::*;

pub mod offence;
use crate::offence::{create_and_report_summary_offence, SummaryOffence, SummaryOffenceType};

const NAME: &'static [u8; 7] = b"summary";
const UPDATE_BLOCK_NUMBER_CONTEXT: &'static [u8] = b"update_last_processed_block_number";
const ADVANCE_SLOT_CONTEXT: &'static [u8] = b"advance_slot";

// Error codes returned by validate unsigned methods
const ERROR_CODE_VALIDATOR_IS_NOT_PRIMARY: u8 = 10;
const ERROR_CODE_INVALID_ROOT_DATA: u8 = 20;
const ERROR_CODE_INVALID_ROOT_RANGE: u8 = 30;

// This value is used only when generating a signature for an empty root.
// Empty roots shouldn't be submitted to ethereum-transactions so we can use any value we want.
const EMPTY_ROOT_TRANSACTION_ID: TransactionId = 0;

// used in benchmarks and weights calculation only
const MAX_VALIDATOR_ACCOUNT_IDS: u32 = 10;
const MAX_OFFENDERS: u32 = 2; // maximum of offenders need to be less one third of minimum validators so the benchmark won't panic
const MAX_NUMBER_OF_ROOT_DATA_PER_RANGE: u32 = 2;

const MIN_SCHEDULE_PERIOD: u32 = 120; // 6 MINUTES
const DEFAULT_SCHEDULE_PERIOD: u32 = 28800; // 1 DAY
const MIN_VOTING_PERIOD: u32 = 100; // 5 MINUTES
const MAX_VOTING_PERIOD: u32 = 28800; // 1 DAY
const DEFAULT_VOTING_PERIOD: u32 = 600; // 30 MINUTES

pub mod vote;
use crate::vote::*;

pub mod challenge;
use crate::challenge::*;

mod benchmarking;
pub mod default_weights;
pub use default_weights::WeightInfo;

pub type AVN<T> = avn::Pallet<T>;

#[frame_support::pallet]
pub mod pallet {
    use super::*;
    use frame_support::{pallet_prelude::*, Blake2_128Concat};
    use frame_system::pallet_prelude::*;

    // Public interface of this pallet
    #[pallet::config]
    pub trait Config:
        SendTransactionTypes<Call<Self>>
        + frame_system::Config
        + avn::Config
        + pallet_session::historical::Config
    {
        type RuntimeEvent: From<Event<Self>>
            + Into<<Self as frame_system::Config>::RuntimeEvent>
            + IsType<<Self as frame_system::Config>::RuntimeEvent>;

        /// A period (in block number) to detect when a validator failed to advance the current slot
        /// number
        type AdvanceSlotGracePeriod: Get<Self::BlockNumber>;

        /// Minimum age of block (in block number) to include in a tree.
        /// This will give grandpa a chance to finalise the blocks
        type MinBlockAge: Get<Self::BlockNumber>;

        type CandidateTransactionSubmitter: CandidateTransactionSubmitter<Self::AccountId>;

        type AccountToBytesConvert: pallet_avn::AccountToBytesConverter<Self::AccountId>;

        ///  A type that gives the pallet the ability to report offences
        type ReportSummaryOffence: ReportOffence<
            Self::AccountId,
            IdentificationTuple<Self>,
            SummaryOffence<IdentificationTuple<Self>>,
        >;

        /// The delay after which point things become suspicious. Default is 100.
        type FinalityReportLatency: Get<Self::BlockNumber>;

        /// Weight information for the extrinsics in this pallet.
        type WeightInfo: WeightInfo;
    }

    #[pallet::pallet]
    #[pallet::generate_store(pub (super) trait Store)]
    #[pallet::without_storage_info]
    pub struct Pallet<T>(_);

    #[pallet::event]
    /// This attribute generate the function `deposit_event` to deposit one of this pallet event,
    /// it is optional, it is also possible to provide a custom implementation.
    #[pallet::generate_deposit(pub(super) fn deposit_event)]
    pub enum Event<T: Config> {
        /// Schedule period and voting period are updated
        SchedulePeriodAndVotingPeriodUpdated {
            schedule_period: T::BlockNumber,
            voting_period: T::BlockNumber,
        },
        /// Root hash of summary between from block number and to block number is calculated by a
        /// validator
        SummaryCalculated {
            from: T::BlockNumber,
            to: T::BlockNumber,
            root_hash: H256,
            submitter: T::AccountId,
        },
        /// Vote by a voter for a root id is added
        VoteAdded { voter: T::AccountId, root_id: RootId<T::BlockNumber>, agree_vote: bool },
        /// Voting for the root id is finished, true means the root is approved
        VotingEnded { root_id: RootId<T::BlockNumber>, vote_approved: bool },
        /// A summary offence by a list of offenders is reported
        SummaryOffenceReported {
            offence_type: SummaryOffenceType,
            offenders: Vec<IdentificationTuple<T>>,
        },
        /// A new slot between a range of blocks for a validator is advanced by an account
        SlotAdvanced {
            advanced_by: T::AccountId,
            new_slot: T::BlockNumber,
            slot_validator: T::AccountId,
            slot_end: T::BlockNumber,
        },
        /// A summary created by a challengee is challenged by a challenger for a reason
        ChallengeAdded {
            challenge_reason: SummaryChallengeReason,
            challenger: T::AccountId,
            challengee: T::AccountId,
        },
        /// An offence about a summary not be published by a challengee is reported
        SummaryNotPublishedOffence {
            challengee: T::AccountId,
            /* slot number where no summary was published */
            void_slot: T::BlockNumber,
            /* slot where a block was last published */
            last_published: T::BlockNumber,
            /* block number for end of the void slot */
            end_vote: T::BlockNumber,
        },
        /// A summary root validated
        SummaryRootValidated {
            root_hash: H256,
            ingress_counter: IngressCounter,
            block_range: RootRange<T::BlockNumber>,
        },
    }

    #[pallet::error]
    pub enum Error<T> {
        Overflow,
        ErrorCalculatingChosenValidator,
        ErrorConvertingBlockNumber,
        ErrorGettingSummaryDataFromService,
        InvalidSummaryRange,
        ErrorSubmittingTransaction,
        InvalidKey,
        ErrorSigning,
        InvalidHexString,
        InvalidUTF8Bytes,
        InvalidRootHashLength,
        SummaryPendingOrApproved,
        RootHasAlreadyBeenRegisteredForVoting,
        InvalidRoot,
        DuplicateVote,
        ErrorEndingVotingPeriod,
        ErrorSubmitCandidateTxnToTier1,
        VotingSessionIsNotValid,
        ErrorRecoveringPublicKeyFromSignature,
        ECDSASignatureNotValid,
        RootDataNotFound,
        InvalidChallenge,
        WrongValidator,
        GracePeriodElapsed,
        TooEarlyToAdvance,
        InvalidIngressCounter,
        SchedulePeriodIsTooShort,
        VotingPeriodIsTooShort,
        VotingPeriodIsTooLong,
        VotingPeriodIsLessThanFinalityReportLatency,
        VotingPeriodIsEqualOrLongerThanSchedulePeriod,
        CurrentSlotValidatorNotFound,
    }

    // Note for SYS-152 (see notes in fn end_voting)):
    // A new instance of root_range should only be accepted into the system
    // (record_summary_calculation) if:
    // - there is no previous instance of that root_range in roots
    // - if there is any such an instance, it does not exist in PendingApprovals and it is not
    //   validated
    // It does not help to remove the root_range from Roots. If that were the case, we would lose
    // the information the root has already been processed and so cannot be submitted (ie voted
    // on) again.

    #[pallet::storage]
    #[pallet::getter(fn get_next_block_to_process)]
    pub type NextBlockToProcess<T: Config> = StorageValue<_, T::BlockNumber, ValueQuery>;

    #[pallet::storage]
    #[pallet::getter(fn block_number_for_next_slot)]
    pub type NextSlotAtBlock<T: Config> = StorageValue<_, T::BlockNumber, ValueQuery>;

    #[pallet::storage]
    #[pallet::getter(fn current_slot)]
    pub type CurrentSlot<T: Config> = StorageValue<_, T::BlockNumber, ValueQuery>;

    // TODO: [STATE MIGRATION] - this storage item was changed from returning a default value to
    // returning an option
    #[pallet::storage]
    #[pallet::getter(fn slot_validator)]
    pub type CurrentSlotsValidator<T: Config> = StorageValue<_, T::AccountId, OptionQuery>;

    #[pallet::storage]
    #[pallet::getter(fn last_summary_slot)]
    pub type SlotOfLastPublishedSummary<T: Config> = StorageValue<_, T::BlockNumber, ValueQuery>;

    // TODO: [STATE MIGRATION] - this storage item was changed to make RootData.added_by an
    // Option<AccountID> instead of AccountId
    #[pallet::storage]
    pub type Roots<T: Config> = StorageDoubleMap<
        _,
        Blake2_128Concat,
        RootRange<T::BlockNumber>,
        Blake2_128Concat,
        IngressCounter,
        RootData<T::AccountId>,
        ValueQuery,
    >;

    #[pallet::storage]
    #[pallet::getter(fn get_vote )]
    pub type VotesRepository<T: Config> = StorageMap<
        _,
        Blake2_128Concat,
        RootId<T::BlockNumber>,
        VotingSessionData<T::AccountId, T::BlockNumber>,
        ValueQuery,
    >;

    #[pallet::storage]
    #[pallet::getter(fn get_pending_roots)]
    pub type PendingApproval<T: Config> =
        StorageMap<_, Blake2_128Concat, RootRange<T::BlockNumber>, IngressCounter, ValueQuery>;

    /// The total ingresses of roots
    #[pallet::storage]
    #[pallet::getter(fn get_ingress_counter)]
    pub type TotalIngresses<T: Config> = StorageValue<_, IngressCounter, ValueQuery>;

    /// A period (in block number) where summaries are calculated
    #[pallet::storage]
    #[pallet::getter(fn schedule_period)]
    pub type SchedulePeriod<T: Config> = StorageValue<_, T::BlockNumber, ValueQuery>;

    /// A period (in block number) where validators are allowed to vote on the validity of a root
    /// hash
    #[pallet::storage]
    #[pallet::getter(fn voting_period)]
    pub type VotingPeriod<T: Config> = StorageValue<_, T::BlockNumber, ValueQuery>;

    #[pallet::genesis_config]
    pub struct GenesisConfig<T: Config> {
        pub schedule_period: T::BlockNumber,
        pub voting_period: T::BlockNumber,
    }

    #[cfg(feature = "std")]
    impl<T: Config> Default for GenesisConfig<T> {
        fn default() -> Self {
            Self {
                schedule_period: T::BlockNumber::from(DEFAULT_SCHEDULE_PERIOD),
                voting_period: T::BlockNumber::from(DEFAULT_VOTING_PERIOD),
            }
        }
    }

    #[pallet::genesis_build]
    impl<T: Config> GenesisBuild<T> for GenesisConfig<T> {
        fn build(&self) {
            let mut schedule_period_in_blocks = self.schedule_period;
            if schedule_period_in_blocks == 0u32.into() {
                schedule_period_in_blocks = MIN_SCHEDULE_PERIOD.into();
            }
            assert!(
                Pallet::<T>::validate_schedule_period(schedule_period_in_blocks).is_ok(),
                "Schedule Period must be a valid value"
            );
            <NextSlotAtBlock<T>>::put(schedule_period_in_blocks);
            <SchedulePeriod<T>>::put(schedule_period_in_blocks);

            let mut voting_period_in_blocks = self.voting_period;
            if voting_period_in_blocks == 0u32.into() {
                voting_period_in_blocks = MIN_VOTING_PERIOD.into();
            }
            assert!(
                Pallet::<T>::validate_voting_period(
                    voting_period_in_blocks,
                    schedule_period_in_blocks
                )
                .is_ok(),
                "Voting Period must be a valid value"
            );
            <VotingPeriod<T>>::put(voting_period_in_blocks);

            let maybe_first_validator =
                AVN::<T>::validators().into_iter().map(|v| v.account_id).nth(0);
            assert!(maybe_first_validator.is_some(), "You must add validators to run the AvN");

            <CurrentSlotsValidator<T>>::put(
                maybe_first_validator.expect("Validator is checked for none"),
            );
        }
    }

    #[pallet::call]
    impl<T: Config> Pallet<T> {
        #[pallet::weight( <T as pallet::Config>::WeightInfo::set_periods())]
        #[pallet::call_index(0)]
        pub fn set_periods(
            origin: OriginFor<T>,
            schedule_period_in_blocks: T::BlockNumber,
            voting_period_in_blocks: T::BlockNumber,
        ) -> DispatchResult {
            ensure_root(origin)?;
            Self::validate_schedule_period(schedule_period_in_blocks)?;
            Self::validate_voting_period(voting_period_in_blocks, schedule_period_in_blocks)?;

            let next_block_to_process = <NextBlockToProcess<T>>::get();
            let new_slot_at_block =
                safe_add_block_numbers(next_block_to_process, schedule_period_in_blocks)
                    .map_err(|_| Error::<T>::Overflow)?;

            <SchedulePeriod<T>>::put(schedule_period_in_blocks);
            <VotingPeriod<T>>::put(voting_period_in_blocks);
            <NextSlotAtBlock<T>>::put(new_slot_at_block);

            Self::deposit_event(Event::<T>::SchedulePeriodAndVotingPeriodUpdated {
                schedule_period: schedule_period_in_blocks,
                voting_period: voting_period_in_blocks,
            });
            Ok(())
        }

        #[pallet::weight( <T as pallet::Config>::WeightInfo::record_summary_calculation(
            MAX_VALIDATOR_ACCOUNT_IDS,
            MAX_NUMBER_OF_ROOT_DATA_PER_RANGE
        ))]
        #[pallet::call_index(1)]
        pub fn record_summary_calculation(
            origin: OriginFor<T>,
            new_block_number: T::BlockNumber,
            root_hash: H256,
            ingress_counter: IngressCounter,
            validator: Validator<<T as avn::Config>::AuthorityId, T::AccountId>,
            _signature: <<T as avn::Config>::AuthorityId as RuntimeAppPublic>::Signature,
        ) -> DispatchResult {
            ensure_none(origin)?;
            ensure!(
                Self::get_ingress_counter() + 1 == ingress_counter,
                Error::<T>::InvalidIngressCounter
            );
            ensure!(AVN::<T>::is_validator(&validator.account_id), Error::<T>::InvalidKey);

            let root_range = RootRange::new(Self::get_next_block_to_process(), new_block_number);
            let root_id = RootId::new(root_range, ingress_counter);
            let expected_target_block = Self::get_target_block()?;
            let current_block_number = <system::Pallet<T>>::block_number();

            ensure!(
                Self::summary_is_neither_pending_nor_approved(&root_id.range),
                Error::<T>::SummaryPendingOrApproved
            );
            ensure!(
                !<VotesRepository<T>>::contains_key(root_id),
                Error::<T>::RootHasAlreadyBeenRegisteredForVoting
            );
            ensure!(new_block_number == expected_target_block, Error::<T>::InvalidSummaryRange);

            let quorum = calculate_two_third_quorum(AVN::<T>::validators().len() as u32);
            let voting_period_end =
                safe_add_block_numbers(current_block_number, Self::voting_period())
                    .map_err(|_| Error::<T>::Overflow)?;

            let tx_id = if root_hash != Self::empty_root() {
                let publish_root = EthTransactionType::PublishRoot(PublishRootData::new(
                    *root_hash.as_fixed_bytes(),
                ));
                Some(T::CandidateTransactionSubmitter::reserve_transaction_id(&publish_root)?)
            } else {
                None
            };

            <TotalIngresses<T>>::put(ingress_counter);
            <Roots<T>>::insert(
                &root_id.range,
                ingress_counter,
                RootData::new(root_hash, validator.account_id.clone(), tx_id),
            );
            <PendingApproval<T>>::insert(root_id.range, ingress_counter);
            <VotesRepository<T>>::insert(
                root_id,
                VotingSessionData::new(
                    root_id.encode(),
                    quorum,
                    voting_period_end,
                    current_block_number,
                ),
            );

            Self::deposit_event(Event::<T>::SummaryCalculated {
                from: root_id.range.from_block,
                to: root_id.range.to_block,
                root_hash,
                submitter: validator.account_id,
            });
            Ok(())
        }

        #[pallet::weight( <T as pallet::Config>::WeightInfo::approve_root_with_end_voting(MAX_VALIDATOR_ACCOUNT_IDS, MAX_OFFENDERS).max(
            <T as Config>::WeightInfo::approve_root_without_end_voting(MAX_VALIDATOR_ACCOUNT_IDS)
        ))]
        #[pallet::call_index(2)]
        pub fn approve_root(
            origin: OriginFor<T>,
            root_id: RootId<T::BlockNumber>,
            validator: Validator<<T as avn::Config>::AuthorityId, T::AccountId>,
            approval_signature: ecdsa::Signature,
            _signature: <T::AuthorityId as RuntimeAppPublic>::Signature,
        ) -> DispatchResult {
            ensure_none(origin)?;

            let root_data = Self::try_get_root_data(&root_id)?;
            let eth_encoded_data = Self::convert_data_to_eth_compatible_encoding(&root_data)?;
            if !AVN::<T>::eth_signature_is_valid(eth_encoded_data, &validator, &approval_signature)
            {
                create_and_report_summary_offence::<T>(
                    &validator.account_id,
                    &vec![validator.account_id.clone()],
                    SummaryOffenceType::InvalidSignatureSubmitted,
                );
                return Err(avn_error::<T>::InvalidECDSASignature)?
            };

            let voting_session = Self::get_root_voting_session(&root_id);

            process_approve_vote::<T>(
                &voting_session,
                validator.account_id.clone(),
                approval_signature,
            )?;

            Self::deposit_event(Event::<T>::VoteAdded {
                voter: validator.account_id,
                root_id,
                agree_vote: true,
            });
            // TODO [TYPE: weightInfo][PRI: medium]: Return accurate weight
            Ok(())
        }

        #[pallet::weight( <T as pallet::Config>::WeightInfo::reject_root_with_end_voting(MAX_VALIDATOR_ACCOUNT_IDS, MAX_OFFENDERS).max(
            <T as Config>::WeightInfo::reject_root_without_end_voting(MAX_VALIDATOR_ACCOUNT_IDS)
        ))]
        #[pallet::call_index(3)]
        pub fn reject_root(
            origin: OriginFor<T>,
            root_id: RootId<T::BlockNumber>,
            validator: Validator<<T as avn::Config>::AuthorityId, T::AccountId>,
            _signature: <T::AuthorityId as RuntimeAppPublic>::Signature,
        ) -> DispatchResult {
            ensure_none(origin)?;
            let voting_session = Self::get_root_voting_session(&root_id);
            process_reject_vote::<T>(&voting_session, validator.account_id.clone())?;

            Self::deposit_event(Event::<T>::VoteAdded {
                voter: validator.account_id,
                root_id,
                agree_vote: false,
            });
            // TODO [TYPE: weightInfo][PRI: medium]: Return accurate weight
            Ok(())
        }

        #[pallet::weight( <T as pallet::Config>::WeightInfo::end_voting_period_with_rejected_valid_votes(MAX_OFFENDERS).max(
            <T as Config>::WeightInfo::end_voting_period_with_approved_invalid_votes(MAX_OFFENDERS)
        ))]
        #[pallet::call_index(4)]
        pub fn end_voting_period(
            origin: OriginFor<T>,
            root_id: RootId<T::BlockNumber>,
            validator: Validator<<T as avn::Config>::AuthorityId, T::AccountId>,
            _signature: <T::AuthorityId as RuntimeAppPublic>::Signature,
        ) -> DispatchResult {
            ensure_none(origin)?;
            //Event is deposited in end_voting because this function can get called from
            // `approve_root` or `reject_root`
            Self::end_voting(validator.account_id, &root_id)?;

            // TODO [TYPE: weightInfo][PRI: medium]: Return accurate weight
            Ok(())
        }

        #[pallet::weight( <T as pallet::Config>::WeightInfo::advance_slot_with_offence().max(
            <T as Config>::WeightInfo::advance_slot_without_offence()
        ))]
        #[pallet::call_index(5)]
        pub fn advance_slot(
            origin: OriginFor<T>,
            validator: Validator<<T as avn::Config>::AuthorityId, T::AccountId>,
            _signature: <T::AuthorityId as RuntimeAppPublic>::Signature,
        ) -> DispatchResult {
            ensure_none(origin)?;

            Self::update_slot_number(validator)?;

            // TODO [TYPE: weightInfo][PRI: medium]: Return accurate weight
            Ok(())
        }

        #[pallet::weight( <T as pallet::Config>::WeightInfo::add_challenge())]
        #[pallet::call_index(6)]
        pub fn add_challenge(
            origin: OriginFor<T>,
            challenge: SummaryChallenge<T::AccountId>,
            validator: Validator<T::AuthorityId, T::AccountId>,
            _signature: <T::AuthorityId as RuntimeAppPublic>::Signature,
        ) -> DispatchResult {
            ensure_none(origin)?;
            ensure!(
                challenge.is_valid::<T>(
                    Self::current_slot(),
                    <frame_system::Pallet<T>>::block_number(),
                    &challenge.challengee
                ),
                Error::<T>::InvalidChallenge
            );
            // QUESTION: offence: do we slash the author of an invalid challenge?
            // I think it is probably too harsh. It may not be valid for timing reasons:
            // it arrived too early, or the slot has already moved and the validator changed

            let offender = challenge.challengee.clone();
            let challenge_type = match challenge.challenge_reason {
                SummaryChallengeReason::SlotNotAdvanced(_) =>
                    Some(SummaryOffenceType::SlotNotAdvanced),
                SummaryChallengeReason::Unknown => None,
            };

            // if this fails, it is a bug. All challenge types should have a corresponding offence
            // type except for Unknown which we should never produce
            ensure!(!challenge_type.is_none(), Error::<T>::InvalidChallenge);

            create_and_report_summary_offence::<T>(
                &validator.account_id,
                &vec![offender],
                challenge_type.expect("Already checked"),
            );

            Self::update_slot_number(validator)?;

            Self::deposit_event(Event::<T>::ChallengeAdded {
                challenge_reason: challenge.challenge_reason,
                challenger: challenge.challenger,
                challengee: challenge.challengee,
            });

            Ok(())
        }
    }

    #[pallet::hooks]
    impl<T: Config> Hooks<BlockNumberFor<T>> for Pallet<T> {
        fn offchain_worker(block_number: T::BlockNumber) {
            let setup_result = AVN::<T>::pre_run_setup(block_number, NAME.to_vec());
            if let Err(e) = setup_result {
                match e {
                    _ if e == DispatchError::from(avn_error::<T>::OffchainWorkerAlreadyRun) => {
                        ();
                    },
                    _ => {
                        log::error!("💔️ Unable to run offchain worker: {:?}", e);
                    },
                };

                return
            }
            let this_validator = setup_result.expect("We have a validator");

            Self::advance_slot_if_required(block_number, &this_validator);
            Self::process_summary_if_required(block_number, &this_validator);
            cast_votes_if_required::<T>(block_number, &this_validator);
            end_voting_if_required::<T>(block_number, &this_validator);
            challenge_slot_if_required::<T>(block_number, &this_validator);
        }

        // Note: this "special" function will run during every runtime upgrade. Any complicated
        // migration logic should be done in a separate function so it can be tested
        // properly.
        fn on_runtime_upgrade() -> Weight {
            let mut weight_write_counter = 0;
            sp_runtime::runtime_logger::RuntimeLogger::init();
            log::info!("ℹ️  Summary pallet data migration invoked");

            if Self::schedule_period() == 0u32.into() {
                log::info!(
                    "ℹ️  Updating SchedulePeriod to a default value of {} blocks",
                    DEFAULT_SCHEDULE_PERIOD
                );
                weight_write_counter += 1;
                <SchedulePeriod<T>>::put(<T as frame_system::Config>::BlockNumber::from(
                    DEFAULT_SCHEDULE_PERIOD,
                ));
            }

            if Self::voting_period() == 0u32.into() {
                log::info!(
                    "ℹ️  Updating VotingPeriod to a default value of {} blocks",
                    DEFAULT_VOTING_PERIOD
                );
                weight_write_counter += 1;
                <VotingPeriod<T>>::put(<T as frame_system::Config>::BlockNumber::from(
                    DEFAULT_VOTING_PERIOD,
                ));
            }

            return T::DbWeight::get().writes(weight_write_counter as u64)
        }
    }

    #[pallet::validate_unsigned]
    impl<T: Config> ValidateUnsigned for Pallet<T> {
        type Call = Call<T>;

        fn validate_unsigned(source: TransactionSource, call: &Self::Call) -> TransactionValidity {
            if let Call::record_summary_calculation { .. } = call {
                return Self::record_summary_validate_unsigned(source, call)
            } else if let Call::end_voting_period { root_id, validator, signature } = call {
                let root_voting_session = Self::get_root_voting_session(root_id);
                return end_voting_period_validate_unsigned::<T>(
                    &root_voting_session,
                    validator,
                    signature,
                )
            } else if let Call::approve_root { root_id, validator, approval_signature, signature } =
                call
            {
                if !<Roots<T>>::contains_key(root_id.range, root_id.ingress_counter) {
                    return InvalidTransaction::Custom(ERROR_CODE_INVALID_ROOT_RANGE).into()
                }

                let root_voting_session = Self::get_root_voting_session(root_id);

                let root_data = Self::try_get_root_data(&root_id)
                    .map_err(|_| InvalidTransaction::Custom(ERROR_CODE_INVALID_ROOT_RANGE))?;

                let eth_encoded_data = Self::convert_data_to_eth_compatible_encoding(&root_data)
                    .map_err(|_| InvalidTransaction::Custom(ERROR_CODE_INVALID_ROOT_DATA))?;

                return approve_vote_validate_unsigned::<T>(
                    &root_voting_session,
                    validator,
                    eth_encoded_data.encode(),
                    approval_signature,
                    signature,
                )
            } else if let Call::reject_root { root_id, validator, signature } = call {
                let root_voting_session = Self::get_root_voting_session(root_id);
                return reject_vote_validate_unsigned::<T>(
                    &root_voting_session,
                    validator,
                    signature,
                )
            } else if let Call::add_challenge { challenge, validator, signature } = call {
                return add_challenge_validate_unsigned::<T>(challenge, validator, signature)
            } else if let Call::advance_slot { .. } = call {
                return Self::advance_slot_validate_unsigned(source, call)
            } else {
                return InvalidTransaction::Call.into()
            }
        }
    }
    impl<T: Config> Pallet<T> {
        fn validate_schedule_period(schedule_period_in_blocks: T::BlockNumber) -> DispatchResult {
            ensure!(
                schedule_period_in_blocks >= MIN_SCHEDULE_PERIOD.into(),
                Error::<T>::SchedulePeriodIsTooShort
            );
<<<<<<< HEAD
    
            Ok(())
        }
    
        fn validate_voting_period(
            voting_period_in_blocks: T::BlockNumber,
            schedule_period_in_blocks: T::BlockNumber,
        ) -> DispatchResult {
            ensure!(
                voting_period_in_blocks >= T::FinalityReportLatency::get(),
                Error::<T>::VotingPeriodIsLessThanFinalityReportLatency
            );
            ensure!(
                voting_period_in_blocks >= MIN_VOTING_PERIOD.into(),
                Error::<T>::VotingPeriodIsTooShort
            );
            ensure!(
                voting_period_in_blocks < schedule_period_in_blocks,
                Error::<T>::VotingPeriodIsEqualOrLongerThanSchedulePeriod
            );
            ensure!(
                voting_period_in_blocks <= MAX_VOTING_PERIOD.into(),
                Error::<T>::VotingPeriodIsTooLong
            );
            Ok(())
        }
    
        pub fn grace_period_elapsed(block_number: T::BlockNumber) -> bool {
            let diff = safe_sub_block_numbers::<T::BlockNumber>(
                block_number,
                Self::block_number_for_next_slot(),
            )
            .unwrap_or(0u32.into());
            return diff > T::AdvanceSlotGracePeriod::get()
        }
    
        // Check if this validator is allowed
        // the slot's validator is challenged if it does not advance the slot inside the challenge
        // window. But this challenge will be checked later than when it was submitted, so it is
        // possible storage has changed by then. To prevent the validator escape the challenge, we
        // can allow it this change only inside the challenge window. Other validators can however
        // move the slot after the challenge window.
        pub fn validator_can_advance_slot(
            validator: &Validator<<T as avn::Config>::AuthorityId, T::AccountId>,
        ) -> DispatchResult {
            let current_block_number = <frame_system::Pallet<T>>::block_number();
            ensure!(
                current_block_number >= Self::block_number_for_next_slot(),
                Error::<T>::TooEarlyToAdvance
            );
    
            let current_slot_validator =
                Self::slot_validator().ok_or(Error::<T>::CurrentSlotValidatorNotFound)?;
    
            if Self::grace_period_elapsed(current_block_number) {
                if validator.account_id == current_slot_validator {
                    return Err(Error::<T>::GracePeriodElapsed)?
                }
            } else {
                if validator.account_id != current_slot_validator {
                    return Err(Error::<T>::WrongValidator)?
                }
            }
    
            Ok(())
        }
    
        pub fn update_slot_number(
            validator: Validator<<T as avn::Config>::AuthorityId, T::AccountId>,
        ) -> DispatchResult {
            Self::validator_can_advance_slot(&validator)?;
            // QUESTION: should we slash a validator who tries to advance the slot when it is not their
            // turn? This code is always called inside an unsigned transaction, so in consensus.
            // We can raise offences here.
            Self::register_offence_if_no_summary_created_in_slot(&validator);
    
            let new_slot_number =
                safe_add_block_numbers::<T::BlockNumber>(Self::current_slot(), 1u32.into())
                    .map_err(|_| Error::<T>::Overflow)?;
    
            let new_validator_account_id = AVN::<T>::calculate_primary_validator(new_slot_number)?;
    
            let next_slot_start_block = safe_add_block_numbers::<T::BlockNumber>(
                Self::block_number_for_next_slot(),
                Self::schedule_period(),
            )
            .map_err(|_| Error::<T>::Overflow)?;
    
            <CurrentSlot<T>>::put(new_slot_number);
            <CurrentSlotsValidator<T>>::put(new_validator_account_id.clone());
            <NextSlotAtBlock<T>>::put(next_slot_start_block);
    
            Self::deposit_event(Event::<T>::SlotAdvanced {
                advanced_by: validator.account_id,
                new_slot: new_slot_number,
                slot_validator: new_validator_account_id,
                slot_end: next_slot_start_block,
            });
    
            Ok(())
        }
    
        pub fn get_root_voting_session(
            root_id: &RootId<T::BlockNumber>,
        ) -> Box<dyn VotingSessionManager<T::AccountId, T::BlockNumber>> {
            return Box::new(RootVotingSession::<T>::new(root_id))
                as Box<dyn VotingSessionManager<T::AccountId, T::BlockNumber>>
        }
    
        // This can be called by other validators to verify the root hash
        pub fn compute_root_hash(
            from_block: T::BlockNumber,
            to_block: T::BlockNumber,
        ) -> Result<H256, DispatchError> {
            let from_block_number: u32 = TryInto::<u32>::try_into(from_block)
                .map_err(|_| Error::<T>::ErrorConvertingBlockNumber)?;
            let to_block_number: u32 = TryInto::<u32>::try_into(to_block)
                .map_err(|_| Error::<T>::ErrorConvertingBlockNumber)?;
    
            let mut url_path = "roothash/".to_string();
            url_path.push_str(&from_block_number.to_string());
            url_path.push_str(&"/".to_string());
            url_path.push_str(&to_block_number.to_string());
    
            let response = AVN::<T>::get_data_from_service(url_path);
    
            if let Err(e) = response {
                log::error!("💔️ Error getting summary data from external service: {:?}", e);
                return Err(Error::<T>::ErrorGettingSummaryDataFromService)?
            }
    
            let root_hash = Self::validate_response(response.expect("checked for error"))?;
            log::trace!(target: "avn", "🥽 Calculated root hash {:?} for range [{:?}, {:?}]", &root_hash, &from_block_number, &to_block_number);
    
            return Ok(root_hash)
        }
    
        pub fn create_root_lock_name(block_number: T::BlockNumber) -> OcwLock::PersistentId {
            let mut name = b"create_summary::".to_vec();
            name.extend_from_slice(&mut block_number.encode());
            name
        }
    
        pub fn convert_data_to_eth_compatible_encoding(
            root_data: &RootData<T::AccountId>,
        ) -> Result<String, DispatchError> {
            let eth_description = EthAbiHelper::generate_ethereum_description_for_signature_request(
                &T::AccountToBytesConvert::into_bytes(
                    root_data.added_by.as_ref().ok_or(Error::<T>::CurrentSlotValidatorNotFound)?,
                ),
                &EthTransactionType::PublishRoot(PublishRootData::new(
                    *root_data.root_hash.as_fixed_bytes(),
                )),
                match root_data.tx_id {
                    None => EMPTY_ROOT_TRANSACTION_ID,
                    _ => *root_data
                        .tx_id
                        .as_ref()
                        .expect("Non-Empty roots have a reserved TransactionId"),
                },
            )
            .map_err(|_| Error::<T>::InvalidRoot)?;
    
            Ok(hex::encode(EthAbiHelper::generate_eth_abi_encoding_for_params_only(&eth_description)))
        }
    
        pub fn sign_root_for_ethereum(
            root_id: &RootId<T::BlockNumber>,
        ) -> Result<(String, ecdsa::Signature), DispatchError> {
            let root_data = Self::try_get_root_data(&root_id)?;
            let data = Self::convert_data_to_eth_compatible_encoding(&root_data)?;
            return Ok((data.clone(), AVN::<T>::request_ecdsa_signature_from_external_service(&data)?))
        }
    
        // TODO [Low Priority] Review if the lock period should be configurable
        pub fn lock_till_request_expires() -> OcwOperationExpiration {
            let avn_service_expiry_in_millisec = 300_000 as u32;
            let avn_block_generation_in_millisec = 3_000 as u32;
            let delay = 10 as u32;
            let lock_expiration_in_blocks =
                avn_service_expiry_in_millisec / avn_block_generation_in_millisec + delay;
            return OcwOperationExpiration::Custom(lock_expiration_in_blocks)
        }
    
        pub fn advance_slot_if_required(
            block_number: T::BlockNumber,
            this_validator: &Validator<<T as avn::Config>::AuthorityId, T::AccountId>,
        ) {
            let current_slot_validator = Self::slot_validator();
            if current_slot_validator.is_none() {
                log::error!(
                    "💔 Current slot validator is not found. Cannot advance slot for block: {:?}",
                    block_number
                );
                return
            }
    
=======

            Ok(())
        }

        fn validate_voting_period(
            voting_period_in_blocks: T::BlockNumber,
            schedule_period_in_blocks: T::BlockNumber,
        ) -> DispatchResult {
            ensure!(
                voting_period_in_blocks >= T::FinalityReportLatency::get(),
                Error::<T>::VotingPeriodIsLessThanFinalityReportLatency
            );
            ensure!(
                voting_period_in_blocks >= MIN_VOTING_PERIOD.into(),
                Error::<T>::VotingPeriodIsTooShort
            );
            ensure!(
                voting_period_in_blocks < schedule_period_in_blocks,
                Error::<T>::VotingPeriodIsEqualOrLongerThanSchedulePeriod
            );
            ensure!(
                voting_period_in_blocks <= MAX_VOTING_PERIOD.into(),
                Error::<T>::VotingPeriodIsTooLong
            );
            Ok(())
        }

        pub fn grace_period_elapsed(block_number: T::BlockNumber) -> bool {
            let diff = safe_sub_block_numbers::<T::BlockNumber>(
                block_number,
                Self::block_number_for_next_slot(),
            )
            .unwrap_or(0u32.into());
            return diff > T::AdvanceSlotGracePeriod::get()
        }

        // Check if this validator is allowed
        // the slot's validator is challenged if it does not advance the slot inside the challenge
        // window. But this challenge will be checked later than when it was submitted, so it is
        // possible storage has changed by then. To prevent the validator escape the challenge, we
        // can allow it this change only inside the challenge window. Other validators can however
        // move the slot after the challenge window.
        pub fn validator_can_advance_slot(
            validator: &Validator<<T as avn::Config>::AuthorityId, T::AccountId>,
        ) -> DispatchResult {
            let current_block_number = <frame_system::Pallet<T>>::block_number();
            ensure!(
                current_block_number >= Self::block_number_for_next_slot(),
                Error::<T>::TooEarlyToAdvance
            );

            let current_slot_validator =
                Self::slot_validator().ok_or(Error::<T>::CurrentSlotValidatorNotFound)?;

            if Self::grace_period_elapsed(current_block_number) {
                if validator.account_id == current_slot_validator {
                    return Err(Error::<T>::GracePeriodElapsed)?
                }
            } else {
                if validator.account_id != current_slot_validator {
                    return Err(Error::<T>::WrongValidator)?
                }
            }

            Ok(())
        }

        pub fn update_slot_number(
            validator: Validator<<T as avn::Config>::AuthorityId, T::AccountId>,
        ) -> DispatchResult {
            Self::validator_can_advance_slot(&validator)?;
            // QUESTION: should we slash a validator who tries to advance the slot when it is not
            // their turn? This code is always called inside an unsigned transaction, so
            // in consensus. We can raise offences here.
            Self::register_offence_if_no_summary_created_in_slot(&validator);

            let new_slot_number =
                safe_add_block_numbers::<T::BlockNumber>(Self::current_slot(), 1u32.into())
                    .map_err(|_| Error::<T>::Overflow)?;

            let new_validator_account_id = AVN::<T>::calculate_primary_validator(new_slot_number)?;

            let next_slot_start_block = safe_add_block_numbers::<T::BlockNumber>(
                Self::block_number_for_next_slot(),
                Self::schedule_period(),
            )
            .map_err(|_| Error::<T>::Overflow)?;

            <CurrentSlot<T>>::put(new_slot_number);
            <CurrentSlotsValidator<T>>::put(new_validator_account_id.clone());
            <NextSlotAtBlock<T>>::put(next_slot_start_block);

            Self::deposit_event(Event::<T>::SlotAdvanced {
                advanced_by: validator.account_id,
                new_slot: new_slot_number,
                slot_validator: new_validator_account_id,
                slot_end: next_slot_start_block,
            });

            Ok(())
        }

        pub fn get_root_voting_session(
            root_id: &RootId<T::BlockNumber>,
        ) -> Box<dyn VotingSessionManager<T::AccountId, T::BlockNumber>> {
            return Box::new(RootVotingSession::<T>::new(root_id))
                as Box<dyn VotingSessionManager<T::AccountId, T::BlockNumber>>
        }

        // This can be called by other validators to verify the root hash
        pub fn compute_root_hash(
            from_block: T::BlockNumber,
            to_block: T::BlockNumber,
        ) -> Result<H256, DispatchError> {
            let from_block_number: u32 = TryInto::<u32>::try_into(from_block)
                .map_err(|_| Error::<T>::ErrorConvertingBlockNumber)?;
            let to_block_number: u32 = TryInto::<u32>::try_into(to_block)
                .map_err(|_| Error::<T>::ErrorConvertingBlockNumber)?;

            let mut url_path = "roothash/".to_string();
            url_path.push_str(&from_block_number.to_string());
            url_path.push_str(&"/".to_string());
            url_path.push_str(&to_block_number.to_string());

            let response = AVN::<T>::get_data_from_service(url_path);

            if let Err(e) = response {
                log::error!("💔️ Error getting summary data from external service: {:?}", e);
                return Err(Error::<T>::ErrorGettingSummaryDataFromService)?
            }

            let root_hash = Self::validate_response(response.expect("checked for error"))?;
            log::trace!(target: "avn", "🥽 Calculated root hash {:?} for range [{:?}, {:?}]", &root_hash, &from_block_number, &to_block_number);

            return Ok(root_hash)
        }

        pub fn create_root_lock_name(block_number: T::BlockNumber) -> OcwLock::PersistentId {
            let mut name = b"create_summary::".to_vec();
            name.extend_from_slice(&mut block_number.encode());
            name
        }

        pub fn convert_data_to_eth_compatible_encoding(
            root_data: &RootData<T::AccountId>,
        ) -> Result<String, DispatchError> {
            let eth_description =
                EthAbiHelper::generate_ethereum_description_for_signature_request(
                    &T::AccountToBytesConvert::into_bytes(
                        root_data
                            .added_by
                            .as_ref()
                            .ok_or(Error::<T>::CurrentSlotValidatorNotFound)?,
                    ),
                    &EthTransactionType::PublishRoot(PublishRootData::new(
                        *root_data.root_hash.as_fixed_bytes(),
                    )),
                    match root_data.tx_id {
                        None => EMPTY_ROOT_TRANSACTION_ID,
                        _ => *root_data
                            .tx_id
                            .as_ref()
                            .expect("Non-Empty roots have a reserved TransactionId"),
                    },
                )
                .map_err(|_| Error::<T>::InvalidRoot)?;

            Ok(hex::encode(EthAbiHelper::generate_eth_abi_encoding_for_params_only(
                &eth_description,
            )))
        }

        pub fn sign_root_for_ethereum(
            root_id: &RootId<T::BlockNumber>,
        ) -> Result<(String, ecdsa::Signature), DispatchError> {
            let root_data = Self::try_get_root_data(&root_id)?;
            let data = Self::convert_data_to_eth_compatible_encoding(&root_data)?;
            return Ok((
                data.clone(),
                AVN::<T>::request_ecdsa_signature_from_external_service(&data)?,
            ))
        }

        // TODO [Low Priority] Review if the lock period should be configurable
        pub fn lock_till_request_expires() -> OcwOperationExpiration {
            let avn_service_expiry_in_millisec = 300_000 as u32;
            let avn_block_generation_in_millisec = 3_000 as u32;
            let delay = 10 as u32;
            let lock_expiration_in_blocks =
                avn_service_expiry_in_millisec / avn_block_generation_in_millisec + delay;
            return OcwOperationExpiration::Custom(lock_expiration_in_blocks)
        }

        pub fn advance_slot_if_required(
            block_number: T::BlockNumber,
            this_validator: &Validator<<T as avn::Config>::AuthorityId, T::AccountId>,
        ) {
            let current_slot_validator = Self::slot_validator();
            if current_slot_validator.is_none() {
                log::error!(
                    "💔 Current slot validator is not found. Cannot advance slot for block: {:?}",
                    block_number
                );
                return
            }

>>>>>>> b2c4e47a
            if this_validator.account_id == current_slot_validator.expect("Checked for none") &&
                block_number >= Self::block_number_for_next_slot()
            {
                let result = Self::dispatch_advance_slot(this_validator);
<<<<<<< HEAD
    
=======

>>>>>>> b2c4e47a
                if let Err(e) = result {
                    log::warn!("💔️ Error starting a new summary creation slot: {:?}", e);
                }
            }
        }
<<<<<<< HEAD
    
=======

>>>>>>> b2c4e47a
        // called from OCW - no storage changes allowed here
        pub fn process_summary_if_required(
            block_number: T::BlockNumber,
            this_validator: &Validator<<T as avn::Config>::AuthorityId, T::AccountId>,
        ) {
            let target_block = Self::get_target_block();
            if target_block.is_err() {
                log::error!("💔️ Error getting target block.");
                return
            }
            let last_block_in_range = target_block.expect("Valid block number");
<<<<<<< HEAD
    
            let root_lock_name = Self::create_root_lock_name(last_block_in_range);
            let expiration = Self::lock_till_request_expires();
    
=======

            let root_lock_name = Self::create_root_lock_name(last_block_in_range);
            let expiration = Self::lock_till_request_expires();

>>>>>>> b2c4e47a
            if Self::can_process_summary(block_number, last_block_in_range, this_validator) &&
                OcwLock::set_lock_with_expiry(block_number, expiration, root_lock_name.clone())
                    .is_ok()
            {
                log::warn!(
                    "ℹ️  Processing summary for range {:?} - {:?}. Slot {:?}",
                    Self::get_next_block_to_process(),
                    last_block_in_range,
                    Self::current_slot()
                );
<<<<<<< HEAD
    
                let summary = Self::process_summary(last_block_in_range, this_validator);
    
                if let Err(e) = summary {
                    log::warn!("💔️ Error processing summary: {:?}", e);
                }
    
=======

                let summary = Self::process_summary(last_block_in_range, this_validator);

                if let Err(e) = summary {
                    log::warn!("💔️ Error processing summary: {:?}", e);
                }

>>>>>>> b2c4e47a
                // Ignore the remove storage lock error as the lock will be unlocked after the
                // expiration period
                match OcwLock::remove_storage_lock(block_number, expiration, root_lock_name) {
                    Ok(_) => {},
                    Err(e) => {
                        log::warn!("💔️ Error removing root lock: {:?}", e);
                    },
                }
            }
<<<<<<< HEAD
        }
    
        fn register_offence_if_no_summary_created_in_slot(
            reporter: &Validator<T::AuthorityId, T::AccountId>,
        ) {
            if Self::last_summary_slot() < Self::current_slot() {
                let maybe_current_slot_validator = Self::slot_validator();
                if maybe_current_slot_validator.is_none() {
                    log::error!("💔 Current slot validator is not found. Unable to register offence");
                    return
                }
                let current_slot_validator = maybe_current_slot_validator.expect("Checked for none");
    
                create_and_report_summary_offence::<T>(
                    &reporter.account_id,
                    &vec![current_slot_validator.clone()],
                    SummaryOffenceType::NoSummaryCreated,
                );
    
                Self::deposit_event(Event::<T>::SummaryNotPublishedOffence {
                    challengee: current_slot_validator,
                    void_slot: Self::current_slot(),
                    last_published: Self::last_summary_slot(),
                    end_vote: Self::block_number_for_next_slot(),
                });
            }
        }
    
        // called from OCW - no storage changes allowed here
        fn can_process_summary(
            current_block_number: T::BlockNumber,
            last_block_in_range: T::BlockNumber,
            this_validator: &Validator<<T as avn::Config>::AuthorityId, T::AccountId>,
        ) -> bool {
            if OcwLock::is_locked(&Self::create_root_lock_name(last_block_in_range)) {
                return false
            }
    
            let target_block_with_buffer =
                safe_add_block_numbers(last_block_in_range, T::MinBlockAge::get());
    
            if target_block_with_buffer.is_err() {
                log::warn!(
                    "💔️ Error checking if we can process a summary for blocks {:?} to {:?}",
                    current_block_number,
                    last_block_in_range
                );
    
                return false
            }
            let target_block_with_buffer = target_block_with_buffer.expect("Already checked");
    
            let root_range = RootRange::new(Self::get_next_block_to_process(), last_block_in_range);
    
            let current_slot_validator = Self::slot_validator();
            let is_slot_validator = current_slot_validator.is_some() &&
                this_validator.account_id == current_slot_validator.expect("checked for none");
            let slot_is_active = current_block_number < Self::block_number_for_next_slot();
            let blocks_are_old_enough = current_block_number > target_block_with_buffer;
    
            return is_slot_validator &&
                slot_is_active &&
                blocks_are_old_enough &&
                Self::summary_is_neither_pending_nor_approved(&root_range)
        }
    
=======
        }

        fn register_offence_if_no_summary_created_in_slot(
            reporter: &Validator<T::AuthorityId, T::AccountId>,
        ) {
            if Self::last_summary_slot() < Self::current_slot() {
                let maybe_current_slot_validator = Self::slot_validator();
                if maybe_current_slot_validator.is_none() {
                    log::error!(
                        "💔 Current slot validator is not found. Unable to register offence"
                    );
                    return
                }
                let current_slot_validator =
                    maybe_current_slot_validator.expect("Checked for none");

                create_and_report_summary_offence::<T>(
                    &reporter.account_id,
                    &vec![current_slot_validator.clone()],
                    SummaryOffenceType::NoSummaryCreated,
                );

                Self::deposit_event(Event::<T>::SummaryNotPublishedOffence {
                    challengee: current_slot_validator,
                    void_slot: Self::current_slot(),
                    last_published: Self::last_summary_slot(),
                    end_vote: Self::block_number_for_next_slot(),
                });
            }
        }

        // called from OCW - no storage changes allowed here
        fn can_process_summary(
            current_block_number: T::BlockNumber,
            last_block_in_range: T::BlockNumber,
            this_validator: &Validator<<T as avn::Config>::AuthorityId, T::AccountId>,
        ) -> bool {
            if OcwLock::is_locked(&Self::create_root_lock_name(last_block_in_range)) {
                return false
            }

            let target_block_with_buffer =
                safe_add_block_numbers(last_block_in_range, T::MinBlockAge::get());

            if target_block_with_buffer.is_err() {
                log::warn!(
                    "💔️ Error checking if we can process a summary for blocks {:?} to {:?}",
                    current_block_number,
                    last_block_in_range
                );

                return false
            }
            let target_block_with_buffer = target_block_with_buffer.expect("Already checked");

            let root_range = RootRange::new(Self::get_next_block_to_process(), last_block_in_range);

            let current_slot_validator = Self::slot_validator();
            let is_slot_validator = current_slot_validator.is_some() &&
                this_validator.account_id == current_slot_validator.expect("checked for none");
            let slot_is_active = current_block_number < Self::block_number_for_next_slot();
            let blocks_are_old_enough = current_block_number > target_block_with_buffer;

            return is_slot_validator &&
                slot_is_active &&
                blocks_are_old_enough &&
                Self::summary_is_neither_pending_nor_approved(&root_range)
        }

>>>>>>> b2c4e47a
        // called from OCW - no storage changes allowed here
        pub fn process_summary(
            last_block_in_range: T::BlockNumber,
            validator: &Validator<<T as avn::Config>::AuthorityId, T::AccountId>,
        ) -> DispatchResult {
            let root_hash =
                Self::compute_root_hash(Self::get_next_block_to_process(), last_block_in_range)?;
            Self::record_summary(last_block_in_range, root_hash, validator)?;
<<<<<<< HEAD
    
            Ok(())
        }
    
=======

            Ok(())
        }

>>>>>>> b2c4e47a
        // called from OCW - no storage changes allowed here
        fn record_summary(
            last_processed_block_number: T::BlockNumber,
            root_hash: H256,
            validator: &Validator<<T as avn::Config>::AuthorityId, T::AccountId>,
        ) -> DispatchResult {
            let ingress_counter = Self::get_ingress_counter() + 1; // default value in storage is 0, so first root_hash has counter 1
<<<<<<< HEAD
    
=======

>>>>>>> b2c4e47a
            let signature = validator
                .key
                .sign(
                    &(
                        UPDATE_BLOCK_NUMBER_CONTEXT,
                        root_hash,
                        ingress_counter,
                        last_processed_block_number,
                    )
                        .encode(),
                )
                .ok_or(Error::<T>::ErrorSigning)?;
<<<<<<< HEAD
    
=======

>>>>>>> b2c4e47a
            log::trace!(
                target: "avn",
                "🖊️  Worker records summary calculation: {:?} last processed block {:?} ingress: {:?}]",
                &root_hash,
                &last_processed_block_number,
                &ingress_counter
            );
<<<<<<< HEAD
    
=======

>>>>>>> b2c4e47a
            SubmitTransaction::<T, Call<T>>::submit_unsigned_transaction(
                Call::record_summary_calculation {
                    new_block_number: last_processed_block_number,
                    root_hash,
                    ingress_counter,
                    validator: validator.clone(),
                    signature,
                }
                .into(),
            )
            .map_err(|_| Error::<T>::ErrorSubmittingTransaction)?;
<<<<<<< HEAD
    
            Ok(())
        }
    
        fn dispatch_advance_slot(
            validator: &Validator<<T as avn::Config>::AuthorityId, T::AccountId>,
        ) -> DispatchResult {
            let signature = validator
                .key
                .sign(&(ADVANCE_SLOT_CONTEXT, Self::current_slot()).encode())
                .ok_or(Error::<T>::ErrorSigning)?;
    
            SubmitTransaction::<T, Call<T>>::submit_unsigned_transaction(
                Call::advance_slot { validator: validator.clone(), signature }.into(),
            )
            .map_err(|_| Error::<T>::ErrorSubmittingTransaction)?;
    
            Ok(())
        }
    
=======

            Ok(())
        }

        fn dispatch_advance_slot(
            validator: &Validator<<T as avn::Config>::AuthorityId, T::AccountId>,
        ) -> DispatchResult {
            let signature = validator
                .key
                .sign(&(ADVANCE_SLOT_CONTEXT, Self::current_slot()).encode())
                .ok_or(Error::<T>::ErrorSigning)?;

            SubmitTransaction::<T, Call<T>>::submit_unsigned_transaction(
                Call::advance_slot { validator: validator.clone(), signature }.into(),
            )
            .map_err(|_| Error::<T>::ErrorSubmittingTransaction)?;

            Ok(())
        }

>>>>>>> b2c4e47a
        pub fn get_target_block() -> Result<T::BlockNumber, Error<T>> {
            let end_block_number = safe_add_block_numbers::<T::BlockNumber>(
                Self::get_next_block_to_process(),
                Self::schedule_period(),
            )
            .map_err(|_| Error::<T>::Overflow)?;
<<<<<<< HEAD
    
            if Self::get_next_block_to_process() == 0u32.into() {
                return Ok(end_block_number)
            }
    
            Ok(safe_sub_block_numbers::<T::BlockNumber>(end_block_number, 1u32.into())
                .map_err(|_| Error::<T>::Overflow)?)
        }
    
=======

            if Self::get_next_block_to_process() == 0u32.into() {
                return Ok(end_block_number)
            }

            Ok(safe_sub_block_numbers::<T::BlockNumber>(end_block_number, 1u32.into())
                .map_err(|_| Error::<T>::Overflow)?)
        }

>>>>>>> b2c4e47a
        fn validate_response(response: Vec<u8>) -> Result<H256, Error<T>> {
            if response.len() != 64 {
                log::error!("❌ Root hash is not valid: {:?}", response);
                return Err(Error::<T>::InvalidRootHashLength)?
            }
<<<<<<< HEAD
    
=======

>>>>>>> b2c4e47a
            let root_hash = core::str::from_utf8(&response);
            if let Err(e) = root_hash {
                log::error!("❌ Error converting root hash bytes to string: {:?}", e);
                return Err(Error::<T>::InvalidUTF8Bytes)?
            }
<<<<<<< HEAD
    
            let mut data: [u8; 32] = [0; 32];
            hex::decode_to_slice(root_hash.expect("Checked for error"), &mut data[..])
                .map_err(|_| Error::<T>::InvalidHexString)?;
    
            return Ok(H256::from_slice(&data))
        }
    
        pub fn end_voting(reporter: T::AccountId, root_id: &RootId<T::BlockNumber>) -> DispatchResult {
            let voting_session = Self::get_root_voting_session(&root_id);
    
            ensure!(voting_session.is_valid(), Error::<T>::VotingSessionIsNotValid);
    
            let vote = Self::get_vote(root_id);
            ensure!(Self::can_end_vote(&vote), Error::<T>::ErrorEndingVotingPeriod);
    
            let root_is_approved = vote.is_approved();
    
=======

            let mut data: [u8; 32] = [0; 32];
            hex::decode_to_slice(root_hash.expect("Checked for error"), &mut data[..])
                .map_err(|_| Error::<T>::InvalidHexString)?;

            return Ok(H256::from_slice(&data))
        }

        pub fn end_voting(
            reporter: T::AccountId,
            root_id: &RootId<T::BlockNumber>,
        ) -> DispatchResult {
            let voting_session = Self::get_root_voting_session(&root_id);

            ensure!(voting_session.is_valid(), Error::<T>::VotingSessionIsNotValid);

            let vote = Self::get_vote(root_id);
            ensure!(Self::can_end_vote(&vote), Error::<T>::ErrorEndingVotingPeriod);

            let root_is_approved = vote.is_approved();

>>>>>>> b2c4e47a
            let root_data = Self::try_get_root_data(&root_id)?;
            if root_is_approved {
                if root_data.root_hash != Self::empty_root() {
                    let result =
                        T::CandidateTransactionSubmitter::submit_candidate_transaction_to_tier1(
                            EthTransactionType::PublishRoot(PublishRootData::new(
                                *root_data.root_hash.as_fixed_bytes(),
                            )),
                            *root_data.tx_id.as_ref().expect("Non empty roots have valid hash"),
                            root_data.added_by.ok_or(Error::<T>::CurrentSlotValidatorNotFound)?,
                            voting_session.state()?.confirmations,
                        );
<<<<<<< HEAD
    
=======

>>>>>>> b2c4e47a
                    if let Err(result) = result {
                        log::error!("❌ Error Submitting Tx: {:?}", result);
                        Err(result)?
                    }
                    // There are a couple possible reasons for failure.
                    // 1. We fail before sending to T1: likely a bug on our part
                    // 2. Quorum mismatch. There is no guarantee that between accepting a root and
                    // submitting it to T1, the tier2 session hasn't changed and with it
                    // the quorum, making ethereum-transactions reject it
                    // In either case, we should not slash anyone.
                }
                // If we get here, then we did not get an error when submitting to T1.
<<<<<<< HEAD
    
=======

>>>>>>> b2c4e47a
                create_and_report_summary_offence::<T>(
                    &reporter,
                    &vote.nays,
                    SummaryOffenceType::RejectedValidRoot,
                );
<<<<<<< HEAD
    
                let next_block_to_process =
                    safe_add_block_numbers::<T::BlockNumber>(root_id.range.to_block, 1u32.into())
                        .map_err(|_| Error::<T>::Overflow)?;
    
=======

                let next_block_to_process =
                    safe_add_block_numbers::<T::BlockNumber>(root_id.range.to_block, 1u32.into())
                        .map_err(|_| Error::<T>::Overflow)?;

>>>>>>> b2c4e47a
                <NextBlockToProcess<T>>::put(next_block_to_process);
                <Roots<T>>::mutate(root_id.range, root_id.ingress_counter, |root| {
                    root.is_validated = true
                });
                <SlotOfLastPublishedSummary<T>>::put(Self::current_slot());
<<<<<<< HEAD
    
=======

>>>>>>> b2c4e47a
                Self::deposit_event(Event::<T>::SummaryRootValidated {
                    root_hash: root_data.root_hash,
                    ingress_counter: root_id.ingress_counter,
                    block_range: root_id.range,
                });
            } else {
                // We didn't get enough votes to approve this root
<<<<<<< HEAD
    
=======

>>>>>>> b2c4e47a
                let root_creator =
                    root_data.added_by.ok_or(Error::<T>::CurrentSlotValidatorNotFound)?;
                create_and_report_summary_offence::<T>(
                    &reporter,
                    &vec![root_creator],
                    SummaryOffenceType::CreatedInvalidRoot,
                );
<<<<<<< HEAD
    
=======

>>>>>>> b2c4e47a
                create_and_report_summary_offence::<T>(
                    &reporter,
                    &vote.ayes,
                    SummaryOffenceType::ApprovedInvalidRoot,
                );
            }
<<<<<<< HEAD
    
            <PendingApproval<T>>::remove(root_id.range);
    
=======

            <PendingApproval<T>>::remove(root_id.range);

>>>>>>> b2c4e47a
            // When we get here, the root's voting session has ended and it has been removed from
            // PendingApproval If the root was approved, it is now marked as validated.
            // Otherwise, it stays false. If there was an error when submitting to T1, none of
            // this happened and it is still pending and not validated. In either case, the whole
            // voting history remains in storage
<<<<<<< HEAD
    
            // NOTE: when SYS-152 work is added here, root_range could exist several times in the voting
            // history, since a root_range that is rejected must eventually be submitted again.
            // But at any given time, there should be a single instance of root_range in the
            // PendingApproval queue. It is possible to keep several instances of root_range in
            // the Roots repository. But that should not change the logic in this area: we
            // should still validate an approved (root_range, counter) and remove this pair from
            // PendingApproval if no errors occur.
    
=======

            // NOTE: when SYS-152 work is added here, root_range could exist several times in the
            // voting history, since a root_range that is rejected must eventually be
            // submitted again. But at any given time, there should be a single instance
            // of root_range in the PendingApproval queue. It is possible to keep
            // several instances of root_range in the Roots repository. But that should
            // not change the logic in this area: we should still validate an approved
            // (root_range, counter) and remove this pair from PendingApproval if no
            // errors occur.

>>>>>>> b2c4e47a
            Self::deposit_event(Event::<T>::VotingEnded {
                root_id: *root_id,
                vote_approved: root_is_approved,
            });
<<<<<<< HEAD
    
            Ok(())
        }
    
=======

            Ok(())
        }

>>>>>>> b2c4e47a
        fn can_end_vote(vote: &VotingSessionData<T::AccountId, T::BlockNumber>) -> bool {
            return vote.has_outcome() ||
                <system::Pallet<T>>::block_number() >= vote.end_of_voting_period
        }
<<<<<<< HEAD
    
=======

>>>>>>> b2c4e47a
        fn record_summary_validate_unsigned(
            _source: TransactionSource,
            call: &Call<T>,
        ) -> TransactionValidity {
            if let Call::record_summary_calculation {
                new_block_number,
                root_hash,
                ingress_counter,
                validator,
                signature,
            } = call
            {
                let current_slot_validator = Self::slot_validator();
                if current_slot_validator.is_none() ||
                    validator.account_id != current_slot_validator.expect("checked for none")
                {
                    return InvalidTransaction::Custom(ERROR_CODE_VALIDATOR_IS_NOT_PRIMARY).into()
                }
<<<<<<< HEAD
    
=======

>>>>>>> b2c4e47a
                let signed_data =
                    &(UPDATE_BLOCK_NUMBER_CONTEXT, root_hash, ingress_counter, new_block_number);
                if !AVN::<T>::signature_is_valid(signed_data, &validator, signature) {
                    return InvalidTransaction::BadProof.into()
                };
<<<<<<< HEAD
    
=======

>>>>>>> b2c4e47a
                return ValidTransaction::with_tag_prefix("Summary")
                    .priority(TransactionPriority::max_value())
                    .and_provides(vec![
                        (UPDATE_BLOCK_NUMBER_CONTEXT, root_hash, ingress_counter).encode()
                    ])
                    .longevity(64_u64)
                    .propagate(true)
                    .build()
            }
<<<<<<< HEAD
    
            return InvalidTransaction::Call.into()
        }
    
=======

            return InvalidTransaction::Call.into()
        }

>>>>>>> b2c4e47a
        fn advance_slot_validate_unsigned(
            _source: TransactionSource,
            call: &Call<T>,
        ) -> TransactionValidity {
            if let Call::advance_slot { validator, signature } = call {
                let current_slot_validator = Self::slot_validator();
                if current_slot_validator.is_none() ||
                    validator.account_id != current_slot_validator.expect("checked for none")
                {
                    return InvalidTransaction::Custom(ERROR_CODE_VALIDATOR_IS_NOT_PRIMARY).into()
                }
<<<<<<< HEAD
    
                // QUESTION: slash here? If we check the signature validity first, then fail the check
                // for slot_validator we would prove someone tried to advance the slot
                // outside their turn. Should this be slashable?
    
=======

                // QUESTION: slash here? If we check the signature validity first, then fail the
                // check for slot_validator we would prove someone tried to advance
                // the slot outside their turn. Should this be slashable?

>>>>>>> b2c4e47a
                let current_slot = Self::current_slot();
                let signed_data = &(ADVANCE_SLOT_CONTEXT, current_slot);
                if !AVN::<T>::signature_is_valid(signed_data, &validator, signature) {
                    return InvalidTransaction::BadProof.into()
                };
<<<<<<< HEAD
    
=======

>>>>>>> b2c4e47a
                return ValidTransaction::with_tag_prefix("Summary")
                    .priority(TransactionPriority::max_value())
                    .and_provides(vec![(ADVANCE_SLOT_CONTEXT, current_slot).encode()])
                    .longevity(64_u64)
                    .propagate(true)
                    .build()
            }
<<<<<<< HEAD
    
            return InvalidTransaction::Call.into()
        }
    
        fn empty_root() -> H256 {
            return H256::from_slice(&[0; 32])
        }
    
=======

            return InvalidTransaction::Call.into()
        }

        fn empty_root() -> H256 {
            return H256::from_slice(&[0; 32])
        }

>>>>>>> b2c4e47a
        fn summary_is_neither_pending_nor_approved(root_range: &RootRange<T::BlockNumber>) -> bool {
            let has_been_approved =
                <Roots<T>>::iter_prefix_values(root_range).any(|root| root.is_validated);
            let is_pending = <PendingApproval<T>>::contains_key(root_range);
<<<<<<< HEAD
    
            return !is_pending && !has_been_approved
        }
    
=======

            return !is_pending && !has_been_approved
        }

>>>>>>> b2c4e47a
        pub fn try_get_root_data(
            root_id: &RootId<T::BlockNumber>,
        ) -> Result<RootData<T::AccountId>, Error<T>> {
            if <Roots<T>>::contains_key(root_id.range, root_id.ingress_counter) {
                return Ok(<Roots<T>>::get(root_id.range, root_id.ingress_counter))
            }
<<<<<<< HEAD
    
=======

>>>>>>> b2c4e47a
            Err(Error::<T>::RootDataNotFound)?
        }
    }
}


#[derive(Encode, Decode, Default, Clone, Copy, PartialEq, Debug, Eq, TypeInfo, MaxEncodedLen)]
pub struct RootId<BlockNumber: AtLeast32Bit> {
    pub range: RootRange<BlockNumber>,
    pub ingress_counter: IngressCounter,
}

impl<BlockNumber: AtLeast32Bit> RootId<BlockNumber> {
    fn new(range: RootRange<BlockNumber>, ingress_counter: IngressCounter) -> Self {
        return RootId::<BlockNumber> { range, ingress_counter }
    }
}

#[derive(Encode, Decode, Default, Clone, Copy, PartialEq, Debug, Eq, TypeInfo, MaxEncodedLen)]
pub struct RootRange<BlockNumber: AtLeast32Bit> {
    pub from_block: BlockNumber,
    pub to_block: BlockNumber,
}

impl<BlockNumber: AtLeast32Bit> RootRange<BlockNumber> {
    fn new(from_block: BlockNumber, to_block: BlockNumber) -> Self {
        return RootRange::<BlockNumber> { from_block, to_block }
    }
}

#[derive(Encode, Decode, Clone, PartialEq, Debug, Eq, TypeInfo, MaxEncodedLen)]
pub struct RootData<AccountId> {
    pub root_hash: H256,
    pub added_by: Option<AccountId>,
    pub is_validated: bool, // This is set to true when 2/3 of validators approve it
    pub is_finalised: bool, /* This is set to true when EthEvents confirms Tier1 has received
                             * the root */
    pub tx_id: Option<TransactionId>, /* This is the TransacionId that will be used to submit
                                       * the tx */
}

impl<AccountId> RootData<AccountId> {
    fn new(root_hash: H256, added_by: AccountId, transaction_id: Option<TransactionId>) -> Self {
        return RootData::<AccountId> {
            root_hash,
            added_by: Some(added_by),
            is_validated: false,
            is_finalised: false,
            tx_id: transaction_id,
        }
    }
}

impl<AccountId> Default for RootData<AccountId> {
    fn default() -> Self {
        Self {
            root_hash: H256::zero(),
            added_by: None,
            is_validated: false,
            is_finalised: false,
            tx_id: None,
        }
    }
}

#[cfg(test)]
#[path = "tests/mock.rs"]
mod mock;

#[cfg(test)]
#[path = "tests/tests.rs"]
mod tests;

#[cfg(test)]
#[path = "tests/tests_vote.rs"]
mod tests_vote;

#[cfg(test)]
#[path = "tests/tests_validate_unsigned.rs"]
mod tests_validate_unsigned;

#[cfg(test)]
#[path = "tests/tests_slot_logic.rs"]
mod tests_slots;

#[cfg(test)]
#[path = "tests/tests_challenge.rs"]
mod tests_challenge;

#[cfg(test)]
#[path = "tests/tests_set_periods.rs"]
mod tests_set_periods;

// TODO: Add unit tests for setting schedule period and voting period<|MERGE_RESOLUTION|>--- conflicted
+++ resolved
@@ -734,205 +734,6 @@
                 schedule_period_in_blocks >= MIN_SCHEDULE_PERIOD.into(),
                 Error::<T>::SchedulePeriodIsTooShort
             );
-<<<<<<< HEAD
-    
-            Ok(())
-        }
-    
-        fn validate_voting_period(
-            voting_period_in_blocks: T::BlockNumber,
-            schedule_period_in_blocks: T::BlockNumber,
-        ) -> DispatchResult {
-            ensure!(
-                voting_period_in_blocks >= T::FinalityReportLatency::get(),
-                Error::<T>::VotingPeriodIsLessThanFinalityReportLatency
-            );
-            ensure!(
-                voting_period_in_blocks >= MIN_VOTING_PERIOD.into(),
-                Error::<T>::VotingPeriodIsTooShort
-            );
-            ensure!(
-                voting_period_in_blocks < schedule_period_in_blocks,
-                Error::<T>::VotingPeriodIsEqualOrLongerThanSchedulePeriod
-            );
-            ensure!(
-                voting_period_in_blocks <= MAX_VOTING_PERIOD.into(),
-                Error::<T>::VotingPeriodIsTooLong
-            );
-            Ok(())
-        }
-    
-        pub fn grace_period_elapsed(block_number: T::BlockNumber) -> bool {
-            let diff = safe_sub_block_numbers::<T::BlockNumber>(
-                block_number,
-                Self::block_number_for_next_slot(),
-            )
-            .unwrap_or(0u32.into());
-            return diff > T::AdvanceSlotGracePeriod::get()
-        }
-    
-        // Check if this validator is allowed
-        // the slot's validator is challenged if it does not advance the slot inside the challenge
-        // window. But this challenge will be checked later than when it was submitted, so it is
-        // possible storage has changed by then. To prevent the validator escape the challenge, we
-        // can allow it this change only inside the challenge window. Other validators can however
-        // move the slot after the challenge window.
-        pub fn validator_can_advance_slot(
-            validator: &Validator<<T as avn::Config>::AuthorityId, T::AccountId>,
-        ) -> DispatchResult {
-            let current_block_number = <frame_system::Pallet<T>>::block_number();
-            ensure!(
-                current_block_number >= Self::block_number_for_next_slot(),
-                Error::<T>::TooEarlyToAdvance
-            );
-    
-            let current_slot_validator =
-                Self::slot_validator().ok_or(Error::<T>::CurrentSlotValidatorNotFound)?;
-    
-            if Self::grace_period_elapsed(current_block_number) {
-                if validator.account_id == current_slot_validator {
-                    return Err(Error::<T>::GracePeriodElapsed)?
-                }
-            } else {
-                if validator.account_id != current_slot_validator {
-                    return Err(Error::<T>::WrongValidator)?
-                }
-            }
-    
-            Ok(())
-        }
-    
-        pub fn update_slot_number(
-            validator: Validator<<T as avn::Config>::AuthorityId, T::AccountId>,
-        ) -> DispatchResult {
-            Self::validator_can_advance_slot(&validator)?;
-            // QUESTION: should we slash a validator who tries to advance the slot when it is not their
-            // turn? This code is always called inside an unsigned transaction, so in consensus.
-            // We can raise offences here.
-            Self::register_offence_if_no_summary_created_in_slot(&validator);
-    
-            let new_slot_number =
-                safe_add_block_numbers::<T::BlockNumber>(Self::current_slot(), 1u32.into())
-                    .map_err(|_| Error::<T>::Overflow)?;
-    
-            let new_validator_account_id = AVN::<T>::calculate_primary_validator(new_slot_number)?;
-    
-            let next_slot_start_block = safe_add_block_numbers::<T::BlockNumber>(
-                Self::block_number_for_next_slot(),
-                Self::schedule_period(),
-            )
-            .map_err(|_| Error::<T>::Overflow)?;
-    
-            <CurrentSlot<T>>::put(new_slot_number);
-            <CurrentSlotsValidator<T>>::put(new_validator_account_id.clone());
-            <NextSlotAtBlock<T>>::put(next_slot_start_block);
-    
-            Self::deposit_event(Event::<T>::SlotAdvanced {
-                advanced_by: validator.account_id,
-                new_slot: new_slot_number,
-                slot_validator: new_validator_account_id,
-                slot_end: next_slot_start_block,
-            });
-    
-            Ok(())
-        }
-    
-        pub fn get_root_voting_session(
-            root_id: &RootId<T::BlockNumber>,
-        ) -> Box<dyn VotingSessionManager<T::AccountId, T::BlockNumber>> {
-            return Box::new(RootVotingSession::<T>::new(root_id))
-                as Box<dyn VotingSessionManager<T::AccountId, T::BlockNumber>>
-        }
-    
-        // This can be called by other validators to verify the root hash
-        pub fn compute_root_hash(
-            from_block: T::BlockNumber,
-            to_block: T::BlockNumber,
-        ) -> Result<H256, DispatchError> {
-            let from_block_number: u32 = TryInto::<u32>::try_into(from_block)
-                .map_err(|_| Error::<T>::ErrorConvertingBlockNumber)?;
-            let to_block_number: u32 = TryInto::<u32>::try_into(to_block)
-                .map_err(|_| Error::<T>::ErrorConvertingBlockNumber)?;
-    
-            let mut url_path = "roothash/".to_string();
-            url_path.push_str(&from_block_number.to_string());
-            url_path.push_str(&"/".to_string());
-            url_path.push_str(&to_block_number.to_string());
-    
-            let response = AVN::<T>::get_data_from_service(url_path);
-    
-            if let Err(e) = response {
-                log::error!("💔️ Error getting summary data from external service: {:?}", e);
-                return Err(Error::<T>::ErrorGettingSummaryDataFromService)?
-            }
-    
-            let root_hash = Self::validate_response(response.expect("checked for error"))?;
-            log::trace!(target: "avn", "🥽 Calculated root hash {:?} for range [{:?}, {:?}]", &root_hash, &from_block_number, &to_block_number);
-    
-            return Ok(root_hash)
-        }
-    
-        pub fn create_root_lock_name(block_number: T::BlockNumber) -> OcwLock::PersistentId {
-            let mut name = b"create_summary::".to_vec();
-            name.extend_from_slice(&mut block_number.encode());
-            name
-        }
-    
-        pub fn convert_data_to_eth_compatible_encoding(
-            root_data: &RootData<T::AccountId>,
-        ) -> Result<String, DispatchError> {
-            let eth_description = EthAbiHelper::generate_ethereum_description_for_signature_request(
-                &T::AccountToBytesConvert::into_bytes(
-                    root_data.added_by.as_ref().ok_or(Error::<T>::CurrentSlotValidatorNotFound)?,
-                ),
-                &EthTransactionType::PublishRoot(PublishRootData::new(
-                    *root_data.root_hash.as_fixed_bytes(),
-                )),
-                match root_data.tx_id {
-                    None => EMPTY_ROOT_TRANSACTION_ID,
-                    _ => *root_data
-                        .tx_id
-                        .as_ref()
-                        .expect("Non-Empty roots have a reserved TransactionId"),
-                },
-            )
-            .map_err(|_| Error::<T>::InvalidRoot)?;
-    
-            Ok(hex::encode(EthAbiHelper::generate_eth_abi_encoding_for_params_only(&eth_description)))
-        }
-    
-        pub fn sign_root_for_ethereum(
-            root_id: &RootId<T::BlockNumber>,
-        ) -> Result<(String, ecdsa::Signature), DispatchError> {
-            let root_data = Self::try_get_root_data(&root_id)?;
-            let data = Self::convert_data_to_eth_compatible_encoding(&root_data)?;
-            return Ok((data.clone(), AVN::<T>::request_ecdsa_signature_from_external_service(&data)?))
-        }
-    
-        // TODO [Low Priority] Review if the lock period should be configurable
-        pub fn lock_till_request_expires() -> OcwOperationExpiration {
-            let avn_service_expiry_in_millisec = 300_000 as u32;
-            let avn_block_generation_in_millisec = 3_000 as u32;
-            let delay = 10 as u32;
-            let lock_expiration_in_blocks =
-                avn_service_expiry_in_millisec / avn_block_generation_in_millisec + delay;
-            return OcwOperationExpiration::Custom(lock_expiration_in_blocks)
-        }
-    
-        pub fn advance_slot_if_required(
-            block_number: T::BlockNumber,
-            this_validator: &Validator<<T as avn::Config>::AuthorityId, T::AccountId>,
-        ) {
-            let current_slot_validator = Self::slot_validator();
-            if current_slot_validator.is_none() {
-                log::error!(
-                    "💔 Current slot validator is not found. Cannot advance slot for block: {:?}",
-                    block_number
-                );
-                return
-            }
-    
-=======
 
             Ok(())
         }
@@ -1139,26 +940,15 @@
                 return
             }
 
->>>>>>> b2c4e47a
             if this_validator.account_id == current_slot_validator.expect("Checked for none") &&
                 block_number >= Self::block_number_for_next_slot()
             {
                 let result = Self::dispatch_advance_slot(this_validator);
-<<<<<<< HEAD
-    
-=======
-
->>>>>>> b2c4e47a
                 if let Err(e) = result {
                     log::warn!("💔️ Error starting a new summary creation slot: {:?}", e);
                 }
             }
         }
-<<<<<<< HEAD
-    
-=======
-
->>>>>>> b2c4e47a
         // called from OCW - no storage changes allowed here
         pub fn process_summary_if_required(
             block_number: T::BlockNumber,
@@ -1170,17 +960,10 @@
                 return
             }
             let last_block_in_range = target_block.expect("Valid block number");
-<<<<<<< HEAD
-    
+
             let root_lock_name = Self::create_root_lock_name(last_block_in_range);
             let expiration = Self::lock_till_request_expires();
-    
-=======
-
-            let root_lock_name = Self::create_root_lock_name(last_block_in_range);
-            let expiration = Self::lock_till_request_expires();
-
->>>>>>> b2c4e47a
+
             if Self::can_process_summary(block_number, last_block_in_range, this_validator) &&
                 OcwLock::set_lock_with_expiry(block_number, expiration, root_lock_name.clone())
                     .is_ok()
@@ -1191,23 +974,13 @@
                     last_block_in_range,
                     Self::current_slot()
                 );
-<<<<<<< HEAD
-    
+
                 let summary = Self::process_summary(last_block_in_range, this_validator);
-    
+
                 if let Err(e) = summary {
                     log::warn!("💔️ Error processing summary: {:?}", e);
                 }
-    
-=======
-
-                let summary = Self::process_summary(last_block_in_range, this_validator);
-
-                if let Err(e) = summary {
-                    log::warn!("💔️ Error processing summary: {:?}", e);
-                }
-
->>>>>>> b2c4e47a
+
                 // Ignore the remove storage lock error as the lock will be unlocked after the
                 // expiration period
                 match OcwLock::remove_storage_lock(block_number, expiration, root_lock_name) {
@@ -1217,74 +990,6 @@
                     },
                 }
             }
-<<<<<<< HEAD
-        }
-    
-        fn register_offence_if_no_summary_created_in_slot(
-            reporter: &Validator<T::AuthorityId, T::AccountId>,
-        ) {
-            if Self::last_summary_slot() < Self::current_slot() {
-                let maybe_current_slot_validator = Self::slot_validator();
-                if maybe_current_slot_validator.is_none() {
-                    log::error!("💔 Current slot validator is not found. Unable to register offence");
-                    return
-                }
-                let current_slot_validator = maybe_current_slot_validator.expect("Checked for none");
-    
-                create_and_report_summary_offence::<T>(
-                    &reporter.account_id,
-                    &vec![current_slot_validator.clone()],
-                    SummaryOffenceType::NoSummaryCreated,
-                );
-    
-                Self::deposit_event(Event::<T>::SummaryNotPublishedOffence {
-                    challengee: current_slot_validator,
-                    void_slot: Self::current_slot(),
-                    last_published: Self::last_summary_slot(),
-                    end_vote: Self::block_number_for_next_slot(),
-                });
-            }
-        }
-    
-        // called from OCW - no storage changes allowed here
-        fn can_process_summary(
-            current_block_number: T::BlockNumber,
-            last_block_in_range: T::BlockNumber,
-            this_validator: &Validator<<T as avn::Config>::AuthorityId, T::AccountId>,
-        ) -> bool {
-            if OcwLock::is_locked(&Self::create_root_lock_name(last_block_in_range)) {
-                return false
-            }
-    
-            let target_block_with_buffer =
-                safe_add_block_numbers(last_block_in_range, T::MinBlockAge::get());
-    
-            if target_block_with_buffer.is_err() {
-                log::warn!(
-                    "💔️ Error checking if we can process a summary for blocks {:?} to {:?}",
-                    current_block_number,
-                    last_block_in_range
-                );
-    
-                return false
-            }
-            let target_block_with_buffer = target_block_with_buffer.expect("Already checked");
-    
-            let root_range = RootRange::new(Self::get_next_block_to_process(), last_block_in_range);
-    
-            let current_slot_validator = Self::slot_validator();
-            let is_slot_validator = current_slot_validator.is_some() &&
-                this_validator.account_id == current_slot_validator.expect("checked for none");
-            let slot_is_active = current_block_number < Self::block_number_for_next_slot();
-            let blocks_are_old_enough = current_block_number > target_block_with_buffer;
-    
-            return is_slot_validator &&
-                slot_is_active &&
-                blocks_are_old_enough &&
-                Self::summary_is_neither_pending_nor_approved(&root_range)
-        }
-    
-=======
         }
 
         fn register_offence_if_no_summary_created_in_slot(
@@ -1354,7 +1059,6 @@
                 Self::summary_is_neither_pending_nor_approved(&root_range)
         }
 
->>>>>>> b2c4e47a
         // called from OCW - no storage changes allowed here
         pub fn process_summary(
             last_block_in_range: T::BlockNumber,
@@ -1363,17 +1067,10 @@
             let root_hash =
                 Self::compute_root_hash(Self::get_next_block_to_process(), last_block_in_range)?;
             Self::record_summary(last_block_in_range, root_hash, validator)?;
-<<<<<<< HEAD
-    
+
             Ok(())
         }
-    
-=======
-
-            Ok(())
-        }
-
->>>>>>> b2c4e47a
+
         // called from OCW - no storage changes allowed here
         fn record_summary(
             last_processed_block_number: T::BlockNumber,
@@ -1381,11 +1078,6 @@
             validator: &Validator<<T as avn::Config>::AuthorityId, T::AccountId>,
         ) -> DispatchResult {
             let ingress_counter = Self::get_ingress_counter() + 1; // default value in storage is 0, so first root_hash has counter 1
-<<<<<<< HEAD
-    
-=======
-
->>>>>>> b2c4e47a
             let signature = validator
                 .key
                 .sign(
@@ -1398,11 +1090,6 @@
                         .encode(),
                 )
                 .ok_or(Error::<T>::ErrorSigning)?;
-<<<<<<< HEAD
-    
-=======
-
->>>>>>> b2c4e47a
             log::trace!(
                 target: "avn",
                 "🖊️  Worker records summary calculation: {:?} last processed block {:?} ingress: {:?}]",
@@ -1410,11 +1097,6 @@
                 &last_processed_block_number,
                 &ingress_counter
             );
-<<<<<<< HEAD
-    
-=======
-
->>>>>>> b2c4e47a
             SubmitTransaction::<T, Call<T>>::submit_unsigned_transaction(
                 Call::record_summary_calculation {
                     new_block_number: last_processed_block_number,
@@ -1426,11 +1108,10 @@
                 .into(),
             )
             .map_err(|_| Error::<T>::ErrorSubmittingTransaction)?;
-<<<<<<< HEAD
-    
+
             Ok(())
         }
-    
+
         fn dispatch_advance_slot(
             validator: &Validator<<T as avn::Config>::AuthorityId, T::AccountId>,
         ) -> DispatchResult {
@@ -1438,99 +1119,40 @@
                 .key
                 .sign(&(ADVANCE_SLOT_CONTEXT, Self::current_slot()).encode())
                 .ok_or(Error::<T>::ErrorSigning)?;
-    
+
             SubmitTransaction::<T, Call<T>>::submit_unsigned_transaction(
                 Call::advance_slot { validator: validator.clone(), signature }.into(),
             )
             .map_err(|_| Error::<T>::ErrorSubmittingTransaction)?;
-    
+
             Ok(())
         }
-    
-=======
-
-            Ok(())
-        }
-
-        fn dispatch_advance_slot(
-            validator: &Validator<<T as avn::Config>::AuthorityId, T::AccountId>,
-        ) -> DispatchResult {
-            let signature = validator
-                .key
-                .sign(&(ADVANCE_SLOT_CONTEXT, Self::current_slot()).encode())
-                .ok_or(Error::<T>::ErrorSigning)?;
-
-            SubmitTransaction::<T, Call<T>>::submit_unsigned_transaction(
-                Call::advance_slot { validator: validator.clone(), signature }.into(),
-            )
-            .map_err(|_| Error::<T>::ErrorSubmittingTransaction)?;
-
-            Ok(())
-        }
-
->>>>>>> b2c4e47a
+
         pub fn get_target_block() -> Result<T::BlockNumber, Error<T>> {
             let end_block_number = safe_add_block_numbers::<T::BlockNumber>(
                 Self::get_next_block_to_process(),
                 Self::schedule_period(),
             )
             .map_err(|_| Error::<T>::Overflow)?;
-<<<<<<< HEAD
-    
+
             if Self::get_next_block_to_process() == 0u32.into() {
                 return Ok(end_block_number)
             }
-    
+
             Ok(safe_sub_block_numbers::<T::BlockNumber>(end_block_number, 1u32.into())
                 .map_err(|_| Error::<T>::Overflow)?)
         }
-    
-=======
-
-            if Self::get_next_block_to_process() == 0u32.into() {
-                return Ok(end_block_number)
-            }
-
-            Ok(safe_sub_block_numbers::<T::BlockNumber>(end_block_number, 1u32.into())
-                .map_err(|_| Error::<T>::Overflow)?)
-        }
-
->>>>>>> b2c4e47a
+
         fn validate_response(response: Vec<u8>) -> Result<H256, Error<T>> {
             if response.len() != 64 {
                 log::error!("❌ Root hash is not valid: {:?}", response);
                 return Err(Error::<T>::InvalidRootHashLength)?
             }
-<<<<<<< HEAD
-    
-=======
-
->>>>>>> b2c4e47a
             let root_hash = core::str::from_utf8(&response);
             if let Err(e) = root_hash {
                 log::error!("❌ Error converting root hash bytes to string: {:?}", e);
                 return Err(Error::<T>::InvalidUTF8Bytes)?
             }
-<<<<<<< HEAD
-    
-            let mut data: [u8; 32] = [0; 32];
-            hex::decode_to_slice(root_hash.expect("Checked for error"), &mut data[..])
-                .map_err(|_| Error::<T>::InvalidHexString)?;
-    
-            return Ok(H256::from_slice(&data))
-        }
-    
-        pub fn end_voting(reporter: T::AccountId, root_id: &RootId<T::BlockNumber>) -> DispatchResult {
-            let voting_session = Self::get_root_voting_session(&root_id);
-    
-            ensure!(voting_session.is_valid(), Error::<T>::VotingSessionIsNotValid);
-    
-            let vote = Self::get_vote(root_id);
-            ensure!(Self::can_end_vote(&vote), Error::<T>::ErrorEndingVotingPeriod);
-    
-            let root_is_approved = vote.is_approved();
-    
-=======
 
             let mut data: [u8; 32] = [0; 32];
             hex::decode_to_slice(root_hash.expect("Checked for error"), &mut data[..])
@@ -1552,7 +1174,6 @@
 
             let root_is_approved = vote.is_approved();
 
->>>>>>> b2c4e47a
             let root_data = Self::try_get_root_data(&root_id)?;
             if root_is_approved {
                 if root_data.root_hash != Self::empty_root() {
@@ -1565,11 +1186,6 @@
                             root_data.added_by.ok_or(Error::<T>::CurrentSlotValidatorNotFound)?,
                             voting_session.state()?.confirmations,
                         );
-<<<<<<< HEAD
-    
-=======
-
->>>>>>> b2c4e47a
                     if let Err(result) = result {
                         log::error!("❌ Error Submitting Tx: {:?}", result);
                         Err(result)?
@@ -1582,39 +1198,21 @@
                     // In either case, we should not slash anyone.
                 }
                 // If we get here, then we did not get an error when submitting to T1.
-<<<<<<< HEAD
-    
-=======
-
->>>>>>> b2c4e47a
                 create_and_report_summary_offence::<T>(
                     &reporter,
                     &vote.nays,
                     SummaryOffenceType::RejectedValidRoot,
                 );
-<<<<<<< HEAD
-    
+
                 let next_block_to_process =
                     safe_add_block_numbers::<T::BlockNumber>(root_id.range.to_block, 1u32.into())
                         .map_err(|_| Error::<T>::Overflow)?;
-    
-=======
-
-                let next_block_to_process =
-                    safe_add_block_numbers::<T::BlockNumber>(root_id.range.to_block, 1u32.into())
-                        .map_err(|_| Error::<T>::Overflow)?;
-
->>>>>>> b2c4e47a
+
                 <NextBlockToProcess<T>>::put(next_block_to_process);
                 <Roots<T>>::mutate(root_id.range, root_id.ingress_counter, |root| {
                     root.is_validated = true
                 });
                 <SlotOfLastPublishedSummary<T>>::put(Self::current_slot());
-<<<<<<< HEAD
-    
-=======
-
->>>>>>> b2c4e47a
                 Self::deposit_event(Event::<T>::SummaryRootValidated {
                     root_hash: root_data.root_hash,
                     ingress_counter: root_id.ingress_counter,
@@ -1622,11 +1220,6 @@
                 });
             } else {
                 // We didn't get enough votes to approve this root
-<<<<<<< HEAD
-    
-=======
-
->>>>>>> b2c4e47a
                 let root_creator =
                     root_data.added_by.ok_or(Error::<T>::CurrentSlotValidatorNotFound)?;
                 create_and_report_summary_offence::<T>(
@@ -1634,42 +1227,20 @@
                     &vec![root_creator],
                     SummaryOffenceType::CreatedInvalidRoot,
                 );
-<<<<<<< HEAD
-    
-=======
-
->>>>>>> b2c4e47a
                 create_and_report_summary_offence::<T>(
                     &reporter,
                     &vote.ayes,
                     SummaryOffenceType::ApprovedInvalidRoot,
                 );
             }
-<<<<<<< HEAD
-    
+
             <PendingApproval<T>>::remove(root_id.range);
-    
-=======
-
-            <PendingApproval<T>>::remove(root_id.range);
-
->>>>>>> b2c4e47a
+
             // When we get here, the root's voting session has ended and it has been removed from
             // PendingApproval If the root was approved, it is now marked as validated.
             // Otherwise, it stays false. If there was an error when submitting to T1, none of
             // this happened and it is still pending and not validated. In either case, the whole
             // voting history remains in storage
-<<<<<<< HEAD
-    
-            // NOTE: when SYS-152 work is added here, root_range could exist several times in the voting
-            // history, since a root_range that is rejected must eventually be submitted again.
-            // But at any given time, there should be a single instance of root_range in the
-            // PendingApproval queue. It is possible to keep several instances of root_range in
-            // the Roots repository. But that should not change the logic in this area: we
-            // should still validate an approved (root_range, counter) and remove this pair from
-            // PendingApproval if no errors occur.
-    
-=======
 
             // NOTE: when SYS-152 work is added here, root_range could exist several times in the
             // voting history, since a root_range that is rejected must eventually be
@@ -1680,31 +1251,18 @@
             // (root_range, counter) and remove this pair from PendingApproval if no
             // errors occur.
 
->>>>>>> b2c4e47a
             Self::deposit_event(Event::<T>::VotingEnded {
                 root_id: *root_id,
                 vote_approved: root_is_approved,
             });
-<<<<<<< HEAD
-    
+
             Ok(())
         }
-    
-=======
-
-            Ok(())
-        }
-
->>>>>>> b2c4e47a
+
         fn can_end_vote(vote: &VotingSessionData<T::AccountId, T::BlockNumber>) -> bool {
             return vote.has_outcome() ||
                 <system::Pallet<T>>::block_number() >= vote.end_of_voting_period
         }
-<<<<<<< HEAD
-    
-=======
-
->>>>>>> b2c4e47a
         fn record_summary_validate_unsigned(
             _source: TransactionSource,
             call: &Call<T>,
@@ -1723,21 +1281,11 @@
                 {
                     return InvalidTransaction::Custom(ERROR_CODE_VALIDATOR_IS_NOT_PRIMARY).into()
                 }
-<<<<<<< HEAD
-    
-=======
-
->>>>>>> b2c4e47a
                 let signed_data =
                     &(UPDATE_BLOCK_NUMBER_CONTEXT, root_hash, ingress_counter, new_block_number);
                 if !AVN::<T>::signature_is_valid(signed_data, &validator, signature) {
                     return InvalidTransaction::BadProof.into()
                 };
-<<<<<<< HEAD
-    
-=======
-
->>>>>>> b2c4e47a
                 return ValidTransaction::with_tag_prefix("Summary")
                     .priority(TransactionPriority::max_value())
                     .and_provides(vec![
@@ -1747,17 +1295,10 @@
                     .propagate(true)
                     .build()
             }
-<<<<<<< HEAD
-    
+
             return InvalidTransaction::Call.into()
         }
-    
-=======
-
-            return InvalidTransaction::Call.into()
-        }
-
->>>>>>> b2c4e47a
+
         fn advance_slot_validate_unsigned(
             _source: TransactionSource,
             call: &Call<T>,
@@ -1769,29 +1310,16 @@
                 {
                     return InvalidTransaction::Custom(ERROR_CODE_VALIDATOR_IS_NOT_PRIMARY).into()
                 }
-<<<<<<< HEAD
-    
-                // QUESTION: slash here? If we check the signature validity first, then fail the check
-                // for slot_validator we would prove someone tried to advance the slot
-                // outside their turn. Should this be slashable?
-    
-=======
 
                 // QUESTION: slash here? If we check the signature validity first, then fail the
                 // check for slot_validator we would prove someone tried to advance
                 // the slot outside their turn. Should this be slashable?
 
->>>>>>> b2c4e47a
                 let current_slot = Self::current_slot();
                 let signed_data = &(ADVANCE_SLOT_CONTEXT, current_slot);
                 if !AVN::<T>::signature_is_valid(signed_data, &validator, signature) {
                     return InvalidTransaction::BadProof.into()
                 };
-<<<<<<< HEAD
-    
-=======
-
->>>>>>> b2c4e47a
                 return ValidTransaction::with_tag_prefix("Summary")
                     .priority(TransactionPriority::max_value())
                     .and_provides(vec![(ADVANCE_SLOT_CONTEXT, current_slot).encode()])
@@ -1799,51 +1327,28 @@
                     .propagate(true)
                     .build()
             }
-<<<<<<< HEAD
-    
+
             return InvalidTransaction::Call.into()
         }
-    
+
         fn empty_root() -> H256 {
             return H256::from_slice(&[0; 32])
         }
-    
-=======
-
-            return InvalidTransaction::Call.into()
-        }
-
-        fn empty_root() -> H256 {
-            return H256::from_slice(&[0; 32])
-        }
-
->>>>>>> b2c4e47a
+
         fn summary_is_neither_pending_nor_approved(root_range: &RootRange<T::BlockNumber>) -> bool {
             let has_been_approved =
                 <Roots<T>>::iter_prefix_values(root_range).any(|root| root.is_validated);
             let is_pending = <PendingApproval<T>>::contains_key(root_range);
-<<<<<<< HEAD
-    
+
             return !is_pending && !has_been_approved
         }
-    
-=======
-
-            return !is_pending && !has_been_approved
-        }
-
->>>>>>> b2c4e47a
+
         pub fn try_get_root_data(
             root_id: &RootId<T::BlockNumber>,
         ) -> Result<RootData<T::AccountId>, Error<T>> {
             if <Roots<T>>::contains_key(root_id.range, root_id.ingress_counter) {
                 return Ok(<Roots<T>>::get(root_id.range, root_id.ingress_counter))
             }
-<<<<<<< HEAD
-    
-=======
-
->>>>>>> b2c4e47a
             Err(Error::<T>::RootDataNotFound)?
         }
     }
