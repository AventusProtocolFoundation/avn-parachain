#![cfg_attr(not(feature = "std"), no_std)]

#[cfg(not(feature = "std"))]
extern crate alloc;
#[cfg(not(feature = "std"))]
use alloc::string::{String, ToString};

use codec::{Decode, Encode, MaxEncodedLen};
use sp_avn_common::{
    bounds::VotingSessionIdBound,
    event_types::Validator,
    ocw_lock::{self as OcwLock},
    safe_add_block_numbers, safe_sub_block_numbers, IngressCounter,
};
use sp_io::hashing::keccak_256;
use sp_runtime::{
    scale_info::TypeInfo,
    traits::AtLeast32Bit,
    transaction_validity::{
        InvalidTransaction, TransactionPriority, TransactionSource, TransactionValidity,
        ValidTransaction,
    },
    BoundedVec, DispatchError,
};
use sp_std::prelude::*;

use avn::OnBridgePublisherResult;
use core::convert::TryInto;
use frame_support::{dispatch::DispatchResult, ensure, log, traits::Get, weights::Weight};
use frame_system::{
    self as system, ensure_none, ensure_root,
    offchain::{SendTransactionTypes, SubmitTransaction},
};
pub use pallet::*;
use pallet_avn::{
    self as avn,
    vote::{
        approve_vote_validate_unsigned, end_voting_period_validate_unsigned, process_approve_vote,
        process_reject_vote, reject_vote_validate_unsigned, VotingSessionData,
        VotingSessionManager,
    },
    Error as avn_error,
};
<<<<<<< HEAD
=======
use pallet_ethereum_transactions::{
    ethereum_transaction::{EthAbiHelper, TransactionId},
    CandidateTransactionSubmitter,
};
// use pallet_ethereum_transactions::CandidateTransactionSubmitter;
pub use pallet::*;
>>>>>>> 2aa02c88
use pallet_session::historical::IdentificationTuple;
use sp_application_crypto::RuntimeAppPublic;
use sp_core::{ecdsa, H256};
use sp_staking::offence::ReportOffence;
pub type EthereumTransactionId = u32;

pub mod offence;
use crate::offence::{create_and_report_summary_offence, SummaryOffence, SummaryOffenceType};

const NAME: &'static [u8; 7] = b"summary";
const UPDATE_BLOCK_NUMBER_CONTEXT: &'static [u8] = b"update_last_processed_block_number";
const ADVANCE_SLOT_CONTEXT: &'static [u8] = b"advance_slot";

// Error codes returned by validate unsigned methods
const ERROR_CODE_VALIDATOR_IS_NOT_PRIMARY: u8 = 10;
const ERROR_CODE_INVALID_ROOT_DATA: u8 = 20;
const ERROR_CODE_INVALID_ROOT_RANGE: u8 = 30;

// This value is used only when generating a signature for an empty root.
// Empty roots shouldn't be submitted to ethereum-transactions so we can use any value we want.
const EMPTY_ROOT_TRANSACTION_ID: EthereumTransactionId = 0;

// used in benchmarks and weights calculation only
const MAX_VALIDATOR_ACCOUNT_IDS: u32 = 10;
const MAX_OFFENDERS: u32 = 2; // maximum of offenders need to be less one third of minimum validators so the benchmark won't panic
const MAX_NUMBER_OF_ROOT_DATA_PER_RANGE: u32 = 2;

const MIN_SCHEDULE_PERIOD: u32 = 0; // 6 MINUTES
const DEFAULT_SCHEDULE_PERIOD: u32 = 10; // 1 DAY
const MIN_VOTING_PERIOD: u32 = 0; // 5 MINUTES
const MAX_VOTING_PERIOD: u32 = 28800; // 1 DAY
const DEFAULT_VOTING_PERIOD: u32 = 600; // 30 MINUTES

pub mod vote;
use crate::vote::*;

pub mod util;

pub mod challenge;
use crate::challenge::*;

use pallet_avn::BridgePublisher;

mod benchmarking;
pub mod default_weights;
pub use default_weights::WeightInfo;

pub type AVN<T> = avn::Pallet<T>;

#[frame_support::pallet]
pub mod pallet {
    use super::*;
    use frame_support::{pallet_prelude::*, Blake2_128Concat};
    use frame_system::pallet_prelude::*;
    use pallet_ethereum_transactions::ethereum_transaction::{EthTransactionType, PublishRootData};

    // Public interface of this pallet
    #[pallet::config]
    pub trait Config:
        SendTransactionTypes<Call<Self>>
        + frame_system::Config
        + avn::Config
        + pallet_session::historical::Config
    {
        type RuntimeEvent: From<Event<Self>>
            + Into<<Self as frame_system::Config>::RuntimeEvent>
            + IsType<<Self as frame_system::Config>::RuntimeEvent>;

        /// A period (in block number) to detect when a validator failed to advance the current slot
        /// number
        type AdvanceSlotGracePeriod: Get<Self::BlockNumber>;

        /// Minimum age of block (in block number) to include in a tree.
        /// This will give grandpa a chance to finalise the blocks
        type MinBlockAge: Get<Self::BlockNumber>;

        // type CandidateTransactionSubmitter: CandidateTransactionSubmitter<Self::AccountId>;

        type AccountToBytesConvert: pallet_avn::AccountToBytesConverter<Self::AccountId>;

        ///  A type that gives the pallet the ability to report offences
        type ReportSummaryOffence: ReportOffence<
            Self::AccountId,
            IdentificationTuple<Self>,
            SummaryOffence<IdentificationTuple<Self>>,
        >;

        /// Weight information for the extrinsics in this pallet.
        type WeightInfo: WeightInfo;

        type BridgePublisher: avn::BridgePublisher;
    }

    #[pallet::pallet]
    #[pallet::generate_store(pub (super) trait Store)]
    pub struct Pallet<T>(_);

    #[pallet::event]
    /// This attribute generate the function `deposit_event` to deposit one of this pallet event,
    /// it is optional, it is also possible to provide a custom implementation.
    #[pallet::generate_deposit(pub(super) fn deposit_event)]
    pub enum Event<T: Config> {
        /// Schedule period and voting period are updated
        SchedulePeriodAndVotingPeriodUpdated {
            schedule_period: T::BlockNumber,
            voting_period: T::BlockNumber,
        },
        /// Root hash of summary between from block number and to block number is calculated by a
        /// validator
        SummaryCalculated {
            from: T::BlockNumber,
            to: T::BlockNumber,
            root_hash: H256,
            submitter: T::AccountId,
        },
        /// Vote by a voter for a root id is added
        VoteAdded { voter: T::AccountId, root_id: RootId<T::BlockNumber>, agree_vote: bool },
        /// Voting for the root id is finished, true means the root is approved
        VotingEnded { root_id: RootId<T::BlockNumber>, vote_approved: bool },
        /// A summary offence by a list of offenders is reported
        SummaryOffenceReported {
            offence_type: SummaryOffenceType,
            offenders: Vec<IdentificationTuple<T>>,
        },
        /// A new slot between a range of blocks for a validator is advanced by an account
        SlotAdvanced {
            advanced_by: T::AccountId,
            new_slot: T::BlockNumber,
            slot_validator: T::AccountId,
            slot_end: T::BlockNumber,
        },
        /// A summary created by a challengee is challenged by a challenger for a reason
        ChallengeAdded {
            challenge_reason: SummaryChallengeReason,
            challenger: T::AccountId,
            challengee: T::AccountId,
        },
        /// An offence about a summary not be published by a challengee is reported
        SummaryNotPublishedOffence {
            challengee: T::AccountId,
            /* slot number where no summary was published */
            void_slot: T::BlockNumber,
            /* slot where a block was last published */
            last_published: T::BlockNumber,
            /* block number for end of the void slot */
            end_vote: T::BlockNumber,
        },
        /// A summary root validated
        SummaryRootValidated {
            root_hash: H256,
            ingress_counter: IngressCounter,
            block_range: RootRange<T::BlockNumber>,
        },
    }

    #[pallet::error]
    pub enum Error<T> {
        Overflow,
        ErrorCalculatingChosenValidator,
        ErrorConvertingBlockNumber,
        ErrorGettingSummaryDataFromService,
        InvalidSummaryRange,
        ErrorSubmittingTransaction,
        InvalidKey,
        ErrorSigning,
        InvalidHexString,
        InvalidUTF8Bytes,
        InvalidRootHashLength,
        SummaryPendingOrApproved,
        RootHasAlreadyBeenRegisteredForVoting,
        InvalidRoot,
        DuplicateVote,
        ErrorEndingVotingPeriod,
        ErrorSubmitCandidateTxnToTier1,
        VotingSessionIsNotValid,
        ErrorRecoveringPublicKeyFromSignature,
        ECDSASignatureNotValid,
        RootDataNotFound,
        InvalidChallenge,
        WrongValidator,
        GracePeriodElapsed,
        TooEarlyToAdvance,
        InvalidIngressCounter,
        SchedulePeriodIsTooShort,
        VotingPeriodIsTooShort,
        VotingPeriodIsTooLong,
        VotingPeriodIsEqualOrLongerThanSchedulePeriod,
        CurrentSlotValidatorNotFound,
        ErrorPublishingSummary,
    }

    // Note for SYS-152 (see notes in fn end_voting)):
    // A new instance of root_range should only be accepted into the system
    // (record_summary_calculation) if:
    // - there is no previous instance of that root_range in roots
    // - if there is any such an instance, it does not exist in PendingApprovals and it is not
    //   validated
    // It does not help to remove the root_range from Roots. If that were the case, we would lose
    // the information the root has already been processed and so cannot be submitted (ie voted
    // on) again.

    #[pallet::storage]
    #[pallet::getter(fn get_next_block_to_process)]
    pub type NextBlockToProcess<T: Config> = StorageValue<_, T::BlockNumber, ValueQuery>;

    #[pallet::storage]
    #[pallet::getter(fn block_number_for_next_slot)]
    pub type NextSlotAtBlock<T: Config> = StorageValue<_, T::BlockNumber, ValueQuery>;

    #[pallet::storage]
    #[pallet::getter(fn current_slot)]
    pub type CurrentSlot<T: Config> = StorageValue<_, T::BlockNumber, ValueQuery>;

    // TODO: [STATE MIGRATION] - this storage item was changed from returning a default value to
    // returning an option
    #[pallet::storage]
    #[pallet::getter(fn slot_validator)]
    pub type CurrentSlotsValidator<T: Config> = StorageValue<_, T::AccountId, OptionQuery>;

    #[pallet::storage]
    #[pallet::getter(fn last_summary_slot)]
    pub type SlotOfLastPublishedSummary<T: Config> = StorageValue<_, T::BlockNumber, ValueQuery>;

    // TODO: [STATE MIGRATION] - this storage item was changed to make RootData.added_by an
    // Option<AccountID> instead of AccountId
    #[pallet::storage]
    pub type Roots<T: Config> = StorageDoubleMap<
        _,
        Blake2_128Concat,
        RootRange<T::BlockNumber>,
        Blake2_128Concat,
        IngressCounter,
        RootData<T::AccountId>,
        ValueQuery,
    >;

    #[pallet::storage]
    #[pallet::getter(fn get_vote )]
    pub type VotesRepository<T: Config> = StorageMap<
        _,
        Blake2_128Concat,
        RootId<T::BlockNumber>,
        VotingSessionData<T::AccountId, T::BlockNumber>,
        ValueQuery,
    >;

    #[pallet::storage]
    #[pallet::getter(fn get_pending_roots)]
    pub type PendingApproval<T: Config> =
        StorageMap<_, Blake2_128Concat, RootRange<T::BlockNumber>, IngressCounter, ValueQuery>;

    /// The total ingresses of roots
    #[pallet::storage]
    #[pallet::getter(fn get_ingress_counter)]
    pub type TotalIngresses<T: Config> = StorageValue<_, IngressCounter, ValueQuery>;

    /// A period (in block number) where summaries are calculated
    #[pallet::storage]
    #[pallet::getter(fn schedule_period)]
    pub type SchedulePeriod<T: Config> = StorageValue<_, T::BlockNumber, ValueQuery>;

    /// A period (in block number) where validators are allowed to vote on the validity of a root
    /// hash
    #[pallet::storage]
    #[pallet::getter(fn voting_period)]
    pub type VotingPeriod<T: Config> = StorageValue<_, T::BlockNumber, ValueQuery>;

    #[pallet::genesis_config]
    pub struct GenesisConfig<T: Config> {
        pub schedule_period: T::BlockNumber,
        pub voting_period: T::BlockNumber,
    }

    #[cfg(feature = "std")]
    impl<T: Config> Default for GenesisConfig<T> {
        fn default() -> Self {
            Self {
                schedule_period: T::BlockNumber::from(DEFAULT_SCHEDULE_PERIOD),
                voting_period: T::BlockNumber::from(DEFAULT_VOTING_PERIOD),
            }
        }
    }

    #[pallet::genesis_build]
    impl<T: Config> GenesisBuild<T> for GenesisConfig<T> {
        fn build(&self) {
            let mut schedule_period_in_blocks = self.schedule_period;
            if schedule_period_in_blocks == 0u32.into() {
                schedule_period_in_blocks = DEFAULT_SCHEDULE_PERIOD.into();
            }
            assert!(
                Pallet::<T>::validate_schedule_period(schedule_period_in_blocks).is_ok(),
                "Schedule Period must be a valid value"
            );
            <NextSlotAtBlock<T>>::put(schedule_period_in_blocks);
            <SchedulePeriod<T>>::put(schedule_period_in_blocks);

            let mut voting_period_in_blocks = self.voting_period;
            if voting_period_in_blocks == 0u32.into() {
                voting_period_in_blocks = MIN_VOTING_PERIOD.into();
            }
            assert!(
                Pallet::<T>::validate_voting_period(
                    voting_period_in_blocks,
                    schedule_period_in_blocks
                )
                .is_ok(),
                "Voting Period must be a valid value"
            );
            <VotingPeriod<T>>::put(voting_period_in_blocks);

            let maybe_first_validator =
                AVN::<T>::validators().into_iter().map(|v| v.account_id).nth(0);
            assert!(maybe_first_validator.is_some(), "You must add validators to run the AvN");

            <CurrentSlotsValidator<T>>::put(
                maybe_first_validator.expect("Validator is checked for none"),
            );
        }
    }

    #[pallet::call]
    impl<T: Config> Pallet<T> {
        #[pallet::weight( <T as pallet::Config>::WeightInfo::set_periods())]
        #[pallet::call_index(0)]
        pub fn set_periods(
            origin: OriginFor<T>,
            schedule_period_in_blocks: T::BlockNumber,
            voting_period_in_blocks: T::BlockNumber,
        ) -> DispatchResult {
            ensure_root(origin)?;
            Self::validate_schedule_period(schedule_period_in_blocks)?;
            Self::validate_voting_period(voting_period_in_blocks, schedule_period_in_blocks)?;

            let next_block_to_process = <NextBlockToProcess<T>>::get();
            let new_slot_at_block =
                safe_add_block_numbers(next_block_to_process, schedule_period_in_blocks)
                    .map_err(|_| Error::<T>::Overflow)?;

            <SchedulePeriod<T>>::put(schedule_period_in_blocks);
            <VotingPeriod<T>>::put(voting_period_in_blocks);
            <NextSlotAtBlock<T>>::put(new_slot_at_block);

            Self::deposit_event(Event::<T>::SchedulePeriodAndVotingPeriodUpdated {
                schedule_period: schedule_period_in_blocks,
                voting_period: voting_period_in_blocks,
            });
            Ok(())
        }

        #[pallet::weight( <T as pallet::Config>::WeightInfo::record_summary_calculation(
            MAX_VALIDATOR_ACCOUNT_IDS,
            MAX_NUMBER_OF_ROOT_DATA_PER_RANGE
        ))]
        #[pallet::call_index(1)]
        pub fn record_summary_calculation(
            origin: OriginFor<T>,
            new_block_number: T::BlockNumber,
            root_hash: H256,
            ingress_counter: IngressCounter,
            validator: Validator<<T as avn::Config>::AuthorityId, T::AccountId>,
            _signature: <<T as avn::Config>::AuthorityId as RuntimeAppPublic>::Signature,
        ) -> DispatchResult {
            ensure_none(origin)?;
            ensure!(
                Self::get_ingress_counter() + 1 == ingress_counter,
                Error::<T>::InvalidIngressCounter
            );
            ensure!(AVN::<T>::is_validator(&validator.account_id), Error::<T>::InvalidKey);

            let root_range = RootRange::new(Self::get_next_block_to_process(), new_block_number);
            let root_id = RootId::new(root_range, ingress_counter);
            let expected_target_block = Self::get_target_block()?;
            let current_block_number = <system::Pallet<T>>::block_number();

            ensure!(
                Self::summary_is_neither_pending_nor_approved(&root_id.range),
                Error::<T>::SummaryPendingOrApproved
            );
            ensure!(
                !<VotesRepository<T>>::contains_key(root_id),
                Error::<T>::RootHasAlreadyBeenRegisteredForVoting
            );
            ensure!(new_block_number == expected_target_block, Error::<T>::InvalidSummaryRange);

            let quorum = AVN::<T>::quorum();
            let voting_period_end =
                safe_add_block_numbers(current_block_number, Self::voting_period())
                    .map_err(|_| Error::<T>::Overflow)?;

            <TotalIngresses<T>>::put(ingress_counter);
            <Roots<T>>::insert(
                &root_id.range,
                ingress_counter,
                RootData::new(root_hash, validator.account_id.clone(), None),
            );
            <PendingApproval<T>>::insert(root_id.range, ingress_counter);
            <VotesRepository<T>>::insert(
                root_id,
                VotingSessionData::new(
                    root_id.session_id(),
                    quorum,
                    voting_period_end,
                    current_block_number,
                ),
            );

            Self::deposit_event(Event::<T>::SummaryCalculated {
                from: root_id.range.from_block,
                to: root_id.range.to_block,
                root_hash,
                submitter: validator.account_id,
            });
            Ok(())
        }

        #[pallet::weight( <T as pallet::Config>::WeightInfo::approve_root_with_end_voting(MAX_VALIDATOR_ACCOUNT_IDS, MAX_OFFENDERS).max(
            <T as Config>::WeightInfo::approve_root_without_end_voting(MAX_VALIDATOR_ACCOUNT_IDS)
        ))]
        #[pallet::call_index(2)]
        pub fn approve_root(
            origin: OriginFor<T>,
            root_id: RootId<T::BlockNumber>,
            validator: Validator<<T as avn::Config>::AuthorityId, T::AccountId>,
            approval_signature: ecdsa::Signature,
            _signature: <T::AuthorityId as RuntimeAppPublic>::Signature,
        ) -> DispatchResult {
            ensure_none(origin)?;

            let root_data = Self::try_get_root_data(&root_id)?;
            let eth_encoded_data = Self::convert_data_to_eth_compatible_encoding(&root_data)?;
            if !AVN::<T>::eth_signature_is_valid(eth_encoded_data, &validator, &approval_signature)
            {
                create_and_report_summary_offence::<T>(
                    &validator.account_id,
                    &vec![validator.account_id.clone()],
                    SummaryOffenceType::InvalidSignatureSubmitted,
                );
                return Err(avn_error::<T>::InvalidECDSASignature)?
            };

            let voting_session = Self::get_root_voting_session(&root_id);

            process_approve_vote::<T>(
                &voting_session,
                validator.account_id.clone(),
                approval_signature,
            )?;

            Self::deposit_event(Event::<T>::VoteAdded {
                voter: validator.account_id,
                root_id,
                agree_vote: true,
            });
            // TODO [TYPE: weightInfo][PRI: medium]: Return accurate weight
            Ok(())
        }

        #[pallet::weight( <T as pallet::Config>::WeightInfo::reject_root_with_end_voting(MAX_VALIDATOR_ACCOUNT_IDS, MAX_OFFENDERS).max(
            <T as Config>::WeightInfo::reject_root_without_end_voting(MAX_VALIDATOR_ACCOUNT_IDS)
        ))]
        #[pallet::call_index(3)]
        pub fn reject_root(
            origin: OriginFor<T>,
            root_id: RootId<T::BlockNumber>,
            validator: Validator<<T as avn::Config>::AuthorityId, T::AccountId>,
            _signature: <T::AuthorityId as RuntimeAppPublic>::Signature,
        ) -> DispatchResult {
            ensure_none(origin)?;
            let voting_session = Self::get_root_voting_session(&root_id);
            process_reject_vote::<T>(&voting_session, validator.account_id.clone())?;

            Self::deposit_event(Event::<T>::VoteAdded {
                voter: validator.account_id,
                root_id,
                agree_vote: false,
            });
            // TODO [TYPE: weightInfo][PRI: medium]: Return accurate weight
            Ok(())
        }

        #[pallet::weight( <T as pallet::Config>::WeightInfo::end_voting_period_with_rejected_valid_votes(MAX_OFFENDERS).max(
            <T as Config>::WeightInfo::end_voting_period_with_approved_invalid_votes(MAX_OFFENDERS)
        ))]
        #[pallet::call_index(4)]
        pub fn end_voting_period(
            origin: OriginFor<T>,
            root_id: RootId<T::BlockNumber>,
            validator: Validator<<T as avn::Config>::AuthorityId, T::AccountId>,
            _signature: <T::AuthorityId as RuntimeAppPublic>::Signature,
        ) -> DispatchResult {
            ensure_none(origin)?;
            //Event is deposited in end_voting because this function can get called from
            // `approve_root` or `reject_root`
            Self::end_voting(validator.account_id, &root_id)?;

            // TODO [TYPE: weightInfo][PRI: medium]: Return accurate weight
            Ok(())
        }

        #[pallet::weight( <T as pallet::Config>::WeightInfo::advance_slot_with_offence().max(
            <T as Config>::WeightInfo::advance_slot_without_offence()
        ))]
        #[pallet::call_index(5)]
        pub fn advance_slot(
            origin: OriginFor<T>,
            validator: Validator<<T as avn::Config>::AuthorityId, T::AccountId>,
            _signature: <T::AuthorityId as RuntimeAppPublic>::Signature,
        ) -> DispatchResult {
            ensure_none(origin)?;

            Self::update_slot_number(validator)?;

            // TODO [TYPE: weightInfo][PRI: medium]: Return accurate weight
            Ok(())
        }

        #[pallet::weight( <T as pallet::Config>::WeightInfo::add_challenge())]
        #[pallet::call_index(6)]
        pub fn add_challenge(
            origin: OriginFor<T>,
            challenge: SummaryChallenge<T::AccountId>,
            validator: Validator<T::AuthorityId, T::AccountId>,
            _signature: <T::AuthorityId as RuntimeAppPublic>::Signature,
        ) -> DispatchResult {
            ensure_none(origin)?;
            ensure!(
                challenge.is_valid::<T>(
                    Self::current_slot(),
                    <frame_system::Pallet<T>>::block_number(),
                    &challenge.challengee
                ),
                Error::<T>::InvalidChallenge
            );
            // QUESTION: offence: do we slash the author of an invalid challenge?
            // I think it is probably too harsh. It may not be valid for timing reasons:
            // it arrived too early, or the slot has already moved and the validator changed

            let offender = challenge.challengee.clone();
            let challenge_type = match challenge.challenge_reason {
                SummaryChallengeReason::SlotNotAdvanced(_) =>
                    Some(SummaryOffenceType::SlotNotAdvanced),
                SummaryChallengeReason::Unknown => None,
            };

            // if this fails, it is a bug. All challenge types should have a corresponding offence
            // type except for Unknown which we should never produce
            ensure!(!challenge_type.is_none(), Error::<T>::InvalidChallenge);

            create_and_report_summary_offence::<T>(
                &validator.account_id,
                &vec![offender],
                challenge_type.expect("Already checked"),
            );

            Self::update_slot_number(validator)?;

            Self::deposit_event(Event::<T>::ChallengeAdded {
                challenge_reason: challenge.challenge_reason,
                challenger: challenge.challenger,
                challengee: challenge.challengee,
            });

            Ok(())
        }
    }

    #[pallet::hooks]
    impl<T: Config> Hooks<BlockNumberFor<T>> for Pallet<T> {
        fn offchain_worker(block_number: T::BlockNumber) {
            log::info!("🚧 🚧 Running offchain worker for block: {:?}", block_number);
            let setup_result = AVN::<T>::pre_run_setup(block_number, NAME.to_vec());
            if let Err(e) = setup_result {
                match e {
                    _ if e == DispatchError::from(avn_error::<T>::OffchainWorkerAlreadyRun) => {
                        ();
                    },
                    _ => {
                        log::error!("💔️ Unable to run offchain worker: {:?}", e);
                    },
                };

                return
            }
            let this_validator = setup_result.expect("We have a validator");

            Self::advance_slot_if_required(block_number, &this_validator);
            Self::process_summary_if_required(block_number, &this_validator);
            cast_votes_if_required::<T>(&this_validator);
            end_voting_if_required::<T>(block_number, &this_validator);
            challenge_slot_if_required::<T>(block_number, &this_validator);
        }

        // Note: this "special" function will run during every runtime upgrade. Any complicated
        // migration logic should be done in a separate function so it can be tested
        // properly.
        fn on_runtime_upgrade() -> Weight {
            let mut weight_write_counter = 0;
            sp_runtime::runtime_logger::RuntimeLogger::init();
            log::info!("ℹ️  Summary pallet data migration invoked");

            if Self::schedule_period() == 0u32.into() {
                log::info!(
                    "ℹ️  Updating SchedulePeriod to a default value of {} blocks",
                    DEFAULT_SCHEDULE_PERIOD
                );
                weight_write_counter += 1;
                <SchedulePeriod<T>>::put(<T as frame_system::Config>::BlockNumber::from(
                    DEFAULT_SCHEDULE_PERIOD,
                ));
            }

            if Self::voting_period() == 0u32.into() {
                log::info!(
                    "ℹ️  Updating VotingPeriod to a default value of {} blocks",
                    DEFAULT_VOTING_PERIOD
                );
                weight_write_counter += 1;
                <VotingPeriod<T>>::put(<T as frame_system::Config>::BlockNumber::from(
                    DEFAULT_VOTING_PERIOD,
                ));
            }

            return T::DbWeight::get().writes(weight_write_counter as u64)
        }
    }

    #[pallet::validate_unsigned]
    impl<T: Config> ValidateUnsigned for Pallet<T> {
        type Call = Call<T>;

        fn validate_unsigned(source: TransactionSource, call: &Self::Call) -> TransactionValidity {
            if let Call::record_summary_calculation { .. } = call {
                return Self::record_summary_validate_unsigned(source, call)
            } else if let Call::end_voting_period { root_id, validator, signature } = call {
                let root_voting_session = Self::get_root_voting_session(root_id);
                return end_voting_period_validate_unsigned::<T>(
                    &root_voting_session,
                    validator,
                    signature,
                )
            } else if let Call::approve_root { root_id, validator, approval_signature, signature } =
                call
            {
                if !<Roots<T>>::contains_key(root_id.range, root_id.ingress_counter) {
                    return InvalidTransaction::Custom(ERROR_CODE_INVALID_ROOT_RANGE).into()
                }

                let root_voting_session = Self::get_root_voting_session(root_id);

                let root_data = Self::try_get_root_data(&root_id)
                    .map_err(|_| InvalidTransaction::Custom(ERROR_CODE_INVALID_ROOT_RANGE))?;

                let eth_encoded_data = Self::convert_data_to_eth_compatible_encoding(&root_data)
                    .map_err(|_| InvalidTransaction::Custom(ERROR_CODE_INVALID_ROOT_DATA))?;

                return approve_vote_validate_unsigned::<T>(
                    &root_voting_session,
                    validator,
                    eth_encoded_data.encode(),
                    approval_signature,
                    signature,
                )
            } else if let Call::reject_root { root_id, validator, signature } = call {
                let root_voting_session = Self::get_root_voting_session(root_id);
                return reject_vote_validate_unsigned::<T>(
                    &root_voting_session,
                    validator,
                    signature,
                )
            } else if let Call::add_challenge { challenge, validator, signature } = call {
                return add_challenge_validate_unsigned::<T>(challenge, validator, signature)
            } else if let Call::advance_slot { .. } = call {
                return Self::advance_slot_validate_unsigned(source, call)
            } else {
                return InvalidTransaction::Call.into()
            }
        }
    }
    impl<T: Config> Pallet<T> {
        fn validate_schedule_period(schedule_period_in_blocks: T::BlockNumber) -> DispatchResult {
            ensure!(
                schedule_period_in_blocks >= MIN_SCHEDULE_PERIOD.into(),
                Error::<T>::SchedulePeriodIsTooShort
            );

            Ok(())
        }

        fn validate_voting_period(
            voting_period_in_blocks: T::BlockNumber,
            schedule_period_in_blocks: T::BlockNumber,
        ) -> DispatchResult {
            ensure!(
                voting_period_in_blocks >= MIN_VOTING_PERIOD.into(),
                Error::<T>::VotingPeriodIsTooShort
            );
            ensure!(
                voting_period_in_blocks < schedule_period_in_blocks,
                Error::<T>::VotingPeriodIsEqualOrLongerThanSchedulePeriod
            );
            ensure!(
                voting_period_in_blocks <= MAX_VOTING_PERIOD.into(),
                Error::<T>::VotingPeriodIsTooLong
            );
            Ok(())
        }

        pub fn grace_period_elapsed(block_number: T::BlockNumber) -> bool {
            let diff = safe_sub_block_numbers::<T::BlockNumber>(
                block_number,
                Self::block_number_for_next_slot(),
            )
            .unwrap_or(0u32.into());
            return diff > T::AdvanceSlotGracePeriod::get()
        }

        // Check if this validator is allowed
        // the slot's validator is challenged if it does not advance the slot inside the challenge
        // window. But this challenge will be checked later than when it was submitted, so it is
        // possible storage has changed by then. To prevent the validator escape the challenge, we
        // can allow it this change only inside the challenge window. Other validators can however
        // move the slot after the challenge window.
        pub fn validator_can_advance_slot(
            validator: &Validator<<T as avn::Config>::AuthorityId, T::AccountId>,
        ) -> DispatchResult {
            let current_block_number = <frame_system::Pallet<T>>::block_number();
            ensure!(
                current_block_number >= Self::block_number_for_next_slot(),
                Error::<T>::TooEarlyToAdvance
            );

            let current_slot_validator =
                Self::slot_validator().ok_or(Error::<T>::CurrentSlotValidatorNotFound)?;

            if Self::grace_period_elapsed(current_block_number) {
                if validator.account_id == current_slot_validator {
                    return Err(Error::<T>::GracePeriodElapsed)?
                }
            } else {
                if validator.account_id != current_slot_validator {
                    return Err(Error::<T>::WrongValidator)?
                }
            }

            Ok(())
        }

        pub fn update_slot_number(
            validator: Validator<<T as avn::Config>::AuthorityId, T::AccountId>,
        ) -> DispatchResult {
            Self::validator_can_advance_slot(&validator)?;
            // QUESTION: should we slash a validator who tries to advance the slot when it is not
            // their turn? This code is always called inside an unsigned transaction, so
            // in consensus. We can raise offences here.
            Self::register_offence_if_no_summary_created_in_slot(&validator);

            let new_slot_number =
                safe_add_block_numbers::<T::BlockNumber>(Self::current_slot(), 1u32.into())
                    .map_err(|_| Error::<T>::Overflow)?;

            let new_validator_account_id = AVN::<T>::calculate_primary_validator(new_slot_number)?;

            let next_slot_start_block = safe_add_block_numbers::<T::BlockNumber>(
                Self::block_number_for_next_slot(),
                Self::schedule_period(),
            )
            .map_err(|_| Error::<T>::Overflow)?;

            <CurrentSlot<T>>::put(new_slot_number);
            <CurrentSlotsValidator<T>>::put(new_validator_account_id.clone());
            <NextSlotAtBlock<T>>::put(next_slot_start_block);

            Self::deposit_event(Event::<T>::SlotAdvanced {
                advanced_by: validator.account_id,
                new_slot: new_slot_number,
                slot_validator: new_validator_account_id,
                slot_end: next_slot_start_block,
            });

            Ok(())
        }

        pub fn get_root_voting_session(
            root_id: &RootId<T::BlockNumber>,
        ) -> Box<dyn VotingSessionManager<T::AccountId, T::BlockNumber>> {
            return Box::new(RootVotingSession::<T>::new(root_id))
                as Box<dyn VotingSessionManager<T::AccountId, T::BlockNumber>>
        }

        // This can be called by other validators to verify the root hash
        pub fn compute_root_hash(
            from_block: T::BlockNumber,
            to_block: T::BlockNumber,
        ) -> Result<H256, DispatchError> {
            let from_block_number: u32 = TryInto::<u32>::try_into(from_block)
                .map_err(|_| Error::<T>::ErrorConvertingBlockNumber)?;
            let to_block_number: u32 = TryInto::<u32>::try_into(to_block)
                .map_err(|_| Error::<T>::ErrorConvertingBlockNumber)?;

            let mut url_path = "roothash/".to_string();
            url_path.push_str(&from_block_number.to_string());
            url_path.push_str(&"/".to_string());
            url_path.push_str(&to_block_number.to_string());

            let response = AVN::<T>::get_data_from_service(url_path);

            if let Err(e) = response {
                log::error!("💔️ Error getting summary data from external service: {:?}", e);
                return Err(Error::<T>::ErrorGettingSummaryDataFromService)?
            }

            let root_hash = Self::validate_response(response.expect("checked for error"))?;
            log::trace!(target: "avn", "🥽 Calculated root hash {:?} for range [{:?}, {:?}]", &root_hash, &from_block_number, &to_block_number);

            return Ok(root_hash)
        }

        pub fn create_root_lock_name(block_number: T::BlockNumber) -> Vec<u8> {
            let mut name = b"create_summary::".to_vec();
            name.extend_from_slice(&mut block_number.encode());
            name
        }

        pub fn get_advance_slot_lock_name(block_number: T::BlockNumber) -> Vec<u8> {
            let mut name = b"advance_slot::".to_vec();
            name.extend_from_slice(&mut block_number.encode());
            name
        }

        pub fn convert_data_to_eth_compatible_encoding(
            root_data: &RootData<T::AccountId>,
        ) -> Result<String, DispatchError> {
            let root_hash = *root_data.root_hash.as_fixed_bytes();
            let tx_id = match root_data.tx_id {
                None => EMPTY_ROOT_TRANSACTION_ID,
                _ => *root_data
                    .tx_id
                    .as_ref()
                    .expect("Non-Empty roots have a reserved TransactionId"),
            };
<<<<<<< HEAD
            let expiry = T::BridgePublisher::get_eth_tx_lifetime_secs();
            let encoded_data = util::encode_summary_data(&root_hash, expiry, tx_id);
=======
            let expiry = 1000000; //T::BridgePublisher::get_eth_tx_lifetime_secs();
            let encoded_data = EthAbiHelper::encode_summary_data(&root_hash, expiry, tx_id);
>>>>>>> 2aa02c88
            let msg_hash = keccak_256(&encoded_data);

            Ok(hex::encode(msg_hash))
        }

        pub fn sign_root_for_ethereum(
            root_id: &RootId<T::BlockNumber>,
        ) -> Result<(String, ecdsa::Signature), DispatchError> {
            log::info!("HELP SIGN ROOT FOR ETHEREUM !!!");
            let root_data = Self::try_get_root_data(&root_id)?;
            log::info!("HELP ROOT DATA !!! {:?}", root_data);
            let data = Self::convert_data_to_eth_compatible_encoding(&root_data)?;

            return Ok((
                data.clone(),
                AVN::<T>::request_ecdsa_signature_from_external_service(&data)?,
            ))
        }

        pub fn advance_slot_if_required(
            block_number: T::BlockNumber,
            this_validator: &Validator<<T as avn::Config>::AuthorityId, T::AccountId>,
        ) {
            let current_slot_validator = Self::slot_validator();
            if current_slot_validator.is_none() {
                log::error!(
                    "💔 Current slot validator is not found. Cannot advance slot for block: {:?}",
                    block_number
                );
                return
            }

            if this_validator.account_id == current_slot_validator.expect("Checked for none") &&
                block_number >= Self::block_number_for_next_slot()
            {
<<<<<<< HEAD
                let advance_slot_lock_name = Self::get_advance_slot_lock_name(Self::current_slot());
                let mut lock = AVN::<T>::get_ocw_locker(&advance_slot_lock_name);

                // Protect against sending more than once. When guard is out of scope the lock will
                // be released.
                if let Ok(guard) = lock.try_lock() {
                    let result = Self::dispatch_advance_slot(this_validator);
                    if let Err(e) = result {
                        log::warn!("💔️ Error starting a new summary creation slot: {:?}", e);
                        //free the lock so we can potentially retry
                        drop(guard);
                        return
                    }

                    // If there are no errors, keep the lock to prevent doing the same logic again
                    guard.forget();
                };
=======
                log::info!("🚧 HELP !!! before dispatch advance slot. Block: {:?} ", block_number);
                let result = Self::dispatch_advance_slot(this_validator);
                if let Err(e) = result {
                    log::warn!("💔️ Error starting a new summary creation slot: {:?}", e);
                }
>>>>>>> 2aa02c88
            }
        }
        // called from OCW - no storage changes allowed here
        pub fn process_summary_if_required(
            block_number: T::BlockNumber,
            this_validator: &Validator<<T as avn::Config>::AuthorityId, T::AccountId>,
        ) {
            let target_block = Self::get_target_block();
            if target_block.is_err() {
                log::error!("💔️ Error getting target block.");
                return
            }
            let last_block_in_range = target_block.expect("Valid block number");

            if Self::can_process_summary(block_number, last_block_in_range, this_validator) {
<<<<<<< HEAD
=======
                log::info!("🚧 HELP !!! processign summary. Block: {:?}", block_number);
>>>>>>> 2aa02c88
                let root_lock_name = Self::create_root_lock_name(last_block_in_range);
                let mut lock = AVN::<T>::get_ocw_locker(&root_lock_name);

                // Protect against sending more than once. When guard is out of scope the lock will
                // be released.
                if let Ok(guard) = lock.try_lock() {
                    log::warn!(
                        "ℹ️  Processing summary for range {:?} - {:?}. Slot {:?}",
                        Self::get_next_block_to_process(),
                        last_block_in_range,
                        Self::current_slot()
                    );

                    let summary = Self::process_summary(last_block_in_range, this_validator);

                    if let Err(e) = summary {
                        log::warn!("💔️ Error processing summary: {:?}", e);
                        //free the lock so we can potentially retry
                        drop(guard);
                        return
                    }

                    // If there are no errors, keep the lock to prevent doing the same logic again
                    guard.forget();
                };
            }
        }

        fn register_offence_if_no_summary_created_in_slot(
            reporter: &Validator<T::AuthorityId, T::AccountId>,
        ) {
            if Self::last_summary_slot() < Self::current_slot() {
                let maybe_current_slot_validator = Self::slot_validator();
                if maybe_current_slot_validator.is_none() {
                    log::error!(
                        "💔 Current slot validator is not found. Unable to register offence"
                    );
                    return
                }
                let current_slot_validator =
                    maybe_current_slot_validator.expect("Checked for none");

                create_and_report_summary_offence::<T>(
                    &reporter.account_id,
                    &vec![current_slot_validator.clone()],
                    SummaryOffenceType::NoSummaryCreated,
                );

                Self::deposit_event(Event::<T>::SummaryNotPublishedOffence {
                    challengee: current_slot_validator,
                    void_slot: Self::current_slot(),
                    last_published: Self::last_summary_slot(),
                    end_vote: Self::block_number_for_next_slot(),
                });
            }
        }

        // called from OCW - no storage changes allowed here
        fn can_process_summary(
            current_block_number: T::BlockNumber,
            last_block_in_range: T::BlockNumber,
            this_validator: &Validator<<T as avn::Config>::AuthorityId, T::AccountId>,
        ) -> bool {
            if OcwLock::is_locked::<frame_system::Pallet<T>>(&Self::create_root_lock_name(
                last_block_in_range,
            )) {
                return false
            }

            let target_block_with_buffer =
                safe_add_block_numbers(last_block_in_range, T::MinBlockAge::get());

            if target_block_with_buffer.is_err() {
                log::warn!(
                    "💔️ Error checking if we can process a summary for blocks {:?} to {:?}",
                    current_block_number,
                    last_block_in_range
                );

                return false
            }
            let target_block_with_buffer = target_block_with_buffer.expect("Already checked");

            let root_range = RootRange::new(Self::get_next_block_to_process(), last_block_in_range);

            let current_slot_validator = Self::slot_validator();
            let is_slot_validator = current_slot_validator.is_some() &&
                this_validator.account_id == current_slot_validator.expect("checked for none");
            let slot_is_active = current_block_number < Self::block_number_for_next_slot();
            let blocks_are_old_enough = current_block_number > target_block_with_buffer;

            return is_slot_validator &&
                slot_is_active &&
                blocks_are_old_enough &&
                Self::summary_is_neither_pending_nor_approved(&root_range)
        }

        // called from OCW - no storage changes allowed here
        pub fn process_summary(
            last_block_in_range: T::BlockNumber,
            validator: &Validator<<T as avn::Config>::AuthorityId, T::AccountId>,
        ) -> DispatchResult {
            let root_hash =
                Self::compute_root_hash(Self::get_next_block_to_process(), last_block_in_range)?;
            Self::record_summary(last_block_in_range, root_hash, validator)?;

            Ok(())
        }

        // called from OCW - no storage changes allowed here
        fn record_summary(
            last_processed_block_number: T::BlockNumber,
            root_hash: H256,
            validator: &Validator<<T as avn::Config>::AuthorityId, T::AccountId>,
        ) -> DispatchResult {
            let ingress_counter = Self::get_ingress_counter() + 1; // default value in storage is 0, so first root_hash has counter 1

            let signature = validator
                .key
                .sign(
                    &(
                        UPDATE_BLOCK_NUMBER_CONTEXT,
                        root_hash,
                        ingress_counter,
                        last_processed_block_number,
                    )
                        .encode(),
                )
                .ok_or(Error::<T>::ErrorSigning)?;

            log::trace!(
                target: "avn",
                "🖊️  Worker records summary calculation: {:?} last processed block {:?} ingress: {:?}]",
                &root_hash,
                &last_processed_block_number,
                &ingress_counter
            );

            SubmitTransaction::<T, Call<T>>::submit_unsigned_transaction(
                Call::record_summary_calculation {
                    new_block_number: last_processed_block_number,
                    root_hash,
                    ingress_counter,
                    validator: validator.clone(),
                    signature,
                }
                .into(),
            )
            .map_err(|_| Error::<T>::ErrorSubmittingTransaction)?;

            Ok(())
        }

        fn dispatch_advance_slot(
            validator: &Validator<<T as avn::Config>::AuthorityId, T::AccountId>,
        ) -> DispatchResult {
            let signature = validator
                .key
                .sign(&(ADVANCE_SLOT_CONTEXT, Self::current_slot()).encode())
                .ok_or(Error::<T>::ErrorSigning)?;

            SubmitTransaction::<T, Call<T>>::submit_unsigned_transaction(
                Call::advance_slot { validator: validator.clone(), signature }.into(),
            )
            .map_err(|_| Error::<T>::ErrorSubmittingTransaction)?;

            Ok(())
        }

        pub fn get_target_block() -> Result<T::BlockNumber, Error<T>> {
            let end_block_number = safe_add_block_numbers::<T::BlockNumber>(
                Self::get_next_block_to_process(),
                Self::schedule_period(),
            )
            .map_err(|_| Error::<T>::Overflow)?;

            if Self::get_next_block_to_process() == 0u32.into() {
                return Ok(end_block_number)
            }

            Ok(safe_sub_block_numbers::<T::BlockNumber>(end_block_number, 1u32.into())
                .map_err(|_| Error::<T>::Overflow)?)
        }

        fn validate_response(response: Vec<u8>) -> Result<H256, Error<T>> {
            if response.len() != 64 {
                log::error!("❌ Root hash is not valid: {:?}", response);
                return Err(Error::<T>::InvalidRootHashLength)?
            }

            let root_hash = core::str::from_utf8(&response);
            if let Err(e) = root_hash {
                log::error!("❌ Error converting root hash bytes to string: {:?}", e);
                return Err(Error::<T>::InvalidUTF8Bytes)?
            }

            let mut data: [u8; 32] = [0; 32];
            hex::decode_to_slice(root_hash.expect("Checked for error"), &mut data[..])
                .map_err(|_| Error::<T>::InvalidHexString)?;

            return Ok(H256::from_slice(&data))
        }

        pub fn end_voting(
            reporter: T::AccountId,
            root_id: &RootId<T::BlockNumber>,
        ) -> DispatchResult {
            let voting_session = Self::get_root_voting_session(&root_id);

            ensure!(voting_session.is_valid(), Error::<T>::VotingSessionIsNotValid);

            let vote = Self::get_vote(root_id);
            ensure!(Self::can_end_vote(&vote), Error::<T>::ErrorEndingVotingPeriod);

            let root_is_approved = vote.is_approved();

            let root_data = Self::try_get_root_data(&root_id)?;
            if root_is_approved {
                if root_data.root_hash != Self::empty_root() {
                    let function_name: &[u8] = b"publishRoot";
                    let params =
                        vec![(b"bytes32".to_vec(), root_data.root_hash.as_fixed_bytes().to_vec())];
<<<<<<< HEAD
                    let tx_id = T::BridgePublisher::publish(function_name, &params)
                        .map_err(|e| DispatchError::Other(e.into()))?;

                    <Roots<T>>::mutate(root_id.range, root_id.ingress_counter, |root| {
                        root.tx_id = Some(tx_id)
=======
                    let tx_id = Some(
                        T::BridgePublisher::publish(function_name, &params)
                            .map_err(|_| Error::<T>::ErrorPublishingSummary)?,
                    );

                    <Roots<T>>::mutate(root_id.range, root_id.ingress_counter, |root| {
                        root.tx_id = tx_id
>>>>>>> 2aa02c88
                    });

                    // There are a couple possible reasons for failure.
                    // 1. We fail before sending to T1: likely a bug on our part
                    // 2. Quorum mismatch. There is no guarantee that between accepting a root and
                    // submitting it to T1, the tier2 session hasn't changed and with it
                    // the quorum, making ethereum-transactions reject it
                    // In either case, we should not slash anyone.
                }
                // If we get here, then we did not get an error when submitting to T1.

                create_and_report_summary_offence::<T>(
                    &reporter,
                    &vote.nays,
                    SummaryOffenceType::RejectedValidRoot,
                );

                let next_block_to_process =
                    safe_add_block_numbers::<T::BlockNumber>(root_id.range.to_block, 1u32.into())
                        .map_err(|_| Error::<T>::Overflow)?;

                <NextBlockToProcess<T>>::put(next_block_to_process);
                <Roots<T>>::mutate(root_id.range, root_id.ingress_counter, |root| {
                    root.is_validated = true
                });
                <SlotOfLastPublishedSummary<T>>::put(Self::current_slot());

                Self::deposit_event(Event::<T>::SummaryRootValidated {
                    root_hash: root_data.root_hash,
                    ingress_counter: root_id.ingress_counter,
                    block_range: root_id.range,
                });
            } else {
                // We didn't get enough votes to approve this root

                let root_creator =
                    root_data.added_by.ok_or(Error::<T>::CurrentSlotValidatorNotFound)?;
                create_and_report_summary_offence::<T>(
                    &reporter,
                    &vec![root_creator],
                    SummaryOffenceType::CreatedInvalidRoot,
                );

                create_and_report_summary_offence::<T>(
                    &reporter,
                    &vote.ayes,
                    SummaryOffenceType::ApprovedInvalidRoot,
                );
            }

            <PendingApproval<T>>::remove(root_id.range);

            // When we get here, the root's voting session has ended and it has been removed from
            // PendingApproval If the root was approved, it is now marked as validated.
            // Otherwise, it stays false. If there was an error when submitting to T1, none of
            // this happened and it is still pending and not validated. In either case, the whole
            // voting history remains in storage

            // NOTE: when SYS-152 work is added here, root_range could exist several times in the
            // voting history, since a root_range that is rejected must eventually be
            // submitted again. But at any given time, there should be a single instance
            // of root_range in the PendingApproval queue. It is possible to keep
            // several instances of root_range in the Roots repository. But that should
            // not change the logic in this area: we should still validate an approved
            // (root_range, counter) and remove this pair from PendingApproval if no
            // errors occur.

            Self::deposit_event(Event::<T>::VotingEnded {
                root_id: *root_id,
                vote_approved: root_is_approved,
            });

            Ok(())
        }

        fn can_end_vote(vote: &VotingSessionData<T::AccountId, T::BlockNumber>) -> bool {
            return vote.has_outcome() ||
                <system::Pallet<T>>::block_number() >= vote.end_of_voting_period
        }

        fn record_summary_validate_unsigned(
            _source: TransactionSource,
            call: &Call<T>,
        ) -> TransactionValidity {
            if let Call::record_summary_calculation {
                new_block_number,
                root_hash,
                ingress_counter,
                validator,
                signature,
            } = call
            {
                let current_slot_validator = Self::slot_validator();
                if current_slot_validator.is_none() ||
                    validator.account_id != current_slot_validator.expect("checked for none")
                {
                    return InvalidTransaction::Custom(ERROR_CODE_VALIDATOR_IS_NOT_PRIMARY).into()
                }

                let signed_data =
                    &(UPDATE_BLOCK_NUMBER_CONTEXT, root_hash, ingress_counter, new_block_number);
                if !AVN::<T>::signature_is_valid(signed_data, &validator, signature) {
                    return InvalidTransaction::BadProof.into()
                };

                return ValidTransaction::with_tag_prefix("Summary")
                    .priority(TransactionPriority::max_value())
                    .and_provides(vec![
                        (UPDATE_BLOCK_NUMBER_CONTEXT, root_hash, ingress_counter).encode()
                    ])
                    .longevity(64_u64)
                    .propagate(true)
                    .build()
            }

            return InvalidTransaction::Call.into()
        }

        fn advance_slot_validate_unsigned(
            _source: TransactionSource,
            call: &Call<T>,
        ) -> TransactionValidity {
            if let Call::advance_slot { validator, signature } = call {
                let current_slot_validator = Self::slot_validator();
                if current_slot_validator.is_none() ||
                    validator.account_id != current_slot_validator.expect("checked for none")
                {
                    return InvalidTransaction::Custom(ERROR_CODE_VALIDATOR_IS_NOT_PRIMARY).into()
                }

                // QUESTION: slash here? If we check the signature validity first, then fail the
                // check for slot_validator we would prove someone tried to advance
                // the slot outside their turn. Should this be slashable?

                let current_slot = Self::current_slot();
                let signed_data = &(ADVANCE_SLOT_CONTEXT, current_slot);
                if !AVN::<T>::signature_is_valid(signed_data, &validator, signature) {
                    return InvalidTransaction::BadProof.into()
                };

                return ValidTransaction::with_tag_prefix("Summary")
                    .priority(TransactionPriority::max_value())
                    .and_provides(vec![(ADVANCE_SLOT_CONTEXT, current_slot).encode()])
                    .longevity(64_u64)
                    .propagate(true)
                    .build()
            }

            return InvalidTransaction::Call.into()
        }

        fn empty_root() -> H256 {
            return H256::from_slice(&[0; 32])
        }

        fn summary_is_neither_pending_nor_approved(root_range: &RootRange<T::BlockNumber>) -> bool {
            let has_been_approved =
                <Roots<T>>::iter_prefix_values(root_range).any(|root| root.is_validated);
            let is_pending = <PendingApproval<T>>::contains_key(root_range);

            return !is_pending && !has_been_approved
        }

        pub fn try_get_root_data(
            root_id: &RootId<T::BlockNumber>,
        ) -> Result<RootData<T::AccountId>, Error<T>> {
            if <Roots<T>>::contains_key(root_id.range, root_id.ingress_counter) {
                return Ok(<Roots<T>>::get(root_id.range, root_id.ingress_counter))
            }

            Err(Error::<T>::RootDataNotFound)?
        }
    }
}

#[derive(Encode, Decode, Default, Clone, Copy, PartialEq, Debug, Eq, TypeInfo, MaxEncodedLen)]
pub struct RootId<BlockNumber: AtLeast32Bit> {
    pub range: RootRange<BlockNumber>,
    pub ingress_counter: IngressCounter,
}

impl<BlockNumber: AtLeast32Bit + Encode> RootId<BlockNumber> {
    fn new(range: RootRange<BlockNumber>, ingress_counter: IngressCounter) -> Self {
        return RootId::<BlockNumber> { range, ingress_counter }
    }

    fn session_id(&self) -> BoundedVec<u8, VotingSessionIdBound> {
        BoundedVec::truncate_from(self.encode())
    }
}

#[derive(Encode, Decode, Default, Clone, Copy, PartialEq, Debug, Eq, TypeInfo, MaxEncodedLen)]
pub struct RootRange<BlockNumber: AtLeast32Bit> {
    pub from_block: BlockNumber,
    pub to_block: BlockNumber,
}

impl<BlockNumber: AtLeast32Bit> RootRange<BlockNumber> {
    fn new(from_block: BlockNumber, to_block: BlockNumber) -> Self {
        return RootRange::<BlockNumber> { from_block, to_block }
    }
}

#[derive(Encode, Decode, Clone, PartialEq, Debug, Eq, TypeInfo, MaxEncodedLen)]
pub struct RootData<AccountId> {
    pub root_hash: H256,
    pub added_by: Option<AccountId>,
    pub is_validated: bool, // This is set to true when 2/3 of validators approve it
    pub is_finalised: bool, /* This is set to true when EthEvents confirms Tier1 has received
                             * the root */
    pub tx_id: Option<EthereumTransactionId>, /* This is the TransacionId that will be used to
                                               * submit
                                               * the tx */
}

impl<AccountId> RootData<AccountId> {
    fn new(
        root_hash: H256,
        added_by: AccountId,
        transaction_id: Option<EthereumTransactionId>,
    ) -> Self {
        return RootData::<AccountId> {
            root_hash,
            added_by: Some(added_by),
            is_validated: false,
            is_finalised: false,
            tx_id: transaction_id,
        }
    }
}

impl<AccountId> Default for RootData<AccountId> {
    fn default() -> Self {
        Self {
            root_hash: H256::zero(),
            added_by: None,
            is_validated: false,
            is_finalised: false,
            tx_id: None,
        }
    }
}
impl<T: Config> OnBridgePublisherResult for Pallet<T> {
    fn process_result(tx_id: u32, succeeded: bool) -> DispatchResult {
<<<<<<< HEAD
        if succeeded {
            log::info!("✅  Transaction with ID {} was successfully published to Ethereum.", tx_id);
        } else {
            log::error!("❌ Transaction with ID {} failed to publish to Ethereum.", tx_id);
        }

=======
        // Handle the result based on whether it succeeded or not
        if succeeded {
            // ✅ The publishing was successful
            log::info!("✅  Transaction with ID {} was successfully published to Ethereum.", tx_id);
            // You can perform additional actions here if needed.
        } else {
            // ❌ The publishing failed
            log::error!("❌ Transaction with ID {} failed to publish to Ethereum.", tx_id);
            // You can take appropriate actions to handle the failure, e.g., retry or log the error.
        }

        // You can return an appropriate result or error here if necessary.
        // For now, we'll just return Ok() for demonstration purposes.
>>>>>>> 2aa02c88
        Ok(())
    }
}

#[cfg(test)]
#[path = "tests/mock.rs"]
mod mock;

#[cfg(test)]
#[path = "tests/tests.rs"]
mod tests;

#[cfg(test)]
#[path = "tests/tests_vote.rs"]
mod tests_vote;

#[cfg(test)]
#[path = "tests/tests_validate_unsigned.rs"]
mod tests_validate_unsigned;

#[cfg(test)]
#[path = "tests/tests_slot_logic.rs"]
mod tests_slots;

#[cfg(test)]
#[path = "tests/tests_challenge.rs"]
mod tests_challenge;

#[cfg(test)]
#[path = "tests/tests_set_periods.rs"]
mod tests_set_periods;

#[cfg(test)]
#[path = "tests/test_ocw_locks.rs"]
mod test_ocw_locks;

// TODO: Add unit tests for setting schedule period and voting period<|MERGE_RESOLUTION|>--- conflicted
+++ resolved
@@ -41,15 +41,6 @@
     },
     Error as avn_error,
 };
-<<<<<<< HEAD
-=======
-use pallet_ethereum_transactions::{
-    ethereum_transaction::{EthAbiHelper, TransactionId},
-    CandidateTransactionSubmitter,
-};
-// use pallet_ethereum_transactions::CandidateTransactionSubmitter;
-pub use pallet::*;
->>>>>>> 2aa02c88
 use pallet_session::historical::IdentificationTuple;
 use sp_application_crypto::RuntimeAppPublic;
 use sp_core::{ecdsa, H256};
@@ -891,13 +882,9 @@
                     .as_ref()
                     .expect("Non-Empty roots have a reserved TransactionId"),
             };
-<<<<<<< HEAD
             let expiry = T::BridgePublisher::get_eth_tx_lifetime_secs();
             let encoded_data = util::encode_summary_data(&root_hash, expiry, tx_id);
-=======
-            let expiry = 1000000; //T::BridgePublisher::get_eth_tx_lifetime_secs();
-            let encoded_data = EthAbiHelper::encode_summary_data(&root_hash, expiry, tx_id);
->>>>>>> 2aa02c88
+
             let msg_hash = keccak_256(&encoded_data);
 
             Ok(hex::encode(msg_hash))
@@ -933,7 +920,6 @@
             if this_validator.account_id == current_slot_validator.expect("Checked for none") &&
                 block_number >= Self::block_number_for_next_slot()
             {
-<<<<<<< HEAD
                 let advance_slot_lock_name = Self::get_advance_slot_lock_name(Self::current_slot());
                 let mut lock = AVN::<T>::get_ocw_locker(&advance_slot_lock_name);
 
@@ -951,13 +937,7 @@
                     // If there are no errors, keep the lock to prevent doing the same logic again
                     guard.forget();
                 };
-=======
-                log::info!("🚧 HELP !!! before dispatch advance slot. Block: {:?} ", block_number);
-                let result = Self::dispatch_advance_slot(this_validator);
-                if let Err(e) = result {
-                    log::warn!("💔️ Error starting a new summary creation slot: {:?}", e);
-                }
->>>>>>> 2aa02c88
+
             }
         }
         // called from OCW - no storage changes allowed here
@@ -973,10 +953,7 @@
             let last_block_in_range = target_block.expect("Valid block number");
 
             if Self::can_process_summary(block_number, last_block_in_range, this_validator) {
-<<<<<<< HEAD
-=======
-                log::info!("🚧 HELP !!! processign summary. Block: {:?}", block_number);
->>>>>>> 2aa02c88
+
                 let root_lock_name = Self::create_root_lock_name(last_block_in_range);
                 let mut lock = AVN::<T>::get_ocw_locker(&root_lock_name);
 
@@ -1199,21 +1176,12 @@
                     let function_name: &[u8] = b"publishRoot";
                     let params =
                         vec![(b"bytes32".to_vec(), root_data.root_hash.as_fixed_bytes().to_vec())];
-<<<<<<< HEAD
                     let tx_id = T::BridgePublisher::publish(function_name, &params)
                         .map_err(|e| DispatchError::Other(e.into()))?;
 
                     <Roots<T>>::mutate(root_id.range, root_id.ingress_counter, |root| {
                         root.tx_id = Some(tx_id)
-=======
-                    let tx_id = Some(
-                        T::BridgePublisher::publish(function_name, &params)
-                            .map_err(|_| Error::<T>::ErrorPublishingSummary)?,
-                    );
-
-                    <Roots<T>>::mutate(root_id.range, root_id.ingress_counter, |root| {
-                        root.tx_id = tx_id
->>>>>>> 2aa02c88
+
                     });
 
                     // There are a couple possible reasons for failure.
@@ -1458,28 +1426,13 @@
 }
 impl<T: Config> OnBridgePublisherResult for Pallet<T> {
     fn process_result(tx_id: u32, succeeded: bool) -> DispatchResult {
-<<<<<<< HEAD
         if succeeded {
             log::info!("✅  Transaction with ID {} was successfully published to Ethereum.", tx_id);
         } else {
             log::error!("❌ Transaction with ID {} failed to publish to Ethereum.", tx_id);
         }
 
-=======
-        // Handle the result based on whether it succeeded or not
-        if succeeded {
-            // ✅ The publishing was successful
-            log::info!("✅  Transaction with ID {} was successfully published to Ethereum.", tx_id);
-            // You can perform additional actions here if needed.
-        } else {
-            // ❌ The publishing failed
-            log::error!("❌ Transaction with ID {} failed to publish to Ethereum.", tx_id);
-            // You can take appropriate actions to handle the failure, e.g., retry or log the error.
-        }
-
-        // You can return an appropriate result or error here if necessary.
-        // For now, we'll just return Ok() for demonstration purposes.
->>>>>>> 2aa02c88
+
         Ok(())
     }
 }
