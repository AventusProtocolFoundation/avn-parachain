// Copyright 2022 Aventus Network Services (UK) Ltd.

#![cfg_attr(not(feature = "std"), no_std)]
#[cfg(not(feature = "std"))]
extern crate alloc;
#[cfg(not(feature = "std"))]
use alloc::string::{String, ToString};

use codec::{Decode, Encode, MaxEncodedLen};
use frame_support::{dispatch::DispatchResult, ensure, log, traits::Get};
use frame_system::{
    self as system, ensure_none, ensure_root,
    offchain::{SendTransactionTypes, SubmitTransaction},
};
use sp_application_crypto::RuntimeAppPublic;
use sp_runtime::{
    offchain::{http, Duration},
    scale_info::TypeInfo,
    traits::{AtLeast32Bit, Member},
    transaction_validity::{
        InvalidTransaction, TransactionPriority, TransactionSource, TransactionValidity,
        ValidTransaction,
    },
    DispatchError,
};
use sp_std::prelude::*;

use sp_avn_common::{
    event_types::Validator,
    offchain_worker_storage_lock::{self as OcwLock, OcwOperationExpiration},
    EthTransaction,
};
use sp_core::{ecdsa, H160, H256};

use core::convert::TryInto;
pub use pallet::*;

pub mod ethereum_transaction;
use crate::ethereum_transaction::{
    EthTransactionCandidate, EthTransactionType, EthereumTransactionHash, TransactionId,
};

use pallet_avn::{self as avn, AccountToBytesConverter, Error as avn_error};

pub type AVN<T> = avn::Pallet<T>;

#[cfg(test)]
mod mock;

#[cfg(test)]
#[path = "tests/tests.rs"]
mod tests;

#[cfg(test)]
#[path = "tests/tests_validate_unsigned.rs"]
mod validate_unsigned;

#[cfg(test)]
#[path = "tests/ethereum_transaction_tests.rs"]
mod ethereum_transaction_tests;

#[cfg(test)]
#[path = "tests/tests_eth_transaction_type.rs"]
mod tests_eth_transaction_type;

#[cfg(test)]
#[path = "tests/test_set_publish_root_contract.rs"]
mod test_set_publish_root_contract;

mod benchmarking;

pub mod default_weights;
pub use default_weights::WeightInfo;

const NAME: &'static [u8; 26] = b"eth_transactions::last_run";
const SET_ETH_TX_HASH_FOR_DISPATCHED_TX: &'static [u8] = b"set_eth_tx_hash_for_dispatched_tx";

const SUBMITTER_IS_NOT_VALIDATOR: u8 = 1;
// Avoid sending multiple concurrent requests to avn-service at once. Set a throttle to 1.
const MAX_VALUES_RETURNED: usize = 1;
const MAX_VALIDATORS: u32 = 10; // used in benchmarks and weights calculation only
const MAX_TXS_PER_ACCOUNT: u32 = 1_000_000; // used in benchmarks and weights calculation only

// TODO [TYPE: business logic][PRI: high][CRITICAL][JIRA: 354] investigate the time needed for an
// ethereum transaction to become stale.

// TODO [JIRA: SYS-598] Will make this a configurable item for a node, so the validator can choose
// the frequency of resend. As a default value we set 10 minutes: 10 * 60 = 600 seconds
// AvN Parachain blocks are every 12 seconds therefore 600 / 12 = 50
const ETHEREUM_SEND_BLOCKS_EXPIRY: u32 = 50;

#[frame_support::pallet]
pub mod pallet {
    use super::*;
    use frame_support::{pallet_prelude::*, Blake2_128Concat};
    use frame_system::pallet_prelude::*;

    // Public interface of this pallet
    #[pallet::config]
    pub trait Config:
        SendTransactionTypes<Call<Self>> + frame_system::Config + avn::Config
    {
        type RuntimeEvent: From<Event<Self>>
            + Into<<Self as system::Config>::RuntimeEvent>
            + IsType<<Self as frame_system::Config>::RuntimeEvent>;

        type RuntimeCall: From<Call<Self>>;

        type AccountToBytesConvert: AccountToBytesConverter<Self::AccountId>;

        type ValidatorManagerContractAddress: Get<H160>;

        type WeightInfo: WeightInfo;
    }

    #[pallet::pallet]
    #[pallet::generate_store(pub (super) trait Store)]
    #[pallet::without_storage_info]
    pub struct Pallet<T>(_);

    #[pallet::event]
    /// This attribute generate the function `deposit_event` to deposit one of this pallet event,
    /// it is optional, it is also possible to provide a custom implementation.
    #[pallet::generate_deposit(pub(super) fn deposit_event)]
    pub enum Event<T: Config> {
        TransactionReadyToSend {
            transaction_id: TransactionId,
            sender: T::AccountId,
        },
        EthereumTransactionHashAdded {
            transaction_id: TransactionId,
            transaction_hash: EthereumTransactionHash,
        },
    }

    #[pallet::error]
    pub enum Error<T> {
        TransactionExists,
        NotEnoughConfirmations,
        ErrorSigning,
        ErrorSubmittingTransaction,
        InvalidKey,
        EthTransactionHashValueMutableOnce,
        MissingDispatchedAvnTx,
        MissingDispatchedAvnTxSubmitter,
        InvalidTransactionSubmitter,
        InvalidHexString,
        InvalidHashLength,
        InvalidConfirmations,
        ReservedMissing,
        ReservedMismatch,
        // SYS-396 TODO Drop the HTTP errors
        //TODO [TYPE: refactoring][PRI: low]: These could be stored in a central place and used
        // for all http requests
        DeadlineReached,
        InvalidUTF8Bytes,
        RequestTimedOut,
        UnexpectedStatusCode,
        InvalidContractAddress,
    }

    #[pallet::storage]
    // TODO [TYPE: business logic][PRI: medium][CRITICAL][JIRA: 352] refactor this area:
    // - We need another storage to record confirmation from the external service that this
    //   transaction has been submitted
    #[pallet::getter(fn get_transaction)]
    pub type Repository<T: Config> =
        StorageMap<_, Blake2_128Concat, TransactionId, EthTransactionCandidate, ValueQuery>;

    #[pallet::storage]
    #[pallet::getter(fn get_dispatched_avn_tx_ids)]
    pub type DispatchedAvnTxIds<T: Config> = StorageMap<
        _,
        Blake2_128Concat,
        T::AccountId,
        Vec<DispatchedData<T::BlockNumber>>,
        ValueQuery,
    >;

    #[pallet::storage]
    #[pallet::getter(fn get_reserved)]
    pub type ReservedTransactions<T: Config> =
        StorageMap<_, Blake2_128Concat, EthTransactionType, TransactionId, ValueQuery>;

    // TODO [TYPE: refactoring][PRI: low] use a map to store all contract address
    // pub ContractAddresses get(fn get_contract_address): map hasher(blake2_128_concat)
    // TransactionId => H160;
    #[pallet::storage]
    #[pallet::getter(fn get_publish_root_contract)]
    pub type PublishRootContract<T: Config> = StorageValue<_, H160, ValueQuery>;

    #[pallet::storage]
    #[pallet::getter(fn get_nonce)]
    pub type Nonce<T: Config> = StorageValue<_, TransactionId, ValueQuery>;

    #[pallet::genesis_config]
    pub struct GenesisConfig<T: Config> {
        pub _phantom: sp_std::marker::PhantomData<T>,
        pub get_publish_root_contract: H160,
    }

    #[cfg(feature = "std")]
    impl<T: Config> Default for GenesisConfig<T> {
        fn default() -> Self {
            Self { _phantom: Default::default(), get_publish_root_contract: H160::zero() }
        }
    }

    #[pallet::genesis_build]
    impl<T: Config> GenesisBuild<T> for GenesisConfig<T> {
        fn build(&self) {
            PublishRootContract::<T>::put(self.get_publish_root_contract);
        }
    }

    #[pallet::call]
    impl<T: Config> Pallet<T> {
        // TODO [TYPE: business logic][PRI: medium]: This is a workaround to allow synch with T1
        // when we reset T2. This is a Sudo call and as such should not be in the production
        // code. Check if we can remove it already. This is needed while we are not
        // finalized, and possible in a state where our governance is centralized.
        // Suggestion: We can wrap it in a build configuration flag for conditional compilation, eg
        // "allow-sudo-shortcuts"
        #[pallet::call_index(0)]
        #[pallet::weight(<T as pallet::Config>::WeightInfo::set_transaction_id())]
        pub fn set_transaction_id(
            origin: OriginFor<T>,
            transaction_id: TransactionId,
        ) -> DispatchResult {
            ensure_root(origin)?;
            <Nonce<T>>::put(transaction_id);
            Ok(())
        }

        #[pallet::call_index(1)]
        #[pallet::weight(<T as pallet::Config>::WeightInfo::set_eth_tx_hash_for_dispatched_tx(MAX_VALIDATORS, MAX_TXS_PER_ACCOUNT))]
        pub fn set_eth_tx_hash_for_dispatched_tx(
            origin: OriginFor<T>,
            submitter: T::AccountId,
            candidate_tx_id: TransactionId,
            eth_tx_hash: EthereumTransactionHash,
            _signature: <T::AuthorityId as RuntimeAppPublic>::Signature,
        ) -> DispatchResult {
            ensure_none(origin)?;
            ensure!(AVN::<T>::is_validator(&submitter), Error::<T>::InvalidKey);
            ensure!(
                Self::get_transaction(candidate_tx_id).from ==
                    Some(T::AccountToBytesConvert::into_bytes(&submitter)),
                Error::<T>::InvalidTransactionSubmitter
            );
            ensure!(
                DispatchedAvnTxIds::<T>::contains_key(&submitter),
                Error::<T>::MissingDispatchedAvnTxSubmitter
            );
            ensure!(
                Self::get_dispatched_avn_tx_ids(submitter)
                    .iter()
                    .any(|data| data.transaction_id == candidate_tx_id),
                Error::<T>::MissingDispatchedAvnTx
            );

            let _ = <Repository<T>>::mutate(candidate_tx_id, |storage_candidate| {
                storage_candidate.set_eth_tx_hash::<T>(eth_tx_hash)
            })?;

            Self::deposit_event(Event::<T>::EthereumTransactionHashAdded {
                transaction_id: candidate_tx_id,
                transaction_hash: eth_tx_hash,
            });

            // TODO [TYPE: weightInfo][PRI: medium]: Return accurate weight
            Ok(())
        }

        // See SYS-870 & SYS-855 for more information
        /// Removes a reservation for a transaction that was created with reserve_transaction_id
        /// Only sudo should call this to repair a network.
        #[pallet::call_index(2)]
        #[pallet::weight(<T as pallet::Config>::WeightInfo::unreserve_transaction())]
        pub fn unreserve_transaction(
            origin: OriginFor<T>,
            transaction_type: EthTransactionType,
        ) -> DispatchResult {
            ensure_root(origin)?;
            if <ReservedTransactions<T>>::contains_key(&transaction_type) {
                let reserved_tx_id = Self::get_reserved(&transaction_type);
                <ReservedTransactions<T>>::remove(&transaction_type);
                <ReservedTransactions<T>>::insert(
                    EthTransactionType::Discarded(reserved_tx_id),
                    reserved_tx_id,
                );
            }
            Ok(())
        }

        /// Sets the address for ethereum contracts
        #[pallet::call_index(3)]
        #[pallet::weight(<T as pallet::Config>::WeightInfo::set_publish_root_contract())]
        pub fn set_publish_root_contract(
            origin: OriginFor<T>,
            contract_address: H160,
        ) -> DispatchResult {
            ensure_root(origin)?;
            ensure!(&contract_address != &H160::zero(), Error::<T>::InvalidContractAddress);

            <PublishRootContract<T>>::put(contract_address);
            Ok(())
        }
    }

    #[pallet::hooks]
    impl<T: Config> Hooks<BlockNumberFor<T>> for Pallet<T> {
        /// Offchain Worker entry point.
        fn offchain_worker(block_number: T::BlockNumber) {
            let setup_result = AVN::<T>::pre_run_setup(block_number, NAME.to_vec());
            if let Err(e) = setup_result {
                match e {
                    _ if e == DispatchError::from(avn_error::<T>::OffchainWorkerAlreadyRun) => {
                        ();
                    },
                    _ => {
                        log::error!("💔 Unable to run offchain worker: {:?}", e);
                    },
                };

                return
            }
            let this_validator = setup_result.expect("We have a validator");

            // ====================== Choose Offchain-Worker Action ===============
            Self::send_transaction_candidates(&this_validator, block_number);

            // TODO [TYPE: review][PRI: high][CRITICAL][JIRA: 352] add the rest offchain worker
            // logic here, corresponding to the confirmation loop (eg transactions sent
            // to Ethereum)
        }
    }

    #[pallet::validate_unsigned]
    impl<T: Config> ValidateUnsigned for Pallet<T> {
        // https://substrate.dev/rustdocs/v2.0.0-rc3/sp_runtime/traits/trait.ValidateUnsigned.html
        type Call = Call<T>;

        // TODO [TYPE: security][PRI: high][CRITICAL][JIRA: 152]: Make sure we are not open to
        // transaction replay attacks, or signature re-use.
        fn validate_unsigned(_source: TransactionSource, call: &Self::Call) -> TransactionValidity {
            if let Call::set_eth_tx_hash_for_dispatched_tx {
                submitter,
                candidate_tx_id,
                eth_tx_hash,
                signature,
            } = call
            {
                let data_to_sign = (&submitter, &candidate_tx_id, eth_tx_hash);
                let submitter_validator = AVN::<T>::try_get_validator(&submitter);

                if submitter_validator.is_none() {
                    return InvalidTransaction::Custom(SUBMITTER_IS_NOT_VALIDATOR).into()
                }
                if !AVN::<T>::signature_is_valid(
                    &(SET_ETH_TX_HASH_FOR_DISPATCHED_TX, data_to_sign),
                    &submitter_validator.expect("If it got here, its not none"),
                    signature,
                ) {
                    return InvalidTransaction::BadProof.into()
                };

                ValidTransaction::with_tag_prefix("EthereumTransactions")
                    .priority(TransactionPriority::max_value())
                    .and_provides(vec![(
                        SET_ETH_TX_HASH_FOR_DISPATCHED_TX,
                        submitter,
                        candidate_tx_id,
                        eth_tx_hash,
                    )
                        .encode()])
                    .longevity(64_u64)
                    .propagate(true)
                    .build()
            } else {
                return InvalidTransaction::Call.into()
            }
        }
    }
}

impl<T: Config> Pallet<T> {
    fn get_unique_transaction_identifier() -> TransactionId {
        let id = <Nonce<T>>::get();
        <Nonce<T>>::mutate(|n| *n += 1);
        id
    }

    //TODO [TYPE: refactoring][PRI: medium]: These methods can be extracted into a separate module
    fn transactions_ready_to_be_sent(
        account_id: &T::AccountId,
    ) -> Vec<(TransactionId, EthTransaction)> {
        Self::get_dispatched_avn_tx_ids(account_id)
            .into_iter()
            .filter_map(|data| Self::get_transaction_to_send_if_available(data, account_id))
            .take(MAX_VALUES_RETURNED)
            .collect()
    }

    fn get_transaction_to_send_if_available(
        dispatched_data: DispatchedData<T::BlockNumber>,
        account_id: &T::AccountId,
    ) -> Option<(TransactionId, EthTransaction)> {
        if !<Repository<T>>::contains_key(dispatched_data.transaction_id) ||
            Self::is_transaction_locked_for_sending(&dispatched_data.transaction_id)
        {
            return None
        }

        let transaction = Self::get_transaction(dispatched_data.transaction_id);

        if transaction.from == Some(T::AccountToBytesConvert::into_bytes(account_id)) &&
            transaction.get_eth_tx_hash().is_none()
        {
            let ethereum_contract = Self::get_contract_address(&transaction.call_data);
            if ethereum_contract.is_none() {
                log::error!("Invalid transaction type");
                return None
            }

            let eth_transaction = transaction.to_abi(ethereum_contract.expect("Checked for error"));
            if let Err(e) = eth_transaction {
                log::error!("Error abi encoding: {:#?}", e);
                return None
            }

            // It is only safe to proceed if the block number the dispatch request was added is
            // finalised. Otherwise we might be vulnerable to re-orgs
            if !AVN::<T>::is_block_finalised(dispatched_data.submitted_at_block) {
                log::error!(
                    "Block number {:?} is not finalised yet",
                    dispatched_data.submitted_at_block
                );
                return None
            }

            return Some((transaction.tx_id, eth_transaction.expect("Checked for error")))
        }

        return None
    }

    fn get_contract_address(transaction_type: &EthTransactionType) -> Option<H160> {
        return match transaction_type {
            EthTransactionType::PublishRoot(_) => Some(Self::get_publish_root_contract()),
<<<<<<< HEAD
            EthTransactionType::ActivateValidator(_) |
            EthTransactionType::DeregisterValidator(_) |
            EthTransactionType::ActivateCollator(_) |
            EthTransactionType::DeregisterCollator(_) =>
=======
            EthTransactionType::DeregisterValidator(_) |
            EthTransactionType::SlashValidator(_) |
            EthTransactionType::ActivateCollator(_) =>
>>>>>>> e355fd46
                Some(T::ValidatorManagerContractAddress::get()),
            _ => None,
        }
    }

    fn promote_candidate_transaction_to_dispatched(
        submitter: T::AccountId,
        candidate_tx_id: TransactionId,
    ) {
        let candidate_tx = Self::get_transaction(candidate_tx_id);
        if candidate_tx.ready_to_dispatch() {
            if <DispatchedAvnTxIds<T>>::contains_key(&submitter) {
                <DispatchedAvnTxIds<T>>::mutate(&submitter, |submitter_dispatched_tx| {
                    submitter_dispatched_tx.push(DispatchedData::new(
                        candidate_tx_id,
                        <system::Pallet<T>>::block_number(),
                    ))
                });
            } else {
                <DispatchedAvnTxIds<T>>::insert(
                    &submitter,
                    vec![DispatchedData::new(candidate_tx_id, <system::Pallet<T>>::block_number())],
                );
            }
            Self::deposit_event(Event::<T>::TransactionReadyToSend {
                transaction_id: candidate_tx.tx_id,
                sender: submitter,
            });
        }
    }

    // TODO [TYPE: refactoring][PRI: medium]: Centralise logic, possibly into a separate service
    // helper module
    pub fn send_transaction_to_ethereum(
        transaction_to_send: EthTransaction,
    ) -> Result<H256, DispatchError> {
        let deadline = sp_io::offchain::timestamp().add(Duration::from_millis(2_000));
        let external_service_port_number = AVN::<T>::get_external_service_port_number();

        let mut url = String::from("http://127.0.0.1:");
        url.push_str(&external_service_port_number);
        url.push_str(&"/eth/send".to_string());

        let pending = http::Request::default()
            .deadline(deadline)
            .method(http::Method::Post)
            .url(&url)
            .body(vec![transaction_to_send.encode()])
            .send()
            .map_err(|_| Error::<T>::RequestTimedOut)?;

        let response = pending
            .try_wait(deadline)
            .map_err(|_| Error::<T>::DeadlineReached)?
            .map_err(|_| Error::<T>::DeadlineReached)?;

        if response.code != 200 {
            log::error!("❌ Unexpected status code: {}", response.code);
            return Err(Error::<T>::UnexpectedStatusCode)?
        }

        let result: Vec<u8> = response.body().collect::<Vec<u8>>();
        if result.len() != 64 {
            log::error!("❌ Ethereum transaction hash is not valid: {:?}", result);
            return Err(Error::<T>::InvalidHashLength)?
        }

        let tx_hash_string = core::str::from_utf8(&result);
        if let Err(e) = tx_hash_string {
            log::error!("❌ Error converting txHash bytes to string: {:?}", e);
            return Err(Error::<T>::InvalidUTF8Bytes)?
        }

        let mut data: [u8; 32] = [0; 32];
        hex::decode_to_slice(tx_hash_string.expect("Checked for error"), &mut data[..])
            .map_err(|_| Error::<T>::InvalidHexString)?;
        return Ok(H256::from_slice(&data))
    }

    // ============================ Helper functions that create unsigned transactions
    // ===================================

    fn issue_set_eth_tx_hash_for_dispatched_tx(
        candidate_tx_id: TransactionId,
        authority: &Validator<T::AuthorityId, T::AccountId>,
        eth_tx_hash: H256,
    ) -> Result<(), Error<T>> {
        let data_to_sign = (&authority.account_id, &candidate_tx_id, eth_tx_hash);

        let signature = authority
            .key
            .sign(&(SET_ETH_TX_HASH_FOR_DISPATCHED_TX, data_to_sign).encode())
            .ok_or(Error::<T>::ErrorSigning)?;

        SubmitTransaction::<T, Call<T>>::submit_unsigned_transaction(
            Call::set_eth_tx_hash_for_dispatched_tx {
                submitter: authority.account_id.clone(),
                candidate_tx_id,
                eth_tx_hash,
                signature,
            }
            .into(),
        )
        .map_err(|_| Error::<T>::ErrorSubmittingTransaction)?;

        Ok(())
    }

    // ================================= Offchain Worker Helpers
    // ========================================

    fn generate_sending_lock_name(candidate_id: TransactionId) -> OcwLock::PersistentId {
        let mut name = b"eth_transactions::lock::tx_id::".to_vec();
        name.extend_from_slice(&mut &candidate_id.to_le_bytes()[..]);
        name
    }

    fn is_transaction_locked_for_sending(candidate_id: &TransactionId) -> bool {
        let persistent_data = Self::generate_sending_lock_name(*candidate_id);
        return OcwLock::is_locked(&persistent_data)
    }

    fn send_transaction_candidates(
        authority: &Validator<T::AuthorityId, T::AccountId>,
        block_number: T::BlockNumber,
    ) {
        for (tx_id, eth_transaction) in Self::transactions_ready_to_be_sent(&authority.account_id) {
            if OcwLock::set_lock_with_expiry(
                block_number,
                OcwOperationExpiration::Custom(ETHEREUM_SEND_BLOCKS_EXPIRY),
                Self::generate_sending_lock_name(tx_id),
            )
            .is_err()
            {
                continue
            }

            // We don't send that often so an info log here should be ok.
            log::info!("ℹ️ Sending transaction (tx Id: {:?}) to Ethereum", tx_id);

            //TODO [TYPE: refactoring][PRI: low]: Code review comment - Think about creating a
            // wrapper function for these 2 methods if possible
            match Self::send_transaction_to_ethereum(eth_transaction) {
                Ok(eth_tx_hash) => {
                    let result = Self::issue_set_eth_tx_hash_for_dispatched_tx(
                        tx_id,
                        &authority,
                        eth_tx_hash,
                    );
                    if let Err(e) = result {
                        log::error!("Error updating avn transaction with eth tx hash: {:#?}", e);
                    }
                },
                Err(e) => {
                    log::info!("External service could not send transaction to Ethereum: {:?}", e);
                },
            }
        }
    }
}

pub trait CandidateTransactionSubmitter<AccountId> {
    /// Reserves a TransactionId for a transaction. When that transaction is submitted with
    /// submit_candidate_transaction_to_tier1, it must use the reserved TransactionId
    fn reserve_transaction_id(
        candidate_type: &EthTransactionType,
    ) -> Result<TransactionId, DispatchError>;

    /// Submits a candidate transaction with a reserved TransactionId and attached signatures.
    /// If the attached signatures don't match the needed quorum, the submission will get rejected.
    fn submit_candidate_transaction_to_tier1(
        candidate_type: EthTransactionType,
        tx_id: TransactionId,
        submitter: AccountId,
        signatures: Vec<ecdsa::Signature>,
    ) -> DispatchResult;

    /// Sets a transaction Id. This is only enabled for benchmarks
    #[cfg(feature = "runtime-benchmarks")]
    fn set_transaction_id(candidate_type: &EthTransactionType, id: TransactionId);

    // TODO review if we need an interface to change the value of EthTransactionType that has
    // reserved a TransactionId For example when a successful challenge occurs on the pallet
    // that reserved the tx_id.
}

impl<T: Config> CandidateTransactionSubmitter<T::AccountId> for Pallet<T> {
    fn reserve_transaction_id(
        candidate_type: &EthTransactionType,
    ) -> Result<TransactionId, DispatchError> {
        ensure!(
            !<ReservedTransactions<T>>::contains_key(candidate_type),
            Error::<T>::TransactionExists
        );

        let reserved_transaction_id = Self::get_unique_transaction_identifier();
        <ReservedTransactions<T>>::insert(candidate_type, reserved_transaction_id);

        return Ok(reserved_transaction_id)
    }

    fn submit_candidate_transaction_to_tier1(
        candidate_type: EthTransactionType,
        tx_id: TransactionId,
        submitter: T::AccountId,
        signatures: Vec<ecdsa::Signature>,
    ) -> DispatchResult {
        ensure!(
            <ReservedTransactions<T>>::contains_key(&candidate_type),
            Error::<T>::ReservedMissing
        );
        ensure!(Self::get_reserved(&candidate_type) == tx_id, Error::<T>::ReservedMismatch);

        // Ensure the signatures count satisfy quorum before accepting
        let quorum = signatures.len() as u32;
        ensure!(
            quorum >= AVN::<T>::calculate_two_third_quorum(),
            Error::<T>::NotEnoughConfirmations
        );

        // The following check is to ensure that we will not overwrite a value in the map,
        // this should never occur unless get_unique_transaction_identifier has a bug
        ensure!(!<Repository<T>>::contains_key(tx_id), Error::<T>::TransactionExists);

        let mut candidate_transaction = EthTransactionCandidate::new(
            tx_id,
            Some(T::AccountToBytesConvert::into_bytes(&submitter)),
            candidate_type,
            quorum,
        );

        for signature in signatures {
            let result = candidate_transaction.signatures.add(signature);
            if result.is_err() {
                log::error!("❌ Error while submitting signatures to ethereum-transactions pallet:{:?} {:?}", candidate_transaction, result);
                Err(Error::<T>::InvalidConfirmations)?
            }
        }

        <Repository<T>>::insert(candidate_transaction.tx_id, candidate_transaction.clone());
        <ReservedTransactions<T>>::remove(&candidate_transaction.call_data);

        Self::promote_candidate_transaction_to_dispatched(submitter, candidate_transaction.tx_id);
        Ok(())
    }

    #[cfg(feature = "runtime-benchmarks")]
    fn set_transaction_id(candidate_type: &EthTransactionType, id: TransactionId) {
        <ReservedTransactions<T>>::insert(candidate_type, id);
    }
}

#[derive(Encode, Decode, Default, Clone, Copy, PartialEq, Debug, Eq, MaxEncodedLen, TypeInfo)]
pub struct DispatchedData<BlockNumber: Member + AtLeast32Bit> {
    pub transaction_id: TransactionId,
    pub submitted_at_block: BlockNumber,
}

impl<BlockNumber: Member + AtLeast32Bit> DispatchedData<BlockNumber> {
    fn new(transaction_id: TransactionId, submitted_at_block: BlockNumber) -> Self {
        return DispatchedData::<BlockNumber> { transaction_id, submitted_at_block }
    }
}<|MERGE_RESOLUTION|>--- conflicted
+++ resolved
@@ -448,16 +448,9 @@
     fn get_contract_address(transaction_type: &EthTransactionType) -> Option<H160> {
         return match transaction_type {
             EthTransactionType::PublishRoot(_) => Some(Self::get_publish_root_contract()),
-<<<<<<< HEAD
-            EthTransactionType::ActivateValidator(_) |
             EthTransactionType::DeregisterValidator(_) |
             EthTransactionType::ActivateCollator(_) |
             EthTransactionType::DeregisterCollator(_) =>
-=======
-            EthTransactionType::DeregisterValidator(_) |
-            EthTransactionType::SlashValidator(_) |
-            EthTransactionType::ActivateCollator(_) =>
->>>>>>> e355fd46
                 Some(T::ValidatorManagerContractAddress::get()),
             _ => None,
         }
