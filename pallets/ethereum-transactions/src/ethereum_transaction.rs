--- conflicted
+++ resolved
@@ -116,33 +116,18 @@
             function_call: Function {
                 name: String::from("deregisterValidator"),
                 inputs: vec![
-<<<<<<< HEAD
-=======
                     Param { name: String::from("_targetT1PublicKey"), kind: ParamType::Bytes },
->>>>>>> ff6fa3f7
                     Param {
                         name: String::from("_targetT2PublicKey"),
                         kind: ParamType::FixedBytes(32),
                     },
-<<<<<<< HEAD
-                    Param {
-                        name: String::from("_targetT1PublicKey"),
-                        kind: ParamType::FixedBytes(64),
-                    },
-=======
->>>>>>> ff6fa3f7
                 ],
                 outputs: Vec::<Param>::new(),
                 constant: false,
             },
             call_values: vec![
-<<<<<<< HEAD
-                Token::FixedBytes(self.t2_public_key.to_vec()),
-                Token::Bytes(self.t1_public_key.to_fixed_bytes().to_vec()),
-=======
                 Token::Bytes(self.t1_public_key.to_fixed_bytes().to_vec()),
                 Token::FixedBytes(self.t2_public_key.to_vec()),
->>>>>>> ff6fa3f7
             ],
         }
     }
