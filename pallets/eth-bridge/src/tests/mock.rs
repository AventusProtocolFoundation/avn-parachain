--- conflicted
+++ resolved
@@ -104,11 +104,8 @@
     type AccountToBytesConvert = U64To32BytesConverter;
     type BridgeInterfaceNotification = TestRuntime;
     type ReportCorroborationOffence = OffenceHandler;
-<<<<<<< HEAD
     type ProcessedEventsChecker = Self;
-=======
     type EthereumEventsFilter = ();
->>>>>>> c483d18c
 }
 
 impl system::Config for TestRuntime {
