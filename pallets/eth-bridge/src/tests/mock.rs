--- conflicted
+++ resolved
@@ -363,14 +363,6 @@
     }
 }
 
-<<<<<<< HEAD
-impl BridgeInterfaceNotification for TestRuntime {
-    fn process_result(_tx_id: EthereumId, _caller_id: Vec<u8>, _tx_succeeded: bool) -> sp_runtime::DispatchResult {
-        Ok(())
-    }
-
-    fn process_lower_proof_result(_: u32, _: Vec<u8>, _: Result<Vec<u8>, ()>) -> DispatchResult {
-=======
 impl OnBridgePublisherResult for TestRuntime {
     fn process_result(tx_id: EthereumId, _caller_id: Vec<u8>, tx_succeeded: bool) -> sp_runtime::DispatchResult {
         if !tx_succeeded {
@@ -387,7 +379,6 @@
             FAILEDREQUESTS.with(|l| l.borrow_mut().push(lower_id));
         }
 
->>>>>>> deabdce3
         Ok(())
     }
 }