// Copyright 2023 Aventus Network Systems (UK) Ltd.

#![cfg(test)]
use crate::{eth::generate_send_calldata, mock::*, request::*, *};
use frame_support::{
    assert_err, assert_noop, assert_ok, dispatch::DispatchResultWithPostInfo, error::BadOrigin,
};
use sp_runtime::{testing::UintAuthorityId, DispatchError};

const ROOT_HASH: &str = "30b83f0d722d1d4308ab4660a72dbaf0a7392d5674eca3cd21d57256d42df7a0";
const REWARDS: &[u8] = b"15043665996000000000";
const AVG_STAKED: &[u8] = b"9034532443555111110000";
const PERIOD: &[u8] = b"3";
const T2_PUB_KEY: &str = "14aeac90dbd3573458f9e029eb2de122ee94f2f0bc5ee4b6c6c5839894f1a547";
const T1_PUB_KEY: &str = "23d79f6492dddecb436333a5e7a4cfcc969f568e01283fa2964aae15327fb8a3b685a4d0f3ef9b3c2adb20f681dbc74b7f82c1cf8438d37f2c10e9c79591e9ea";

fn corroborate_good_transactions(
    tx_id: EthereumId,
    author: &Validator<UintAuthorityId, AccountId>,
    context: &Context,
) -> DispatchResultWithPostInfo {
    EthBridge::add_corroboration(
        RuntimeOrigin::none(),
        tx_id,
        true,
        true,
        author.clone(),
        context.test_signature.clone(),
    )
}

// Added this function as in event_listener_tests to initialize the active event range
fn init_active_range() {
    ActiveEthereumRange::<TestRuntime>::put(ActiveEthRange {
        range: EthBlockRange { start_block: 1, length: 1000 },
        partition: 0,
        event_types_filter: Default::default(),
    });
}

fn corroborate_bad_transactions(
    tx_id: EthereumId,
    author: &Validator<UintAuthorityId, AccountId>,
    context: &Context,
) {
    EthBridge::add_corroboration(
        RuntimeOrigin::none(),
        tx_id,
        false,
        false,
        author.clone(),
        context.test_signature.clone(),
    )
    .unwrap();
}

#[test]
fn check_publish_root_encoding() {
    let function_name = b"publishRoot".to_vec();
    let params = vec![(b"bytes32".to_vec(), hex::decode(ROOT_HASH).unwrap())];
    let expected_msg_hash = "778a3de5c54e9f2d1c0249cc5c15edf56e205daca24349cc6a71ee0ab04b6300";
    let expected_calldata = "0664c0ba30b83f0d722d1d4308ab4660a72dbaf0a7392d5674eca3cd21d57256d42df7a000000000000000000000000000000000000000000000000000000000651407c9000000000000000000000000000000000000000000000000000000000000000100000000000000000000000000000000000000000000000000000000000000800000000000000000000000000000000000000000000000000000000000000000";

    run_checks(function_name, params, expected_msg_hash, expected_calldata);
}

#[test]
fn check_trigger_growth_encoding() {
    let function_name = b"triggerGrowth".to_vec();
    let params = vec![
        (b"uint128".to_vec(), REWARDS.to_vec()),
        (b"uint128".to_vec(), AVG_STAKED.to_vec()),
        (b"uint32".to_vec(), PERIOD.to_vec()),
    ];
    let expected_msg_hash = "1b45b1eed67d67a0bb55ea988e7a386fc0cfe2e6a7b391485dec22cbd08e5d67";
    let expected_calldata = "59ef631d000000000000000000000000000000000000000000000000d0c5d684c333f8000000000000000000000000000000000000000000000001e9c352fe68b4400570000000000000000000000000000000000000000000000000000000000000000300000000000000000000000000000000000000000000000000000000651407c9000000000000000000000000000000000000000000000000000000000000000100000000000000000000000000000000000000000000000000000000000000c00000000000000000000000000000000000000000000000000000000000000000";

    run_checks(function_name, params, expected_msg_hash, expected_calldata);
}

#[test]
fn check_add_author_encoding() {
    let function_name = b"addAuthor".to_vec();
    let params = vec![
        (b"bytes".to_vec(), hex::decode(T1_PUB_KEY).unwrap()),
        (b"bytes32".to_vec(), hex::decode(T2_PUB_KEY).unwrap()),
    ];
    let expected_msg_hash = "bad82d9066614ce5ee4c86a8858c6adebbff57f81200ca2ad0a7f400ff388ad4";
    let expected_calldata = "b685115200000000000000000000000000000000000000000000000000000000000000a014aeac90dbd3573458f9e029eb2de122ee94f2f0bc5ee4b6c6c5839894f1a54700000000000000000000000000000000000000000000000000000000651407c900000000000000000000000000000000000000000000000000000000000000010000000000000000000000000000000000000000000000000000000000000100000000000000000000000000000000000000000000000000000000000000004023d79f6492dddecb436333a5e7a4cfcc969f568e01283fa2964aae15327fb8a3b685a4d0f3ef9b3c2adb20f681dbc74b7f82c1cf8438d37f2c10e9c79591e9ea0000000000000000000000000000000000000000000000000000000000000000";

    run_checks(function_name, params, expected_msg_hash, expected_calldata);
}

#[test]
fn check_remove_author_encoding() {
    let function_name = b"removeAuthor".to_vec();
    let params = vec![
        (b"bytes32".to_vec(), hex::decode(T2_PUB_KEY).unwrap()),
        (b"bytes".to_vec(), hex::decode(T1_PUB_KEY).unwrap()),
    ];
    let expected_msg_hash = "01d244c875c7f80c472dde109dc8d80d43e4f513f7349484b37ba8b586ea5b81";
    let expected_calldata = "146b3b5214aeac90dbd3573458f9e029eb2de122ee94f2f0bc5ee4b6c6c5839894f1a54700000000000000000000000000000000000000000000000000000000000000a000000000000000000000000000000000000000000000000000000000651407c900000000000000000000000000000000000000000000000000000000000000010000000000000000000000000000000000000000000000000000000000000100000000000000000000000000000000000000000000000000000000000000004023d79f6492dddecb436333a5e7a4cfcc969f568e01283fa2964aae15327fb8a3b685a4d0f3ef9b3c2adb20f681dbc74b7f82c1cf8438d37f2c10e9c79591e9ea0000000000000000000000000000000000000000000000000000000000000000";

    run_checks(function_name, params, expected_msg_hash, expected_calldata);
}

fn run_checks(
    function_name: Vec<u8>,
    params: Vec<(Vec<u8>, Vec<u8>)>,
    expected_msg_hash: &str,
    expected_calldata: &str,
) {
    let mut ext = ExtBuilder::build_default()
        .with_validators()
        .with_genesis_config()
        .as_externality();
    ext.execute_with(|| {
        let current_time = 1_695_809_729_000;
        pallet_timestamp::Pallet::<TestRuntime>::set_timestamp(current_time);

        let tx_id = add_new_send_request::<TestRuntime>(&function_name, &params, &vec![]).unwrap();
        let active_tx =
            ActiveRequest::<TestRuntime>::get().expect("is active").as_active_tx().unwrap();
        assert_eq!(tx_id, active_tx.request.tx_id);

        let eth_tx_lifetime_secs = EthBridge::get_eth_tx_lifetime_secs();
        let expected_expiry = current_time / 1000 + eth_tx_lifetime_secs;
        assert_eq!(active_tx.data.expiry, expected_expiry);

        let msg_hash = hex::encode(active_tx.confirmation.msg_hash);
        assert_eq!(msg_hash, expected_msg_hash);

        let calldata = generate_send_calldata::<TestRuntime>(&active_tx).unwrap();
        let calldata = hex::encode(calldata);
        assert_eq!(calldata, expected_calldata);
    })
}

#[cfg(test)]
mod set_eth_tx_lifetime_secs {
    use super::*;
    use frame_support::{
        assert_ok,
        dispatch::{DispatchErrorWithPostInfo, PostDispatchInfo},
    };
    use frame_system::RawOrigin;
    use sp_runtime::DispatchError;

    #[test]
    fn set_eth_tx_lifetime_secs_success() {
        let mut ext = ExtBuilder::build_default().with_validators().as_externality();
        ext.execute_with(|| {
            let new_lifetime_secs = 120u64;

            assert_ne!(EthBridge::get_eth_tx_lifetime_secs(), 120u64);

            assert_ok!(EthBridge::set_eth_tx_lifetime_secs(
                RawOrigin::Root.into(),
                new_lifetime_secs
            ));

            assert_eq!(
                EthBridge::get_eth_tx_lifetime_secs(),
                new_lifetime_secs,
                "Eth tx lifetime should be updated"
            );

            assert!(System::events().iter().any(|record| matches!(
                record.event,
                mock::RuntimeEvent::EthBridge(crate::Event::EthTxLifetimeUpdated { eth_tx_lifetime_secs })
                if eth_tx_lifetime_secs == 120u64
            )));
        });
    }

    #[test]
    fn set_eth_tx_lifetime_secs_non_root_fails() {
        let mut ext = ExtBuilder::build_default().with_validators().as_externality();
        ext.execute_with(|| {
            let new_lifetime_secs = 120u64;

            let result =
                EthBridge::set_eth_tx_lifetime_secs(RawOrigin::None.into(), new_lifetime_secs);

            assert_eq!(
                result,
                Err(DispatchErrorWithPostInfo {
                    post_info: PostDispatchInfo::default(),
                    error: DispatchError::BadOrigin,
                }),
                "Only root can set eth tx lifetime"
            );
        });
    }
}

#[cfg(test)]
mod set_eth_tx_id {
    use super::*;
    use frame_support::{
        assert_ok,
        dispatch::{DispatchErrorWithPostInfo, PostDispatchInfo},
    };
    use frame_system::RawOrigin;
    use sp_runtime::DispatchError;

    #[test]
    fn set_eth_tx_id_success() {
        let mut ext = ExtBuilder::build_default().with_validators().as_externality();
        ext.execute_with(|| {
            let new_eth_tx_id = 123u32;

            assert_ne!(EthBridge::get_next_tx_id(), new_eth_tx_id);

            assert_ok!(EthBridge::set_eth_tx_id(RawOrigin::Root.into(), new_eth_tx_id));

            assert_eq!(EthBridge::get_next_tx_id(), new_eth_tx_id, "Eth tx id should be updated");

            assert!(System::events().iter().any(|record| matches!(
                record.event,
                mock::RuntimeEvent::EthBridge(crate::Event::EthTxIdUpdated { eth_tx_id })
                if eth_tx_id == new_eth_tx_id
            )));
        });
    }

    #[test]
    fn set_eth_tx_id_non_root_fails() {
        let mut ext = ExtBuilder::build_default().with_validators().as_externality();
        ext.execute_with(|| {
            let new_eth_tx_id = 123u32;

            let result = EthBridge::set_eth_tx_id(RawOrigin::None.into(), new_eth_tx_id);

            assert_eq!(
                result,
                Err(DispatchErrorWithPostInfo {
                    post_info: PostDispatchInfo::default(),
                    error: DispatchError::BadOrigin,
                }),
                "Only root can set eth tx id"
            );
        });
    }
}

#[cfg(test)]
mod remove_active_request {
    use super::*;
    use frame_support::assert_ok;
    use frame_system::RawOrigin;

    #[test]
    fn remove_active_request_success() {
        let mut ext = ExtBuilder::build_default().with_validators().as_externality();
        ext.execute_with(|| {
            let context = setup_context();
            let tx_id = add_new_send_request::<TestRuntime>(
                &b"removeAuthor".to_vec(),
                &context.request_params,
                &vec![],
            )
            .unwrap();
            // Show that we have an active request
            let _ = ActiveRequest::<TestRuntime>::get().expect("is active").as_active_tx().unwrap();

            assert_ok!(EthBridge::remove_active_request(RawOrigin::Root.into()));

            assert!(ActiveRequest::<TestRuntime>::get().is_none(), "Eth tx id should be updated");
            assert_eq!(true, request_failed(&tx_id));
            assert!(System::events().iter().any(|record| matches!(
                record.event,
                mock::RuntimeEvent::EthBridge(crate::Event::ActiveRequestRemoved { request_id })
                if request_id == tx_id
            )));
        });
    }

    #[test]
    fn remove_active_request_non_root_fails() {
        let mut ext = ExtBuilder::build_default().with_validators().as_externality();
        ext.execute_with(|| {
            let context = setup_context();
            let _ = add_new_send_request::<TestRuntime>(
                &b"removeAuthor".to_vec(),
                &context.request_params,
                &vec![],
            )
            .unwrap();
            // Show that we have an active request
            let _ = ActiveRequest::<TestRuntime>::get().expect("is active").as_active_tx().unwrap();

            assert_noop!(EthBridge::remove_active_request(RawOrigin::None.into()), BadOrigin);
        });
    }

    #[test]
    fn remove_active_request_missing_request_fails() {
        let mut ext = ExtBuilder::build_default().with_validators().as_externality();
        ext.execute_with(|| {
            // Show that we don't have an active request
            assert!(ActiveRequest::<TestRuntime>::get().is_none());

            assert_noop!(
                EthBridge::remove_active_request(RawOrigin::Root.into()),
                Error::<TestRuntime>::NoActiveRequest
            );
        });
    }
}

#[cfg(test)]
mod add_confirmation {

    use super::*;
    use frame_support::assert_ok;
    use frame_system::RawOrigin;

    fn setup_confirmation_test(context: &Context) -> (u32, ActiveTransactionData<TestRuntime>) {
        let tx_id = setup_eth_tx_request(&context);

        assert_ok!(EthBridge::add_confirmation(
            RawOrigin::None.into(),
            tx_id,
            context.confirmation_signature.clone(),
            context.confirming_author.clone(),
            context.test_signature.clone(),
        ));

        let active_request =
            ActiveRequest::<TestRuntime>::get().expect("Active transaction should be present");
        (tx_id, active_request.as_active_tx().unwrap())
    }

    #[test]
    fn adds_confirmation_correctly() {
        let mut ext = ExtBuilder::build_default().with_validators().as_externality();
        ext.execute_with(|| {
            let context = setup_context();
            let (_, active_tx) = setup_confirmation_test(&context);

            assert!(
                active_tx.confirmation.confirmations.contains(&context.confirmation_signature),
                "Confirmation should be present"
            );

            assert_eq!(
                active_tx.data.sender, context.third_confirming_author.account_id,
                "Sender should be the author's account_id"
            );
        });
    }

    #[test]
    fn add_confirmation_with_invalid_signature_fails() {
        let mut ext = ExtBuilder::build_default().with_validators().as_externality();
        ext.execute_with(|| {
            let context = setup_context();
            let tx_id = setup_eth_tx_request(&context);

            let invalid_signature = ecdsa::Signature::default(); // Invalid signature

            let result = EthBridge::add_confirmation(
                RawOrigin::None.into(),
                tx_id,
                invalid_signature,
                context.confirming_author.clone(),
                context.test_signature.clone(),
            );

            assert_eq!(result, Err(Error::<TestRuntime>::InvalidECDSASignature.into()));
        });
    }
}

#[cfg(test)]
mod add_eth_tx_hash {
    use super::*;
    use frame_system::RawOrigin;

    fn setup_active_transaction_data(
        setup_fn: Option<fn(&mut ActiveTransactionData<TestRuntime>)>,
    ) {
        if let Some(setup_fn) = setup_fn {
            let mut active_tx =
                ActiveRequest::<TestRuntime>::get().expect("is active").as_active_tx().unwrap();
            setup_fn(&mut active_tx);
            ActiveRequest::<TestRuntime>::put(ActiveRequestData {
                request: types::Request::Send(active_tx.request),
                confirmation: active_tx.confirmation,
                tx_data: Some(active_tx.data),
                last_updated: 0u64,
            });
        }
    }

    #[test]
    fn eth_tx_hash_already_set_error() {
        let mut ext = ExtBuilder::build_default().with_validators().as_externality();
        ext.execute_with(|| {
            let context = setup_context();
            let tx_id = setup_eth_tx_request(&context);

            setup_active_transaction_data(Some(|active_tx| {
                active_tx.data.eth_tx_hash = H256::repeat_byte(1);
            }));

            let result = EthBridge::add_eth_tx_hash(
                RawOrigin::None.into(),
                tx_id,
                context.eth_tx_hash,
                context.author,
                context.test_signature.clone(),
            );

            assert_eq!(result, Err(Error::<TestRuntime>::EthTxHashAlreadySet.into()));
        });
    }

    #[test]
    fn eth_tx_hash_set_by_sender_error() {
        let mut ext = ExtBuilder::build_default().with_validators().as_externality();
        ext.execute_with(|| {
            let context = setup_context();
            let tx_id = setup_eth_tx_request(&context);

            setup_active_transaction_data(Some(|active_tx| {
                active_tx.data.sender = Default::default();
            }));

            let result = EthBridge::add_eth_tx_hash(
                RawOrigin::None.into(),
                tx_id,
                context.eth_tx_hash,
                context.author,
                context.test_signature.clone(),
            );

            assert_eq!(result, Err(Error::<TestRuntime>::EthTxHashMustBeSetBySender.into()));
        });
    }
    #[test]
    fn eth_tx_hash_set_correctly() {
        let mut ext = ExtBuilder::build_default().with_validators().as_externality();
        ext.execute_with(|| {
            let context = setup_context();
            let tx_id = setup_eth_tx_request(&context);

            let result = EthBridge::add_eth_tx_hash(
                RawOrigin::None.into(),
                tx_id,
                context.eth_tx_hash,
                context.third_confirming_author,
                context.test_signature.clone(),
            );

            assert_eq!(result, Ok(().into()));
        });
    }
}

#[cfg(test)]
mod add_corroboration {
    use super::*;
    use frame_support::assert_ok;
    use frame_system::RawOrigin;
    fn setup_corroboration_test(
        context: &Context,
        is_tx_successful: bool,
        is_hash_valid: bool,
    ) -> ActiveTransactionData<TestRuntime> {
        let tx_id = setup_eth_tx_request(&context);

        assert_ok!(EthBridge::add_corroboration(
            RawOrigin::None.into(),
            tx_id,
            is_tx_successful,
            is_hash_valid,
            context.confirming_author.clone(),
            context.test_signature.clone(),
        ));

        ActiveRequest::<TestRuntime>::get()
            .expect("Active transaction should be present")
            .as_active_tx()
            .unwrap()
    }

    #[test]
    fn adds_invalid_hash_and_successful_corroboration_correctly() {
        let mut ext = ExtBuilder::build_default().with_validators().as_externality();
        ext.execute_with(|| {
            let context = setup_context();

            let is_tx_successful = true;
            let is_hash_valid = false;

            let tx_id = setup_eth_tx_request(&context);

            assert_ok!(EthBridge::add_corroboration(
                RawOrigin::None.into(),
                tx_id,
                is_tx_successful,
                is_hash_valid,
                context.confirming_author.clone(),
                context.test_signature.clone(),
            ));

            let active_tx = ActiveRequest::<TestRuntime>::get()
                .expect("Active transaction should be present")
                .as_active_tx()
                .unwrap();

            assert_eq!(true, active_tx.data.valid_tx_hash_corroborations.is_empty());
            assert_eq!(false, active_tx.data.invalid_tx_hash_corroborations.is_empty());
        });
    }

    #[test]
    fn adds_invalid_hash_and_failure_corroboration_correctly() {
        let mut ext = ExtBuilder::build_default().with_validators().as_externality();
        ext.execute_with(|| {
            let context = setup_context();
            let active_tx = setup_corroboration_test(&context, true, false);

            assert_eq!(false, active_tx.data.invalid_tx_hash_corroborations.is_empty());
        });
    }

    #[test]
    fn adds_successful_corroboration_correctly() {
        let mut ext = ExtBuilder::build_default().with_validators().as_externality();
        ext.execute_with(|| {
            let context = setup_context();
            let active_tx = setup_corroboration_test(&context, true, true);

            assert_eq!(false, active_tx.data.valid_tx_hash_corroborations.is_empty());
        });
    }

    #[test]
    fn add_corroboration_after_confirmation() {
        let mut ext = ExtBuilder::build_default().with_validators().as_externality();
        ext.execute_with(|| {
            let context = setup_context();
            let tx_id = setup_eth_tx_request(&context);

            assert_ok!(EthBridge::add_confirmation(
                RawOrigin::None.into(),
                tx_id,
                context.confirmation_signature.clone(),
                context.confirming_author.clone(),
                context.test_signature.clone(),
            ));

            let result = corroborate_good_transactions(tx_id, &context.confirming_author, &context);
            assert_eq!(result, Ok(().into()));
        });
    }
}

#[test]
fn publish_to_ethereum_creates_new_transaction_request() {
    let mut ext = ExtBuilder::build_default().with_validators().as_externality();
    ext.execute_with(|| {
            let function_name = b"publishRoot".to_vec();
            let params = vec![(b"bytes32".to_vec(), hex::decode(ROOT_HASH).unwrap())];

            let transaction_id = EthBridge::publish(&function_name, &params, vec![]).unwrap();
            let active_tx = ActiveRequest::<TestRuntime>::get().unwrap().as_active_tx().unwrap();
            assert_eq!(active_tx.request.tx_id, transaction_id);
            assert_eq!(active_tx.data.function_name, function_name);

            assert!(System::events().iter().any(|record| matches!(
                &record.event,
                mock::RuntimeEvent::EthBridge(crate::Event::PublishToEthereum { function_name, params, tx_id, caller_id: _ })
                if function_name == &b"publishRoot".to_vec() && tx_id == &transaction_id && params == &vec![(b"bytes32".to_vec(), hex::decode(ROOT_HASH).unwrap())]
            )));
        });
}

#[test]
fn publish_fails_with_empty_function_name() {
    let mut ext = ExtBuilder::build_default().with_validators().as_externality();
    ext.execute_with(|| {
        let function_name: &[u8] = b"";
        let params = vec![(b"bytes32".to_vec(), hex::decode(ROOT_HASH).unwrap())];

        let result = EthBridge::publish(function_name, &params, vec![]);
        assert_err!(result, DispatchError::Other(Error::<TestRuntime>::EmptyFunctionName.into()));
    });
}

#[test]
fn publish_fails_with_exceeding_params_limit() {
    let mut ext = ExtBuilder::build_default().with_validators().as_externality();
    ext.execute_with(|| {
        let function_name: &[u8] = b"publishRoot";
        let params = vec![(b"param1".to_vec(), b"value1".to_vec()); 6]; // ParamsLimit is 5

        let result = EthBridge::publish(function_name, &params, vec![]);
        assert_err!(result, DispatchError::Other(Error::<TestRuntime>::ParamsLimitExceeded.into()));
    });
}

#[test]
fn publish_fails_with_exceeding_type_limit_in_params() {
    let mut ext = ExtBuilder::build_default().with_validators().as_externality();
    ext.execute_with(|| {
        let function_name: &[u8] = b"publishRoot";
        let params = vec![(vec![b'a'; 8], b"value1".to_vec())]; // TypeLimit is 7

        let result = EthBridge::publish(function_name, &params, vec![]);

        assert_err!(
            result,
            DispatchError::Other(Error::<TestRuntime>::TypeNameLengthExceeded.into())
        );
    });
}

#[test]
fn publish_and_confirm_transaction() {
    let mut ext = ExtBuilder::build_default().with_validators().as_externality();
    ext.execute_with(|| {
        let context = setup_context();

        let function_name = b"publishRoot".to_vec();
        let params = vec![(b"bytes32".to_vec(), hex::decode(ROOT_HASH).unwrap())];

        let tx_id = EthBridge::publish(&function_name, &params, vec![]).unwrap();

        // Simulate confirming the transaction by an author

        let result = EthBridge::add_confirmation(
            RuntimeOrigin::none(),
            tx_id,
            context.confirmation_signature.clone(),
            context.confirming_author.clone(),
            context.test_signature.clone(),
        );

        assert_ok!(result);

        // Verify that the confirmation was added to the transaction
        let tx = ActiveRequest::<TestRuntime>::get().unwrap();
        assert_eq!(tx.confirmation.confirmations.len(), 1);
        assert_eq!(tx.confirmation.confirmations[0], context.confirmation_signature.clone());
    });
}

#[test]
fn publish_and_send_transaction() {
    let mut ext = ExtBuilder::build_default().with_validators().as_externality();
    ext.execute_with(|| {
        let context = setup_context();

        let function_name = b"publishRoot".to_vec();
        let params = vec![(b"bytes32".to_vec(), hex::decode(ROOT_HASH).unwrap())];

        let tx_id = EthBridge::publish(&function_name, &params, vec![]).unwrap();

        EthBridge::add_confirmation(
            RuntimeOrigin::none(),
            tx_id,
            context.confirmation_signature.clone(),
            context.third_confirming_author.clone(),
            context.test_signature.clone(),
        )
        .unwrap();

        let result = EthBridge::add_eth_tx_hash(
            RuntimeOrigin::none(),
            tx_id,
            context.eth_tx_hash.clone(),
            context.third_confirming_author.clone(),
            context.test_signature.clone(),
        );

        assert_ok!(result);

        let tx = ActiveRequest::<TestRuntime>::get().unwrap().as_active_tx().unwrap();
        assert_eq!(tx.data.eth_tx_hash, context.eth_tx_hash);
    });
}

#[test]
fn publish_and_corroborate_transaction() {
    let mut ext = ExtBuilder::build_default().with_validators().as_externality();
    ext.execute_with(|| {
        let context = setup_context();

        let function_name = b"publishRoot".to_vec();
        let params = vec![(b"bytes32".to_vec(), hex::decode(ROOT_HASH).unwrap())];

        let tx_id = EthBridge::publish(&function_name, &params, vec![]).unwrap();

        EthBridge::add_confirmation(
            RuntimeOrigin::none(),
            tx_id,
            context.confirmation_signature.clone(),
            context.third_confirming_author.clone(),
            context.test_signature.clone(),
        )
        .unwrap();
        EthBridge::add_eth_tx_hash(
            RuntimeOrigin::none(),
            tx_id,
            context.eth_tx_hash.clone(),
            context.third_confirming_author.clone(),
            context.test_signature.clone(),
        )
        .unwrap();

        corroborate_good_transactions(tx_id, &context.confirming_author, &context).unwrap();
        corroborate_good_transactions(tx_id, &context.second_confirming_author, &context).unwrap();

        // Verify that the transaction is finalized
        assert_eq!(ActiveRequest::<TestRuntime>::get(), None);
    });
}

#[test]
fn unsent_transactions_are_replayed() {
    let mut ext = ExtBuilder::build_default().with_validators().as_externality();
    ext.execute_with(|| {
        let context = setup_context();

        let function_name = b"publishRoot".to_vec();
        let params = vec![(b"bytes32".to_vec(), hex::decode(ROOT_HASH).unwrap())];

        let tx_id = EthBridge::publish(&function_name, &params, vec![]).unwrap();

        EthBridge::add_confirmation(
            RuntimeOrigin::none(),
            tx_id,
            context.confirmation_signature.clone(),
            context.third_confirming_author.clone(),
            context.test_signature.clone(),
        )
        .unwrap();
        EthBridge::add_eth_tx_hash(
            RuntimeOrigin::none(),
            tx_id,
            context.eth_tx_hash.clone(),
            context.third_confirming_author.clone(),
            context.test_signature.clone(),
        )
        .unwrap();

        corroborate_bad_transactions(tx_id, &context.confirming_author, &context);
        corroborate_bad_transactions(tx_id, &context.second_confirming_author, &context);

        // the active request is retried with a new id
        let tx = ActiveRequest::<TestRuntime>::get().unwrap().as_active_tx().unwrap();
        assert_eq!(tx_id + 1, tx.request.tx_id);

        assert!(System::events().iter().any(|record| record.event ==
            mock::RuntimeEvent::EthBridge(crate::Event::ActiveRequestRetried {
                function_name: tx.request.function_name.clone(),
                params: tx.request.params.clone(),
                caller_id: tx.request.caller_id.clone(),
            })));
    });
}

<<<<<<< HEAD
=======
#[test]
fn self_corroborate_fails() {
    let mut ext = ExtBuilder::build_default().with_validators().as_externality();
    ext.execute_with(|| {
        let context = setup_context();

        let function_name = b"publishRoot".to_vec();
        let params = vec![(b"bytes32".to_vec(), hex::decode(ROOT_HASH).unwrap())];

        let tx_id = EthBridge::publish(&function_name, &params, vec![]).unwrap();

        let primary_author_account_id =
            AVN::<TestRuntime>::get_primary_validator_for_sending().unwrap();
        let primary_author = Author::<TestRuntime> {
            key: UintAuthorityId(primary_author_account_id),
            account_id: primary_author_account_id,
        };

        EthBridge::add_confirmation(
            RuntimeOrigin::none(),
            tx_id,
            context.confirmation_signature.clone(),
            context.confirming_author.clone(),
            context.test_signature.clone(),
        )
        .unwrap();
        EthBridge::add_eth_tx_hash(
            RuntimeOrigin::none(),
            tx_id,
            context.eth_tx_hash.clone(),
            primary_author.clone(),
            context.test_signature.clone(),
        )
        .unwrap();

        assert_noop!(
            EthBridge::add_corroboration(
                RuntimeOrigin::none(),
                tx_id,
                true,
                true,
                primary_author,
                context.test_signature,
            ),
            Error::<TestRuntime>::CannotCorroborateOwnTransaction
        );
    });
}
>>>>>>> 41933c70

mod process_events {
    use sp_avn_common::event_types::EthEventId;

    use super::*;


    // succesfully process the specified ethereum_event
    #[test]
    fn succesful_event_processing_accepted() {
        let mut ext = ExtBuilder::build_default().with_validators().as_externality();
        ext.execute_with(|| {
            let context = setup_context();
            init_active_range();

            // Two calls needed as upon the first there are not enough votes to pass the condition in lin.rs line 563, to reach the call of process_ethereum_events_partition()
            assert_ok!(EthBridge::submit_ethereum_events(RuntimeOrigin::none(), context.author.clone(), context.mock_event_partition.clone(), context.test_signature.clone()));
            assert_ok!(EthBridge::submit_ethereum_events(RuntimeOrigin::none(), context.author_two.clone(), context.mock_event_partition.clone(), context.test_signature_two.clone()));
            // assert!(System::events().iter().any(|record| record.event ==
            //     mock::RuntimeEvent::EthBridge(Event::<TestRuntime>::EventProcessed {
            //         accepted: true,
            //         eth_event_id: some_value,
            //     })));
        });
    }


    // This test should fail processing the ethereum_event and emit the specified event
    #[test]
    fn succesful_event_processing_not_accepted() {
        let mut ext = ExtBuilder::build_default().with_validators().as_externality();
        ext.execute_with(|| {
            let context = setup_context();
            init_active_range();
            assert_ok!(EthBridge::submit_ethereum_events(RuntimeOrigin::none(), context.author.clone(), context.mock_event_partition.clone(), context.test_signature.clone()));
            assert!(EthBridge::submit_ethereum_events(RuntimeOrigin::none(), context.author_two.clone(), context.mock_event_partition.clone(), context.test_signature_two.clone()).is_err());
            // assert!(System::events().iter().any(|record| record.event ==
                // mock::RuntimeEvent::EthBridge(Event::<TestRuntime>::EventProcessed {
                //     accepted: false,
                //     eth_event_id: some_value
                // })));
        });
    }


    // This test should fail on the check T::ProcessedEventsChecker::check_event(&event.event_id.clone()), if the event is already in the system
    #[test]
    fn event_already_processed() {
        let mut ext = ExtBuilder::build_default().with_validators().as_externality();
        ext.execute_with(|| {
            let context = setup_context();
            init_active_range();
            assert_ok!(EthBridge::submit_ethereum_events(RuntimeOrigin::none(), context.author, context.mock_event_partition, context.test_signature));
        });
    }
}<|MERGE_RESOLUTION|>--- conflicted
+++ resolved
@@ -764,8 +764,6 @@
     });
 }
 
-<<<<<<< HEAD
-=======
 #[test]
 fn self_corroborate_fails() {
     let mut ext = ExtBuilder::build_default().with_validators().as_externality();
@@ -814,7 +812,6 @@
         );
     });
 }
->>>>>>> 41933c70
 
 mod process_events {
     use sp_avn_common::event_types::EthEventId;
