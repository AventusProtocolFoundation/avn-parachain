--- conflicted
+++ resolved
@@ -69,11 +69,7 @@
                 if let Err(e) = tx::set_up_active_tx::<T>(send_req.clone()) {
                     // If we failed to setup the next request, notify caller
                     log::error!(target: "runtime::eth-bridge", "Error processing send request from queue: {:?}", e);
-<<<<<<< HEAD
-                    let _ = T::BridgeInterfaceNotification::process_result(send_req.tx_id, send_req.caller_id.clone().into(), false);
-=======
                     let _ = T::OnBridgePublisherResult::process_result(send_req.tx_id, send_req.caller_id.clone().into(), false);
->>>>>>> deabdce3
                     process_next_request::<T>();
                 }
             },
@@ -81,11 +77,7 @@
                 if let Err(e) = set_up_active_lower_proof::<T>(lower_req.clone()) {
                     // If we failed to setup the next request, notify caller
                     log::error!(target: "runtime::eth-bridge", "Error processing lower proof request from queue: {:?}", e);
-<<<<<<< HEAD
-                    let _ = T::BridgeInterfaceNotification::process_lower_proof_result(lower_req.lower_id, lower_req.caller_id.clone().into(), Err(()));
-=======
                     let _ = T::OnBridgePublisherResult::process_lower_proof_result(lower_req.lower_id, lower_req.caller_id.clone().into(), Err(()));
->>>>>>> deabdce3
                     process_next_request::<T>();
                 }
             },
@@ -103,13 +95,6 @@
 }
 
 pub fn complete_lower_proof_request<T: Config>(lower_req: &LowerProofRequestData, confirmations: BoundedVec<ecdsa::Signature, ConfirmationsLimit>) -> Result<(), Error<T>> {
-<<<<<<< HEAD
-    // Write the data to permanent storage:
-    let lower_proof = eth::generate_abi_encoded_lower_proof(lower_req, confirmations)?;
-
-    T::BridgeInterfaceNotification::process_lower_proof_result(lower_req.lower_id, lower_req.caller_id.clone().into(), Ok(lower_proof))
-        .map_err(|_| Error::<T>::HandlePublishingResultFailed)?;
-=======
     let result = match eth::generate_abi_encoded_lower_proof::<T>(lower_req, confirmations) {
         Ok(lower_proof) => T::OnBridgePublisherResult::process_lower_proof_result(lower_req.lower_id, lower_req.caller_id.clone().into(), Ok(lower_proof)),
         Err(e) => {
@@ -121,7 +106,6 @@
     if let Err(e) = result {
         log::error!(target: "runtime::eth-bridge", "Lower proof notification failed: {:?}", e);
     }
->>>>>>> deabdce3
 
     // Process any new request from the queue
     request::process_next_request::<T>();
