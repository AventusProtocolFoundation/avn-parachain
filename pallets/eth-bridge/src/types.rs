use crate::*;

// The different types of request this pallet can handle.
#[derive(Encode, Decode, Clone, PartialEq, Eq, Debug, TypeInfo, MaxEncodedLen)]
pub enum Request {
    Send(SendRequestData),
    LowerProof(LowerProofRequestData),
}

impl Default for Request {
    fn default() -> Self {
        Request::Send(Default::default())
    }
}

impl Request {
    pub fn id_matches(&self, id: &u32) -> bool {
        match self {
            Request::Send(req) => &req.tx_id == id,
            Request::LowerProof(req) => &req.lower_id == id,
        }
    }
}

// Request data for a transaction we are sending to Ethereum
#[derive(Encode, Decode, Clone, PartialEq, Eq, Debug, Default, TypeInfo, MaxEncodedLen)]
pub struct SendRequestData {
    pub tx_id: EthereumId,
    pub function_name: BoundedVec<u8, FunctionLimit>,
    pub params: BoundedVec<(BoundedVec<u8, TypeLimit>, BoundedVec<u8, ValueLimit>), ParamsLimit>,
}

impl SendRequestData {
    pub fn extend_params<T: Config>(
        &self,
        expiry: u64,
    ) -> Result<
        BoundedVec<(BoundedVec<u8, TypeLimit>, BoundedVec<u8, ValueLimit>), ParamsLimit>,
        Error<T>,
    > {
        let mut extended_params = util::unbound_params(&self.params);
        extended_params.push((eth::UINT256.to_vec(), expiry.to_string().into_bytes()));
        extended_params.push((eth::UINT32.to_vec(), self.tx_id.to_string().into_bytes()));

        Ok(util::bound_params(&extended_params)?)
    }
}

// Request data for a message that requires confirmation for Ethereum
#[derive(Encode, Decode, Clone, PartialEq, Eq, Debug, Default, TypeInfo, MaxEncodedLen)]
pub struct LowerProofRequestData {
    pub lower_id: LowerId,
    pub params: BoundedVec<(BoundedVec<u8, TypeLimit>, BoundedVec<u8, ValueLimit>), ParamsLimit>,
}

// Data related to generating confirmations
#[derive(Encode, Decode, Clone, PartialEq, Eq, Debug, Default, TypeInfo, MaxEncodedLen)]
pub struct ActiveConfirmation {
    pub msg_hash: H256,
    pub confirmations: BoundedVec<ecdsa::Signature, ConfirmationsLimit>,
<<<<<<< HEAD
}

// Persistent storage struct to hold lower proof that can be claimed on Ethereum
#[derive(Encode, Decode, Clone, PartialEq, Eq, Debug, Default, TypeInfo, MaxEncodedLen)]
pub struct LowerProofData {
    pub params: BoundedVec<(BoundedVec<u8, TypeLimit>, BoundedVec<u8, ValueLimit>), ParamsLimit>,
    pub lower_data: BoundedVec<u8, LowerDataLimit>,
}

=======
}

// Persistent storage struct to hold lower proof that can be claimed on Ethereum
#[derive(Encode, Decode, Clone, PartialEq, Eq, Debug, Default, TypeInfo, MaxEncodedLen)]
pub struct LowerProofData {
    pub params: BoundedVec<(BoundedVec<u8, TypeLimit>, BoundedVec<u8, ValueLimit>), ParamsLimit>,
    pub abi_encoded_lower_data: BoundedVec<u8, LowerDataLimit>,
}

>>>>>>> 1ad2d3d3
// Persistent storage struct to hold transactions sent to Ethereum
#[derive(Encode, Decode, Clone, PartialEq, Eq, Debug, Default, TypeInfo, MaxEncodedLen)]
pub struct TransactionData<T: Config> {
    pub function_name: BoundedVec<u8, FunctionLimit>,
    pub params:
        BoundedVec<(BoundedVec<u8, TypeLimit>, BoundedVec<u8, ValueLimit>), ParamsLimit>,
    pub sender: T::AccountId,
    pub eth_tx_hash: H256,
    pub tx_succeeded: bool,
}

// Storage item for the active request being processed
#[derive(Encode, Decode, Clone, PartialEq, Eq, Debug, Default, TypeInfo, MaxEncodedLen)]
pub struct ActiveRequestData<T: Config> {
    pub request: Request,
    pub confirmation: ActiveConfirmation,
    pub tx_data: Option<ActiveEthTransaction<T>>,
    pub last_updated: T::BlockNumber,
}

impl<T: Config> ActiveRequestData<T> {
    // Function to convert an active request into an active transaction request.
    pub fn as_active_tx(self) -> Result<ActiveTransactionData<T>, Error<T>> {
        if self.tx_data.is_none() {
            return Err(Error::<T>::InvalidSendRequest)
        }

        match self.request {
            Request::Send(req) => {
                let tx_data = self.tx_data.expect("data is not null");
                Ok(ActiveTransactionData {
                    request: req,
                    confirmation: self.confirmation,
                    data: tx_data,
                })
            }
            _ => return Err(Error::<T>::InvalidSendRequest),
        }
    }
}

// Active request data specific for a transaction. 'data' is not optional.
#[derive(Encode, Decode, Clone, PartialEq, Eq, Debug, TypeInfo, MaxEncodedLen)]
pub struct ActiveTransactionData<T: Config> {
    pub request: SendRequestData,
    pub confirmation: ActiveConfirmation,
    pub data: ActiveEthTransaction<T>,
}

// Transient data used for an active send transaction request
#[derive(Encode, Decode, Clone, PartialEq, Eq, Debug, Default, TypeInfo, MaxEncodedLen)]
pub struct ActiveEthTransaction<T: Config> {
    pub function_name: BoundedVec<u8, FunctionLimit>,
    pub eth_tx_params:
        BoundedVec<(BoundedVec<u8, TypeLimit>, BoundedVec<u8, ValueLimit>), ParamsLimit>,
    pub sender: T::AccountId,
    pub expiry: u64,
    pub eth_tx_hash: H256,
    pub success_corroborations: BoundedVec<T::AccountId, ConfirmationsLimit>,
    pub failure_corroborations: BoundedVec<T::AccountId, ConfirmationsLimit>,
    pub valid_tx_hash_corroborations: BoundedVec<T::AccountId, ConfirmationsLimit>,
    pub invalid_tx_hash_corroborations: BoundedVec<T::AccountId, ConfirmationsLimit>,
    pub tx_succeeded: bool,
<<<<<<< HEAD
=======
}

// Active request data specific for a transaction. 'data' is not optional.
// ** NOTE: ** Next PR will rename this to ActiveTransactionData and remove the existing ActiveTransactionData struct above
#[derive(Encode, Decode, Clone, PartialEq, Eq, Debug, TypeInfo, MaxEncodedLen)]
pub struct ActiveTransactionDataV2<T: Config> {
    pub request: SendRequestData,
    pub confirmation: ActiveConfirmation,
    pub data: ActiveEthTransaction<T>,
}

// Transient data used for an active send transaction request
#[derive(Encode, Decode, Clone, PartialEq, Eq, Debug, Default, TypeInfo, MaxEncodedLen)]
pub struct ActiveEthTransaction<T: Config> {
    pub function_name: BoundedVec<u8, FunctionLimit>,
    pub eth_tx_params:
        BoundedVec<(BoundedVec<u8, TypeLimit>, BoundedVec<u8, ValueLimit>), ParamsLimit>,
    pub sender: T::AccountId,
    pub expiry: u64,
    pub eth_tx_hash: H256,
    pub success_corroborations: BoundedVec<T::AccountId, ConfirmationsLimit>,
    pub failure_corroborations: BoundedVec<T::AccountId, ConfirmationsLimit>,
    pub valid_tx_hash_corroborations: BoundedVec<T::AccountId, ConfirmationsLimit>,
    pub invalid_tx_hash_corroborations: BoundedVec<T::AccountId, ConfirmationsLimit>,
    pub tx_succeeded: bool,
>>>>>>> 1ad2d3d3
}<|MERGE_RESOLUTION|>--- conflicted
+++ resolved
@@ -58,17 +58,6 @@
 pub struct ActiveConfirmation {
     pub msg_hash: H256,
     pub confirmations: BoundedVec<ecdsa::Signature, ConfirmationsLimit>,
-<<<<<<< HEAD
-}
-
-// Persistent storage struct to hold lower proof that can be claimed on Ethereum
-#[derive(Encode, Decode, Clone, PartialEq, Eq, Debug, Default, TypeInfo, MaxEncodedLen)]
-pub struct LowerProofData {
-    pub params: BoundedVec<(BoundedVec<u8, TypeLimit>, BoundedVec<u8, ValueLimit>), ParamsLimit>,
-    pub lower_data: BoundedVec<u8, LowerDataLimit>,
-}
-
-=======
 }
 
 // Persistent storage struct to hold lower proof that can be claimed on Ethereum
@@ -78,7 +67,6 @@
     pub abi_encoded_lower_data: BoundedVec<u8, LowerDataLimit>,
 }
 
->>>>>>> 1ad2d3d3
 // Persistent storage struct to hold transactions sent to Ethereum
 #[derive(Encode, Decode, Clone, PartialEq, Eq, Debug, Default, TypeInfo, MaxEncodedLen)]
 pub struct TransactionData<T: Config> {
@@ -142,32 +130,4 @@
     pub valid_tx_hash_corroborations: BoundedVec<T::AccountId, ConfirmationsLimit>,
     pub invalid_tx_hash_corroborations: BoundedVec<T::AccountId, ConfirmationsLimit>,
     pub tx_succeeded: bool,
-<<<<<<< HEAD
-=======
-}
-
-// Active request data specific for a transaction. 'data' is not optional.
-// ** NOTE: ** Next PR will rename this to ActiveTransactionData and remove the existing ActiveTransactionData struct above
-#[derive(Encode, Decode, Clone, PartialEq, Eq, Debug, TypeInfo, MaxEncodedLen)]
-pub struct ActiveTransactionDataV2<T: Config> {
-    pub request: SendRequestData,
-    pub confirmation: ActiveConfirmation,
-    pub data: ActiveEthTransaction<T>,
-}
-
-// Transient data used for an active send transaction request
-#[derive(Encode, Decode, Clone, PartialEq, Eq, Debug, Default, TypeInfo, MaxEncodedLen)]
-pub struct ActiveEthTransaction<T: Config> {
-    pub function_name: BoundedVec<u8, FunctionLimit>,
-    pub eth_tx_params:
-        BoundedVec<(BoundedVec<u8, TypeLimit>, BoundedVec<u8, ValueLimit>), ParamsLimit>,
-    pub sender: T::AccountId,
-    pub expiry: u64,
-    pub eth_tx_hash: H256,
-    pub success_corroborations: BoundedVec<T::AccountId, ConfirmationsLimit>,
-    pub failure_corroborations: BoundedVec<T::AccountId, ConfirmationsLimit>,
-    pub valid_tx_hash_corroborations: BoundedVec<T::AccountId, ConfirmationsLimit>,
-    pub invalid_tx_hash_corroborations: BoundedVec<T::AccountId, ConfirmationsLimit>,
-    pub tx_succeeded: bool,
->>>>>>> 1ad2d3d3
 }