--- conflicted
+++ resolved
@@ -11,11 +11,7 @@
     success: bool,
 ) -> Result<(), Error<T>> {
     // Alert the originating pallet:
-<<<<<<< HEAD
-    T::BridgeInterfaceNotification::process_result(tx.request.tx_id, tx.request.caller_id.into(), success)
-=======
     T::OnBridgePublisherResult::process_result(tx.request.tx_id, tx.request.caller_id.into(), success)
->>>>>>> deabdce3
         .map_err(|_| Error::<T>::HandlePublishingResultFailed)?;
 
     tx.data.tx_succeeded = success;
