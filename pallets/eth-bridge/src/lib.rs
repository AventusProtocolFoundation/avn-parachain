--- conflicted
+++ resolved
@@ -274,15 +274,8 @@
         ErrorGettingEthereumCallData,
         InvalidSendRequest,
         LowerParamsError,
-<<<<<<< HEAD
-        LowerDataLimitExceeded,
-        LowerProofAlreadyGenerated,
-        InvalidLowerId,
-        CallerIdLengthExceeded,
-=======
         CallerIdLengthExceeded,
         NoActiveRequest,
->>>>>>> deabdce3
     }
 
     #[pallet::call]
@@ -443,8 +436,6 @@
 
             Ok(().into())
         }
-<<<<<<< HEAD
-=======
 
         #[pallet::call_index(5)]
         #[pallet::weight(<T as Config>::WeightInfo::remove_active_request())]
@@ -472,7 +463,6 @@
             Self::deposit_event(Event::<T>::ActiveRequestRemoved { request_id });
             Ok(().into())
         }
->>>>>>> deabdce3
     }
 
     #[pallet::hooks]
@@ -681,10 +671,6 @@
             caller_id: Vec<u8>,
         ) -> Result<(), DispatchError> {
             // Note: we are not checking the queue for duplicates because we trust the calling pallet
-<<<<<<< HEAD
-
-=======
->>>>>>> deabdce3
             request::add_new_lower_proof_request::<T>(lower_id, params, &caller_id)?;
 
             Self::deposit_event(Event::<T>::LowerProofRequested {
