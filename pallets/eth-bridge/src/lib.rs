// Copyright 2023 Aventus Network Services (UK) Ltd.

//! This pallet implements the AvN pallet's **BridgeInterface** interface, providing a **publish**
//! and **generate_lower_proof** methods which other pallets, implementing the
//! **BridgeInterfaceNotification**, can use to execute any author function on the Ethereum-based
//! **avn-bridge** contract or request a proof to be generated to lower tokens on Ethereum.
//! To publish transactions, callers need to pass the name of the desired avn-bridge function,
//! along with an array of data type and value parameter tuples. Upon receipt of a **publish**
//! request, this pallet takes charge of the entire transaction process. The process culminates in a
//! callback to the originating pallet detailing the final outcome, which can be used to commit or
//! rollback state. Transaction requests are handled sequentially and requests are queued if
//! required.
//!
//! When sending transactions to Ethereum, the pallet manages:
//! - Accepting and managing external pallet requests to be processed to completion in the order
//!   they arrive.
//!
//! - The packaging and encoding of each transaction to ensure Ethereum compatibility.
//!
//! - The addition of a timestamp, delineating the deadline by which a transaction must reach the
//!   contract.
//!
//! - The addition of a unique transaction ID, against which request data can be stored on the AvN
//!   and the transaction's status in the avn-bridge be later checked.
//!
//! - Collection of the necessary ECDSA signatures from authors, labelled **confirmations**, which
//!   serve to prove AvN consensus for a transaction to the avn-bridge.
//!
//! - Appointing an author responsible for sending the transaction to Ethereum.
//!
//! - Utilising the transaction ID and expiry to check the status of a sent transaction on Ethereum
//!   and arrive at a consensus of that status by providing **corroborations**.
//!
//! - Alerting the originating pallet to the outcome via the BridgeInterfaceNotification callback.
//!
//! The core of the pallet resides in the off-chain worker. The OCW monitors all unresolved
//! transactions, prompting authors to resolve them by invoking one of three unsigned extrinsics:
//!
//! 1. Before a transaction can be dispatched, confirmations are accumulated from non-sending
//!    authors via the **add_confirmation** extrinsic until a consensus is reached. Note: the
//!    sender's confirmation is taken as implicit by the avn-bridge and therefore not requested.
//!
//! 2. Once a transaction has received sufficient confirmations, the chosen sender is prompted to
//!    dispatch it to Ethereum and tag it as sent using the **add_eth_tx_hash** extrinsic.
//!
//! 3. When a transaction possesses an Ethereum tx hash, or if its expiration time has elapsed
//!    without a definitive outcome, all authors are requested to **add_corroboration**s. Achieiving
//!    consensus of corroborations determines the final state which is reported back to the
//!    originating pallet.

#![cfg_attr(not(feature = "std"), no_std)]
#[cfg(not(feature = "std"))]
extern crate alloc;
#[cfg(not(feature = "std"))]
use alloc::{
    format,
    string::{String, ToString},
};
use codec::{Decode, Encode, MaxEncodedLen};
use core::convert::TryInto;
use frame_support::{
    dispatch::DispatchResultWithPostInfo, log, traits::IsSubType, BoundedBTreeSet, BoundedVec,
};
use frame_system::{
    ensure_none, ensure_root,
    offchain::{SendTransactionTypes, SubmitTransaction},
    pallet_prelude::{BlockNumberFor, OriginFor},
};
use pallet_avn::{
    self as avn, BridgeInterface, BridgeInterfaceNotification, ProcessedEventsChecker, Error as avn_error, LowerParams,
};

use pallet_session::historical::IdentificationTuple;
use sp_staking::offence::ReportOffence;

use sp_application_crypto::RuntimeAppPublic;
use sp_avn_common::{
    event_discovery::*,
    event_types::{ValidEvents, Validator},
};
use sp_core::{ecdsa, ConstU32, H160, H256};
use sp_io::hashing::keccak_256;
use sp_runtime::{scale_info::TypeInfo, traits::Dispatchable, Saturating};
use sp_std::prelude::*;

mod call;
mod eth;
mod request;
mod tx;
pub mod types;
mod util;
use crate::types::*;

pub use call::{
    create_ethereum_events_proof_data, create_submit_latest_ethereum_block_data,
    submit_ethereum_events, submit_latest_ethereum_block,
};

mod benchmarking;
#[cfg(test)]
#[path = "tests/event_listener_tests.rs"]
mod event_listener_tests;
#[cfg(test)]
#[path = "tests/lower_proof_tests.rs"]
mod lower_proof_tests;
#[cfg(test)]
#[path = "tests/mock.rs"]
mod mock;
#[cfg(test)]
#[path = "tests/tests.rs"]
mod tests;

pub use pallet::*;
pub mod default_weights;
pub use default_weights::WeightInfo;

pub mod offence;
use offence::CorroborationOffence;

pub type AVN<T> = avn::Pallet<T>;
pub type Author<T> =
    Validator<<T as avn::Config>::AuthorityId, <T as frame_system::Config>::AccountId>;

pub type ConfirmationsLimit = ConstU32<100>; // Max confirmations or corroborations (must be > 1/3 of authors)
pub type FunctionLimit = ConstU32<32>; // Max chars allowed in T1 function name
pub type CallerIdLimit = ConstU32<50>; // Max chars in caller id value
                                       // TODO: make these config constants
pub type ParamsLimit = ConstU32<5>; // Max T1 function params (excluding expiry, t2TxId, and confirmations)
pub type TypeLimit = ConstU32<7>; // Max chars in a param's type
pub type ValueLimit = ConstU32<130>; // Max chars in a param's value

pub const TX_HASH_INVALID: bool = false;
pub type EthereumId = u32;
pub type LowerId = u32;

const PALLET_NAME: &'static [u8] = b"EthBridge";
const ADD_CONFIRMATION_CONTEXT: &'static [u8] = b"EthBridgeConfirmation";
const ADD_CORROBORATION_CONTEXT: &'static [u8] = b"EthBridgeCorroboration";
const ADD_ETH_TX_HASH_CONTEXT: &'static [u8] = b"EthBridgeEthTxHash";
const SUBMIT_ETHEREUM_EVENTS_HASH_CONTEXT: &'static [u8] = b"EthBridgeDiscoveredEthEventsHash";
const SUBMIT_LATEST_ETH_BLOCK_CONTEXT: &'static [u8] = b"EthBridgeLatestEthereumBlockHash";

#[frame_support::pallet]
pub mod pallet {
    use crate::offence::CorroborationOffenceType;

    use super::*;
    use frame_support::{
        pallet_prelude::{ValueQuery, *},
        traits::UnixTime,
        Blake2_128Concat,
    };
    use sp_avn_common::event_types::{EthEvent, EthEventId, ValidEvents};

    #[pallet::config]
    pub trait Config:
        frame_system::Config
        + avn::Config
        + scale_info::TypeInfo
        + SendTransactionTypes<Call<Self>>
        + pallet_session::historical::Config
    {
        type RuntimeEvent: From<Event<Self>>
            + Into<<Self as frame_system::Config>::RuntimeEvent>
            + IsType<<Self as frame_system::Config>::RuntimeEvent>;
        type TimeProvider: UnixTime;
        type WeightInfo: WeightInfo;
        type RuntimeCall: Parameter
            + Dispatchable<RuntimeOrigin = <Self as frame_system::Config>::RuntimeOrigin>
            + IsSubType<Call<Self>>
            + From<Call<Self>>;
        #[pallet::constant]
        type MaxQueuedTxRequests: Get<u32>;
        #[pallet::constant]
        type MinEthBlockConfirmation: Get<u64>;
        type AccountToBytesConvert: avn::AccountToBytesConverter<Self::AccountId>;
        type BridgeInterfaceNotification: avn::BridgeInterfaceNotification;
        type ReportCorroborationOffence: ReportOffence<
            Self::AccountId,
            IdentificationTuple<Self>,
            CorroborationOffence<IdentificationTuple<Self>>,
        >;
        type ProcessedEventsChecker: ProcessedEventsChecker;
    }

    #[pallet::event]
    #[pallet::generate_deposit(pub(super) fn deposit_event)]
    pub enum Event<T: Config> {
        PublishToEthereum {
            tx_id: EthereumId,
            function_name: Vec<u8>,
            params: Vec<(Vec<u8>, Vec<u8>)>,
            caller_id: Vec<u8>,
        },
        LowerProofRequested {
            lower_id: LowerId,
            params: LowerParams,
            caller_id: Vec<u8>,
        },
        EthTxIdUpdated {
            eth_tx_id: EthereumId,
        },
        EthTxLifetimeUpdated {
            eth_tx_lifetime_secs: u64,
        },
        CorroborationOffenceReported {
            offence_type: CorroborationOffenceType,
            offenders: Vec<IdentificationTuple<T>>,
        },
        ActiveRequestRemoved {
            request_id: EthereumId,
        },
        ActiveRequestRetried {
            function_name: BoundedVec<u8, FunctionLimit>,
            params:
                BoundedVec<(BoundedVec<u8, TypeLimit>, BoundedVec<u8, ValueLimit>), ParamsLimit>,
            caller_id: BoundedVec<u8, CallerIdLimit>,
        },
        /// EventProcessed(bool, EthEventId)
        EventProcessed {
            accepted: bool,
            eth_event_id: EthEventId,
        },
    }

    #[pallet::pallet]
    pub struct Pallet<T>(_);

    #[pallet::storage]
    #[pallet::getter(fn get_next_tx_id)]
    pub type NextTxId<T: Config> = StorageValue<_, EthereumId, ValueQuery>;

    #[pallet::storage]
    #[pallet::getter(fn get_eth_tx_lifetime_secs)]
    pub type EthTxLifetimeSecs<T: Config> = StorageValue<_, u64, ValueQuery>;

    #[pallet::storage]
    pub type RequestQueue<T: Config> =
        StorageValue<_, BoundedVec<Request, T::MaxQueuedTxRequests>, OptionQuery>;

    #[pallet::storage]
    #[pallet::getter(fn get_transaction_data)]
    pub type SettledTransactions<T: Config> =
        StorageMap<_, Blake2_128Concat, EthereumId, TransactionData<T>, OptionQuery>;

    #[pallet::storage]
    pub type ActiveRequest<T: Config> = StorageValue<_, ActiveRequestData<T>, OptionQuery>;

    #[pallet::storage]
    #[pallet::getter(fn active_ethereum_range)]
    pub type ActiveEthereumRange<T: Config> = StorageValue<_, ActiveEthRange, OptionQuery>;

    #[pallet::storage]
    pub type EthereumEvents<T: Config> = StorageMap<
        _,
        Blake2_128Concat,
        EthereumEventsPartition,
        BoundedBTreeSet<T::AccountId, VotesLimit>,
        ValueQuery,
    >;

    #[pallet::storage]
    pub type SubmittedBlockNumbers<T: Config> = StorageMap<
        _,
        Blake2_128Concat,
        EthBlockRange,
        BoundedBTreeSet<T::AccountId, VotesLimit>,
        ValueQuery,
    >;

    #[pallet::genesis_config]
    pub struct GenesisConfig<T: Config> {
        pub _phantom: sp_std::marker::PhantomData<T>,
        pub eth_tx_lifetime_secs: u64,
        pub next_tx_id: EthereumId,
    }

    impl<T: Config> Default for GenesisConfig<T> {
        fn default() -> Self {
            Self { _phantom: Default::default(), eth_tx_lifetime_secs: 60 * 30, next_tx_id: 0 }
        }
    }

    #[pallet::genesis_build]
    impl<T: Config> BuildGenesisConfig for GenesisConfig<T> {
        fn build(&self) {
            EthTxLifetimeSecs::<T>::put(self.eth_tx_lifetime_secs);
            NextTxId::<T>::put(self.next_tx_id);
        }
    }

    #[pallet::error]
    pub enum Error<T> {
        CorroborateCallFailed,
        DuplicateConfirmation,
        EmptyFunctionName,
        ErrorAssigningSender,
        EthTxHashAlreadySet,
        EthTxHashMustBeSetBySender,
        ExceedsConfirmationLimit,
        ExceedsCorroborationLimit,
        ExceedsFunctionNameLimit,
        EventAlreadyProcessed,
        FunctionEncodingError,
        FunctionNameError,
        HandlePublishingResultFailed,
        InvalidBytes,
        InvalidBytesLength,
        InvalidQueryResponseFromEthereum,
        InvalidCorroborateCalldata,
        InvalidCorroborateResult,
        InvalidECDSASignature,
        InvalidHashLength,
        InvalidHexString,
        InvalidParamData,
        InvalidSendCalldata,
        InvalidUint,
        InvalidUTF8,
        MsgHashError,
        ParamsLimitExceeded,
        ParamTypeEncodingError,
        SendTransactionFailed,
        TxRequestQueueFull,
        TypeNameLengthExceeded,
        ValueLengthExceeded,
        ErrorGettingEthereumCallData,
        InvalidSendRequest,
        LowerParamsError,
        CallerIdLengthExceeded,
        NoActiveRequest,
        EventVotesFull,
        InvalidEventVote,
        EventVoteExists,
        NonActiveEthereumRange,
        VotingEnded,
        ValidatorNotFound,
    }

    #[pallet::call]
    impl<T: Config> Pallet<T> {
        #[pallet::call_index(0)]
        #[pallet::weight(<T as Config>::WeightInfo::set_eth_tx_lifetime_secs())]
        pub fn set_eth_tx_lifetime_secs(
            origin: OriginFor<T>,
            eth_tx_lifetime_secs: u64,
        ) -> DispatchResultWithPostInfo {
            ensure_root(origin)?;
            EthTxLifetimeSecs::<T>::put(eth_tx_lifetime_secs);
            Self::deposit_event(Event::<T>::EthTxLifetimeUpdated { eth_tx_lifetime_secs });
            Ok(().into())
        }

        #[pallet::call_index(1)]
        #[pallet::weight(<T as Config>::WeightInfo::set_eth_tx_id())]
        pub fn set_eth_tx_id(
            origin: OriginFor<T>,
            eth_tx_id: EthereumId,
        ) -> DispatchResultWithPostInfo {
            ensure_root(origin)?;
            NextTxId::<T>::put(eth_tx_id);
            Self::deposit_event(Event::<T>::EthTxIdUpdated { eth_tx_id });
            Ok(().into())
        }

        #[pallet::call_index(2)]
        #[pallet::weight(<T as Config>::WeightInfo::add_confirmation())]
        pub fn add_confirmation(
            origin: OriginFor<T>,
            request_id: u32,
            confirmation: ecdsa::Signature,
            author: Author<T>,
            _signature: <T::AuthorityId as RuntimeAppPublic>::Signature,
        ) -> DispatchResultWithPostInfo {
            ensure_none(origin)?;

            if tx::is_active_request::<T>(request_id) {
                let mut req = ActiveRequest::<T>::get().expect("is active");

                if request::has_enough_confirmations(&req) {
                    return Ok(().into())
                }

                if matches!(req.request, Request::Send(_) if req.tx_data.is_some()) {
                    let sender = &req.tx_data.as_ref().expect("has data").sender;
                    if &author.account_id == sender {
                        return Ok(().into())
                    }
                }

                eth::verify_signature::<T>(req.confirmation.msg_hash, &author, &confirmation)?;

                ensure!(
                    !req.confirmation.confirmations.contains(&confirmation),
                    Error::<T>::DuplicateConfirmation
                );

                req.confirmation
                    .confirmations
                    .try_push(confirmation)
                    .map_err(|_| Error::<T>::ExceedsConfirmationLimit)?;

                match req.request {
                    Request::LowerProof(lower_req) if request::has_enough_confirmations(&req) =>
                        request::complete_lower_proof_request::<T>(
                            &lower_req,
                            req.confirmation.confirmations,
                        )?,
                    _ => {
                        save_active_request_to_storage(req);
                    },
                }
            }

            Ok(().into())
        }

        #[pallet::call_index(3)]
        #[pallet::weight(<T as Config>::WeightInfo::add_eth_tx_hash())]
        pub fn add_eth_tx_hash(
            origin: OriginFor<T>,
            tx_id: EthereumId,
            eth_tx_hash: H256,
            author: Author<T>,
            _signature: <T::AuthorityId as RuntimeAppPublic>::Signature,
        ) -> DispatchResultWithPostInfo {
            ensure_none(origin)?;

            if tx::is_active_request::<T>(tx_id) {
                let mut tx = ActiveRequest::<T>::get().expect("is active");

                if tx.tx_data.is_some() {
                    let mut data = tx.tx_data.expect("has data");

                    ensure!(data.eth_tx_hash == H256::zero(), Error::<T>::EthTxHashAlreadySet);
                    ensure!(
                        data.sender == author.account_id,
                        Error::<T>::EthTxHashMustBeSetBySender
                    );

                    data.eth_tx_hash = eth_tx_hash;
                    tx.tx_data = Some(data);

                    save_active_request_to_storage(tx);
                }
            }

            Ok(().into())
        }

        #[pallet::call_index(4)]
        #[pallet::weight(<T as Config>::WeightInfo::add_corroboration())]
        pub fn add_corroboration(
            origin: OriginFor<T>,
            tx_id: EthereumId,
            tx_succeeded: bool,
            tx_hash_is_valid: bool,
            author: Author<T>,
            _signature: <T::AuthorityId as RuntimeAppPublic>::Signature,
        ) -> DispatchResultWithPostInfo {
            ensure_none(origin)?;

            if tx::is_active_request::<T>(tx_id) {
                let mut tx = ActiveRequest::<T>::get().expect("is active");

                if tx.tx_data.is_some() {
                    let data = tx.tx_data.as_mut().expect("has data");

                    if !util::requires_corroboration(&data, &author) {
                        return Ok(().into())
                    }

                    let tx_hash_corroborations = if tx_hash_is_valid {
                        &mut data.valid_tx_hash_corroborations
                    } else {
                        &mut data.invalid_tx_hash_corroborations
                    };

                    tx_hash_corroborations
                        .try_push(author.account_id.clone())
                        .map_err(|_| Error::<T>::ExceedsCorroborationLimit)?;

                    let matching_corroborations = if tx_succeeded {
                        &mut data.success_corroborations
                    } else {
                        &mut data.failure_corroborations
                    };

                    matching_corroborations
                        .try_push(author.account_id)
                        .map_err(|_| Error::<T>::ExceedsCorroborationLimit)?;

                    if util::has_enough_corroborations::<T>(matching_corroborations.len()) {
                        tx::finalize_state::<T>(tx.as_active_tx()?, tx_succeeded)?;
                    } else {
                        save_active_request_to_storage(tx);
                    }
                }
            }

            Ok(().into())
        }

        #[pallet::call_index(5)]
        #[pallet::weight(<T as Config>::WeightInfo::remove_active_request())]
        pub fn remove_active_request(origin: OriginFor<T>) -> DispatchResultWithPostInfo {
            ensure_root(origin)?;

            let req = ActiveRequest::<T>::get();
            ensure!(req.is_some(), Error::<T>::NoActiveRequest);

            let request_id;
            match req.expect("request is not empty").request {
                Request::Send(send_req) => {
                    request_id = send_req.tx_id;
                    let _ = T::BridgeInterfaceNotification::process_result(
                        send_req.tx_id,
                        send_req.caller_id.clone().into(),
                        false,
                    );
                },
                Request::LowerProof(lower_req) => {
                    request_id = lower_req.lower_id;
                    let _ = T::BridgeInterfaceNotification::process_lower_proof_result(
                        lower_req.lower_id,
                        lower_req.caller_id.clone().into(),
                        Err(()),
                    );
                },
            };

            request::process_next_request::<T>();
            Self::deposit_event(Event::<T>::ActiveRequestRemoved { request_id });
            Ok(().into())
        }

        // TODO update weights
        #[pallet::call_index(6)]
        #[pallet::weight(Weight::zero())]
        pub fn submit_ethereum_events(
            origin: OriginFor<T>,
            author: Author<T>,
            events_partition: EthereumEventsPartition,
            _signature: <T::AuthorityId as RuntimeAppPublic>::Signature,
        ) -> DispatchResultWithPostInfo {
            ensure_none(origin)?;

<<<<<<< HEAD
            let active_range = match Self::active_ethereum_range() {
                Some(active_range) => {
                    ensure!(
                        *events_partition.range() == active_range.range &&
                            events_partition.partition() == active_range.partition,
                        Error::<T>::NonActiveEthereumRange
                    );
                    active_range
                },
                None => Default::default(),
            };

            if active_range.is_initial_range() == false {
                ensure!(
                    author_has_cast_event_vote::<T>(&author.account_id) == false,
                    Error::<T>::EventVoteExists
                );
            }
            println!("Hello 2");
=======
            let active_range =
                Self::active_ethereum_range().ok_or_else(|| Error::<T>::NonActiveEthereumRange)?;
            ensure!(
                *events_partition.range() == active_range.range &&
                    events_partition.partition() == active_range.partition,
                Error::<T>::NonActiveEthereumRange
            );
            ensure!(
                author_has_cast_event_vote::<T>(&author.account_id) == false,
                Error::<T>::EventVoteExists
            );
>>>>>>> 13b32f32

            let mut votes = EthereumEvents::<T>::get(&events_partition);
            println!("Votes BEFORE insert: {}", votes.len());

            votes.try_insert(author.account_id).map_err(|_| Error::<T>::EventVotesFull)?;

            println!("Votes after insert: {}", votes.len());
            println!("Quorum: {}", AVN::<T>::quorum());
            if votes.len() < AVN::<T>::quorum() as usize {
                println!("Votes less than");
                EthereumEvents::<T>::insert(&events_partition, votes);
            } else {
                println!("Votes more than");
                process_ethereum_events_partition::<T>(&active_range, &events_partition);
                advance_partition::<T>(&active_range, &events_partition);
            }

            println!("End");
            Ok(().into())
        }

        // TODO update weights
        #[pallet::call_index(7)]
        #[pallet::weight(Weight::zero())]
        pub fn submit_latest_ethereum_block(
            origin: OriginFor<T>,
            author: Author<T>,
            latest_seen_block: u32,
            _signature: <T::AuthorityId as RuntimeAppPublic>::Signature,
        ) -> DispatchResultWithPostInfo {
            ensure_none(origin)?;
            ensure!(Self::active_ethereum_range().is_none(), Error::<T>::VotingEnded);
            ensure!(
                author_has_submitted_latest_block::<T>(&author.account_id) == false,
                Error::<T>::EventVoteExists
            );

            let nominated_range =
                events_helpers::compute_finalised_block_range_for_latest_ethereum_block(
                    latest_seen_block,
                );
            let mut votes = SubmittedBlockNumbers::<T>::get(&nominated_range);
            votes.try_insert(author.account_id).map_err(|_| Error::<T>::EventVotesFull)?;

            SubmittedBlockNumbers::<T>::insert(&nominated_range, votes);

            let mut sorted_votes: Vec<(EthBlockRange, usize)> = SubmittedBlockNumbers::<T>::iter()
                .map(|(range, votes)| (range, votes.len()))
                .collect();
            sorted_votes.sort_by(|(range_a, _votes_a), (range_b, _votes_b)| range_a.cmp(range_b));

            let total_votes_count = sorted_votes
                .iter()
                .map(|(_range, votes)| votes)
                .fold(0, |acc, x| acc as usize + x);
            let mut remaining_votes_threshold = AVN::<T>::supermajority_quorum() as usize;

            if total_votes_count >= remaining_votes_threshold as usize {
                let quorum = AVN::<T>::quorum() as usize;
                let mut selected_range: EthBlockRange = Default::default();
                for (range, votes_count) in sorted_votes.iter() {
                    selected_range = range.clone();
                    remaining_votes_threshold.saturating_reduce(*votes_count);
                    if remaining_votes_threshold < quorum {
                        break
                    }
                }
                ActiveEthereumRange::<T>::put(ActiveEthRange {
                    range: selected_range,
                    partition: 0,
                    // TODO retrieve values from runtime.
                    event_types_filter: Default::default(),
                });
            }
            Ok(().into())
        }
    }

    #[pallet::hooks]
    impl<T: Config> Hooks<BlockNumberFor<T>> for Pallet<T> {
        fn offchain_worker(block_number: BlockNumberFor<T>) {
            if let Ok((author, finalised_block_number)) = setup_ocw::<T>(block_number) {
                if let Err(e) = process_active_request::<T>(author, finalised_block_number) {
                    log::error!("❌ Error processing currently active request: {:?}", e);
                }
            }
        }
    }

    fn save_active_request_to_storage<T: Config>(mut tx: ActiveRequestData<T>) {
        tx.last_updated = <frame_system::Pallet<T>>::block_number();
        ActiveRequest::<T>::put(tx);
    }

    fn setup_ocw<T: Config>(
        block_number: BlockNumberFor<T>,
    ) -> Result<(Author<T>, BlockNumberFor<T>), DispatchError> {
        AVN::<T>::pre_run_setup(block_number, PALLET_NAME.to_vec()).map_err(|e| {
            if e != DispatchError::from(avn_error::<T>::OffchainWorkerAlreadyRun) {
                log::error!("❌ Unable to run offchain worker: {:?}", e);
            }
            e
        })
    }

    // The core logic the OCW employs to fully resolve any currently active transaction:
    fn process_active_request<T: Config>(
        author: Author<T>,
        finalised_block_number: BlockNumberFor<T>,
    ) -> Result<(), DispatchError> {
        if let Some(req) = ActiveRequest::<T>::get() {
            if finalised_block_number < req.last_updated {
                log::info!(
                    "👷 Last updated block: {:?} is not finalised, skipping confirmation. Request: {:?}, finalised block: {:?}",
                    req.last_updated, req.request, finalised_block_number
                );
                return Ok(())
            }

            let has_enough_confirmations = request::has_enough_confirmations::<T>(&req);

            match req.request {
                Request::LowerProof(lower_req) =>
                    if !has_enough_confirmations {
                        let confirmation = eth::sign_msg_hash::<T>(&req.confirmation.msg_hash)?;
                        if !req.confirmation.confirmations.contains(&confirmation) {
                            call::add_confirmation::<T>(lower_req.lower_id, confirmation, author);
                        }
                    },
                Request::Send(_) => {
                    let tx = req.as_active_tx()?;
                    let self_is_sender = author.account_id == tx.data.sender;
                    // Plus 1 for sender
                    if !self_is_sender && !has_enough_confirmations {
                        let confirmation = eth::sign_msg_hash::<T>(&tx.confirmation.msg_hash)?;
                        if !tx.confirmation.confirmations.contains(&confirmation) {
                            call::add_confirmation::<T>(tx.request.tx_id, confirmation, author);
                        }
                    } else {
                        process_active_tx_request::<T>(
                            author,
                            tx,
                            self_is_sender,
                            has_enough_confirmations,
                        )?;
                    }
                },
            }
        }

        Ok(())
    }

    fn process_active_tx_request<T: Config>(
        author: Author<T>,
        tx: ActiveTransactionData<T>,
        self_is_sender: bool,
        tx_has_enough_confirmations: bool,
    ) -> Result<(), DispatchError> {
        let tx_is_sent = tx.data.eth_tx_hash != H256::zero();
        let tx_is_past_expiry = util::time_now::<T>() > tx.data.expiry;

        if self_is_sender && tx_has_enough_confirmations && !tx_is_sent {
            let lock_name =
                format!("eth_bridge_ocw::send::{}", tx.request.tx_id).as_bytes().to_vec();
            let mut lock = AVN::<T>::get_ocw_locker(&lock_name);

            // Protect against sending more than once
            if let Ok(guard) = lock.try_lock() {
                let eth_tx_hash = eth::send_tx::<T>(&tx)?;
                call::add_eth_tx_hash::<T>(tx.request.tx_id, eth_tx_hash, author);
                guard.forget(); // keep the lock so we don't send again
            } else {
                log::info!(
                    "👷 Skipping sending txId: {:?} because ocw is locked already.",
                    tx.request.tx_id
                );
            };
        } else if !self_is_sender && (tx_is_sent || tx_is_past_expiry) {
            if util::requires_corroboration::<T>(&tx.data, &author) {
                match eth::corroborate::<T>(&tx, &author)? {
                    (Some(status), tx_hash_is_valid) => call::add_corroboration::<T>(
                        tx.request.tx_id,
                        status,
                        tx_hash_is_valid.unwrap_or_default(),
                        author,
                    ),
                    (None, _) => {},
                }
            }
        }

        Ok(())
    }

    pub fn author_has_cast_event_vote<T: Config>(author: &T::AccountId) -> bool {
        for (_partition, votes) in EthereumEvents::<T>::iter() {
            if votes.contains(&author) {
                return true
            }
        }
        false
    }

    pub fn author_has_submitted_latest_block<T: Config>(author: &T::AccountId) -> bool {
        for (_partition, votes) in SubmittedBlockNumbers::<T>::iter() {
            if votes.contains(&author) {
                return true
            }
        }
        false
    }

    fn advance_partition<T: Config>(
        active_range: &ActiveEthRange,
        approved_partition: &EthereumEventsPartition,
    ) {
        let next_active_range = if approved_partition.is_last() {
            ActiveEthRange {
                range: active_range.range.next_range(),
                partition: 0,
                // TODO retrieve values from runtime.
                event_types_filter: Default::default(),
            }
        } else {
            ActiveEthRange {
                partition: active_range.partition.saturating_add(1),
                ..active_range.clone()
            }
        };
        ActiveEthereumRange::<T>::put(next_active_range);
    }

    fn process_ethereum_events_partition<T: Config>(
        active_range: &ActiveEthRange,
        partition: &EthereumEventsPartition,
    ) {
        // Remove entry from storage. Ignore votes.
        let _ = EthereumEvents::<T>::take(partition);
        for discovered_event in partition.events().iter() {
            println!("event: {:?}", discovered_event);
            match ValidEvents::try_from(&discovered_event.event.event_id.signature) {
                Some(valid_event) =>
                    if active_range.event_types_filter.contains(&valid_event) {
                        let _ = process_ethereum_event::<T>(&discovered_event.event);
                    } else {
                        println!("does not contain valid event");
                        log::warn!("Ethereum event signature ({:?}) included in approved range ({:?}), but not part of the expected ones {:?}", &discovered_event.event.event_id.signature, active_range.range, active_range.event_types_filter);
                    },
                None => log::warn!(
                    "Unknown Ethereum event signature in range {:?}",
                    &discovered_event.event.event_id.signature
                ),
            };
        }

        // Cleanup
        for (partition, votes) in EthereumEvents::<T>::drain() {
            // TODO raise offences
            log::info!("Collators with invalid votes on ethereum events (range: {:?}, partition: {}): {:?}", partition.range(), partition.partition(), votes);
        }
    }

    fn process_ethereum_event<T: Config>(event: &EthEvent) -> Result<(), DispatchError> {
        // TODO before processing ensure that the event has not already been processed
        // Do the check that is not processed via ProcessedEventsChecker
        println!("Processing events");

        ensure!(T::ProcessedEventsChecker::check_event(&event.event_id.clone()), Error::<T>::EventAlreadyProcessed);

        match T::BridgeInterfaceNotification::on_event_processed(&event) {
            Ok(_) => {
                <Pallet<T>>::deposit_event(Event::<T>::EventProcessed {
                    accepted: true,
                    eth_event_id: event.event_id.clone(),
                });
                // Add record of succesful processing via ProcessedEventsChecker
                T::ProcessedEventsChecker::add_processed_event(&event.event_id.clone(), true);
            },
            Err(err) => {
                log::error!("💔 Processing ethereum event failed: {:?}", err);
                <Pallet<T>>::deposit_event(Event::<T>::EventProcessed {
                    accepted: false,
                    eth_event_id: event.event_id.clone(),
                });
                // Add record of unsuccesful processing via ProcessedEventsChecker
                T::ProcessedEventsChecker::add_processed_event(&event.event_id.clone(), false);
            },
        };

        Ok(())
    }

    #[pallet::validate_unsigned]
    impl<T: Config> ValidateUnsigned for Pallet<T> {
        type Call = Call<T>;
        // Confirm that the call comes from an author before it can enter the pool:
        fn validate_unsigned(_source: TransactionSource, call: &Self::Call) -> TransactionValidity {
            match call {
                Call::add_confirmation { request_id, confirmation, author, signature } =>
                    if AVN::<T>::signature_is_valid(
                        &(ADD_CONFIRMATION_CONTEXT, request_id, confirmation, &author.account_id),
                        &author,
                        signature,
                    ) {
                        ValidTransaction::with_tag_prefix("EthBridgeAddConfirmation")
                            .and_provides((call, request_id))
                            .priority(TransactionPriority::max_value())
                            .build()
                    } else {
                        InvalidTransaction::Custom(1u8).into()
                    },
                Call::add_eth_tx_hash { tx_id, eth_tx_hash, author, signature } =>
                    if AVN::<T>::signature_is_valid(
                        &(ADD_ETH_TX_HASH_CONTEXT, tx_id, eth_tx_hash, &author.account_id),
                        &author,
                        signature,
                    ) {
                        ValidTransaction::with_tag_prefix("EthBridgeAddReceipt")
                            .and_provides((call, tx_id))
                            .priority(TransactionPriority::max_value())
                            .build()
                    } else {
                        InvalidTransaction::Custom(2u8).into()
                    },
                Call::add_corroboration {
                    tx_id,
                    tx_succeeded,
                    tx_hash_is_valid,
                    author,
                    signature,
                } =>
                    if AVN::<T>::signature_is_valid(
                        &(
                            ADD_CORROBORATION_CONTEXT,
                            tx_id,
                            tx_succeeded,
                            tx_hash_is_valid,
                            &author.account_id,
                        ),
                        &author,
                        signature,
                    ) {
                        ValidTransaction::with_tag_prefix("EthBridgeAddCorroboration")
                            .and_provides((call, tx_id))
                            .priority(TransactionPriority::max_value())
                            .build()
                    } else {
                        InvalidTransaction::Custom(3u8).into()
                    },
                Call::submit_ethereum_events { author, events_partition, signature } =>
                    if AVN::<T>::signature_is_valid(
                        &create_ethereum_events_proof_data::<T>(
                            &author.account_id,
                            events_partition,
                        ),
                        &author,
                        signature,
                    ) {
                        ValidTransaction::with_tag_prefix("EthBridgeAddEventRange")
                            .and_provides((
                                call,
                                events_partition.range(),
                                events_partition.partition(),
                            ))
                            .priority(TransactionPriority::max_value())
                            .build()
                    } else {
                        InvalidTransaction::Custom(4u8).into()
                    },
                Call::submit_latest_ethereum_block { author, latest_seen_block, signature } =>
                    if AVN::<T>::signature_is_valid(
                        &create_submit_latest_ethereum_block_data::<T>(
                            &author.account_id,
                            *latest_seen_block,
                        ),
                        &author,
                        signature,
                    ) {
                        ValidTransaction::with_tag_prefix("EthBridgeAddLatestEthBlock")
                            .and_provides((call, latest_seen_block))
                            .priority(TransactionPriority::max_value())
                            .build()
                    } else {
                        InvalidTransaction::Custom(4u8).into()
                    },

                _ => InvalidTransaction::Call.into(),
            }
        }
    }

    impl<T: Config> BridgeInterface for Pallet<T> {
        fn publish(
            function_name: &[u8],
            params: &[(Vec<u8>, Vec<u8>)],
            caller_id: Vec<u8>,
        ) -> Result<EthereumId, DispatchError> {
            let tx_id = request::add_new_send_request::<T>(function_name, params, &caller_id)
                .map_err(|e| DispatchError::Other(e.into()))?;

            Self::deposit_event(Event::<T>::PublishToEthereum {
                tx_id,
                function_name: function_name.to_vec(),
                params: params.to_vec(),
                caller_id,
            });

            Ok(tx_id)
        }

        fn generate_lower_proof(
            lower_id: LowerId,
            params: &LowerParams,
            caller_id: Vec<u8>,
        ) -> Result<(), DispatchError> {
            // Note: we are not checking the queue for duplicates because we trust the calling
            // pallet
            request::add_new_lower_proof_request::<T>(lower_id, params, &caller_id)?;

            Self::deposit_event(Event::<T>::LowerProofRequested {
                lower_id,
                params: *params,
                caller_id,
            });

            Ok(())
        }
    }
}

impl<T: Config> Pallet<T> {
    pub fn create_eth_events_proof(
        account_id: T::AccountId,
        events_partition: EthereumEventsPartition,
    ) -> Vec<u8> {
        create_ethereum_events_proof_data::<T>(&account_id, &events_partition)
    }
    pub fn signatures() -> Vec<H256> {
        let signatures: Vec<H256> = match Self::active_ethereum_range() {
            Some(active_range) => {
                let _events =
                    active_range.event_types_filter.into_iter().collect::<Vec<ValidEvents>>();

                let decoded_hex =
                    hex::decode("418da8f85cfa851601f87634c6950491b6b8785a6445c8584f5658048d512cae")
                        .expect("test");

                let mut array = [0; 32];
                array.copy_from_slice(&decoded_hex);
                let decoded_event_sig = H256::from(array);

                vec![decoded_event_sig]
            },
            None => {
                // TODO use values from pallet constant
                // vec![]
                let decoded_hex =
                    hex::decode("418da8f85cfa851601f87634c6950491b6b8785a6445c8584f5658048d512cae")
                        .expect("test");

                let mut array = [0; 32];
                array.copy_from_slice(&decoded_hex);
                let decoded_event_sig = H256::from(array);

                vec![decoded_event_sig]
            },
        };
        signatures
    }
    pub fn submit_vote(
        account_id: T::AccountId,
        events_partition: EthereumEventsPartition,
        signature: <T::AuthorityId as RuntimeAppPublic>::Signature,
    ) -> Result<(), ()> {
        let validator: Author<T> = AVN::<T>::validators()
            .into_iter()
            .filter(|v| v.account_id == account_id)
            .nth(0)
            .ok_or_else(|| {
                log::warn!("Events vote sender({:?}) is not a member of authors", &account_id);
                ()
            })?;

        submit_ethereum_events::<T>(validator, events_partition, signature)
    }

    pub fn submit_latest_ethereum_block_vote(
        account_id: T::AccountId,
        latest_seen_block: u32,
        signature: <T::AuthorityId as RuntimeAppPublic>::Signature,
    ) -> Result<(), ()> {
        let validator: Author<T> = AVN::<T>::validators()
            .into_iter()
            .filter(|v| v.account_id == account_id)
            .nth(0)
            .ok_or_else(|| {
                log::warn!(
                    "Latest ethereum block vote sender({:?}) is not a member of authors",
                    &account_id
                );
                ()
            })?;

        submit_latest_ethereum_block::<T>(validator, latest_seen_block, signature)
    }

    pub fn get_bridge_contract() -> H160 {
        AVN::<T>::get_bridge_contract_address()
    }
}<|MERGE_RESOLUTION|>--- conflicted
+++ resolved
@@ -544,27 +544,6 @@
         ) -> DispatchResultWithPostInfo {
             ensure_none(origin)?;
 
-<<<<<<< HEAD
-            let active_range = match Self::active_ethereum_range() {
-                Some(active_range) => {
-                    ensure!(
-                        *events_partition.range() == active_range.range &&
-                            events_partition.partition() == active_range.partition,
-                        Error::<T>::NonActiveEthereumRange
-                    );
-                    active_range
-                },
-                None => Default::default(),
-            };
-
-            if active_range.is_initial_range() == false {
-                ensure!(
-                    author_has_cast_event_vote::<T>(&author.account_id) == false,
-                    Error::<T>::EventVoteExists
-                );
-            }
-            println!("Hello 2");
-=======
             let active_range =
                 Self::active_ethereum_range().ok_or_else(|| Error::<T>::NonActiveEthereumRange)?;
             ensure!(
@@ -576,7 +555,6 @@
                 author_has_cast_event_vote::<T>(&author.account_id) == false,
                 Error::<T>::EventVoteExists
             );
->>>>>>> 13b32f32
 
             let mut votes = EthereumEvents::<T>::get(&events_partition);
             println!("Votes BEFORE insert: {}", votes.len());
@@ -594,7 +572,6 @@
                 advance_partition::<T>(&active_range, &events_partition);
             }
 
-            println!("End");
             Ok(().into())
         }
 
