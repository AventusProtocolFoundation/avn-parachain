--- conflicted
+++ resolved
@@ -113,11 +113,6 @@
 pub type ParamsLimit = ConstU32<5>; // Max T1 function params (excluding expiry, t2TxId, and confirmations)
 pub type TypeLimit = ConstU32<7>; // Max chars in a param's type
 pub type ValueLimit = ConstU32<130>; // Max chars in a param's value
-<<<<<<< HEAD
-=======
-pub type LowerDataLimit = ConstU32<10000>; // Max lower proof len. 10kB
-pub type CallerIdLimit = ConstU32<50>; // Max chars in caller id value
->>>>>>> cb06b204
 
 pub const TX_HASH_INVALID: bool = false;
 pub type EthereumId = u32;
@@ -179,16 +174,6 @@
             lower_id: LowerId,
             params: Vec<(Vec<u8>, Vec<u8>)>,
             caller_id: Vec<u8>,
-<<<<<<< HEAD
-=======
-        },
-        LowerReadyToClaim {
-            lower_id: LowerId
-        },
-        RegeneratingLowerProof {
-            lower_id: LowerId,
-            requester: T::AccountId
->>>>>>> cb06b204
         },
         EthTxIdUpdated {
             eth_tx_id: EthereumId,
@@ -455,30 +440,6 @@
 
             Ok(().into())
         }
-<<<<<<< HEAD
-=======
-
-        #[pallet::call_index(5)]
-        #[pallet::weight(<T as Config>::WeightInfo::regenerate_lower_proof())]
-        pub fn regenerate_lower_proof(
-            origin: OriginFor<T>,
-            lower_id: LowerId,
-        ) -> DispatchResultWithPostInfo {
-            let requester = ensure_signed(origin)?;
-
-            if <LowersReadyToClaim<T>>::contains_key(lower_id) {
-                // Remove the existing lower and resubmit it
-                let lower = <LowersReadyToClaim<T>>::take(lower_id).expect("lower exists");
-                request::add_new_lower_proof_request::<T>(lower_id, &util::unbound_params(&lower.params), &vec![])?;
-
-                Self::deposit_event(Event::<T>::RegeneratingLowerProof { lower_id,  requester });
-
-                return Ok(().into())
-            }
-
-            Err(Error::<T>::InvalidLowerId)?
-        }
->>>>>>> cb06b204
     }
 
     #[pallet::hooks]
@@ -688,14 +649,6 @@
             caller_id: Vec<u8>,
         ) -> Result<(), DispatchError> {
             // Note: we are not checking the queue for duplicates because we trust the calling pallet
-<<<<<<< HEAD
-=======
-            ensure!(
-                !<LowersReadyToClaim::<T>>::contains_key(&lower_id),
-                Error::<T>::LowerProofAlreadyGenerated
-            );
->>>>>>> cb06b204
-
             request::add_new_lower_proof_request::<T>(lower_id, params, &caller_id)?;
 
             Self::deposit_event(Event::<T>::LowerProofRequested {
