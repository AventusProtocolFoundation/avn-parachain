--- conflicted
+++ resolved
@@ -75,15 +75,7 @@
 use sp_staking::offence::ReportOffence;
 
 use sp_application_crypto::RuntimeAppPublic;
-<<<<<<< HEAD
-use sp_avn_common::{
-    bounds::MaximumValidatorsBound,
-    event_discovery::*,
-    event_types::{Validator},
-};
-=======
 use sp_avn_common::{bounds::MaximumValidatorsBound, event_discovery::*, event_types::Validator};
->>>>>>> 8f146527
 use sp_core::{ecdsa, ConstU32, H160, H256};
 use sp_io::hashing::keccak_256;
 use sp_runtime::{scale_info::TypeInfo, traits::Dispatchable, Saturating};
@@ -272,28 +264,18 @@
     >;
 
     #[pallet::storage]
-<<<<<<< HEAD
     pub type SubmittedEthBlocks<T: Config> = StorageMap<
         _,
         Blake2_128Concat,
         u32,
-=======
-    pub type SubmittedBlockRanges<T: Config> = StorageMap<
-        _,
-        Blake2_128Concat,
-        EthBlockRange,
->>>>>>> 8f146527
         BoundedBTreeSet<T::AccountId, VotesLimit>,
         ValueQuery,
     >;
 
-<<<<<<< HEAD
     // The number of blocks that make up a range
     #[pallet::storage]
     pub type EthBlockRangeSize<T: Config> = StorageValue<_, u32, ValueQuery>;
 
-=======
->>>>>>> 8f146527
     #[pallet::genesis_config]
     pub struct GenesisConfig<T: Config> {
         pub _phantom: sp_std::marker::PhantomData<T>,
@@ -624,7 +606,6 @@
                 Error::<T>::EventVoteExists
             );
 
-<<<<<<< HEAD
             let eth_block_range_size = EthBlockRangeSize::<T>::get();
             let latest_finalised_block = events_helpers::compute_finalised_block_number(latest_seen_block, eth_block_range_size);
             let mut votes = SubmittedEthBlocks::<T>::get(&latest_finalised_block);
@@ -643,32 +624,11 @@
 
             submitted_blocks.sort();
 
-=======
-            let nominated_range =
-                events_helpers::compute_finalised_block_range_for_latest_ethereum_block(
-                    latest_seen_block,
-                );
-            let mut votes = SubmittedBlockRanges::<T>::get(&nominated_range);
-            votes.try_insert(author.account_id).map_err(|_| Error::<T>::EventVotesFull)?;
-
-            SubmittedBlockRanges::<T>::insert(&nominated_range, votes);
-
-            let mut sorted_votes: Vec<(EthBlockRange, usize)> = SubmittedBlockRanges::<T>::iter()
-                .map(|(range, votes)| (range, votes.len()))
-                .collect();
-            sorted_votes.sort_by(|(range_a, _votes_a), (range_b, _votes_b)| range_a.cmp(range_b));
-
-            let total_votes_count = sorted_votes
-                .iter()
-                .map(|(_range, votes)| votes)
-                .fold(0, |acc, x| acc as usize + x);
->>>>>>> 8f146527
             let mut remaining_votes_threshold = AVN::<T>::supermajority_quorum() as usize;
 
             if total_votes_count >= remaining_votes_threshold as usize {
                 let quorum = AVN::<T>::quorum() as usize;
                 let mut selected_range: EthBlockRange = Default::default();
-<<<<<<< HEAD
 
                 for (eth_block_num, votes_count) in submitted_blocks.iter() {
                     remaining_votes_threshold.saturating_reduce(*votes_count);
@@ -678,26 +638,13 @@
                     }
                 }
 
-=======
-                for (range, votes_count) in sorted_votes.iter() {
-                    selected_range = range.clone();
-                    remaining_votes_threshold.saturating_reduce(*votes_count);
-                    if remaining_votes_threshold < quorum {
-                        break
-                    }
-                }
->>>>>>> 8f146527
                 ActiveEthereumRange::<T>::put(ActiveEthRange {
                     range: selected_range,
                     partition: 0,
                     event_types_filter: T::EthereumEventsFilter::get_filter(),
                 });
-<<<<<<< HEAD
 
                 let _ = SubmittedEthBlocks::<T>::clear(
-=======
-                let _ = SubmittedBlockRanges::<T>::clear(
->>>>>>> 8f146527
                     <MaximumValidatorsBound as sp_core::TypedGet>::get(),
                     None,
                 );
@@ -833,11 +780,7 @@
     }
 
     pub fn author_has_submitted_latest_block<T: Config>(author: &T::AccountId) -> bool {
-<<<<<<< HEAD
         for (_block_num, votes) in SubmittedEthBlocks::<T>::iter() {
-=======
-        for (_partition, votes) in SubmittedBlockRanges::<T>::iter() {
->>>>>>> 8f146527
             if votes.contains(&author) {
                 return true
             }
@@ -875,17 +818,10 @@
                 Some(valid_event) =>
                     if active_range.event_types_filter.contains(&valid_event) {
                         if process_ethereum_event::<T>(&discovered_event.event).is_err() {
-<<<<<<< HEAD
                                 log::error!("💔 Duplicate Event Submission");
                                 <Pallet<T>>::deposit_event(Event::<T>::DuplicateEventSubmission {
                                     eth_event_id: discovered_event.event.event_id.clone(),
                                 });
-=======
-                            log::error!("💔 Duplicate Event Submission");
-                            <Pallet<T>>::deposit_event(Event::<T>::DuplicateEventSubmission {
-                                eth_event_id: discovered_event.event.event_id.clone(),
-                            });
->>>>>>> 8f146527
                         }
                     } else {
                         log::warn!("Ethereum event signature ({:?}) included in approved range ({:?}), but not part of the expected ones {:?}", &discovered_event.event.event_id.signature, active_range.range, active_range.event_types_filter);
