// Copyright 2023 Aventus Network Services (UK) Ltd.

//! This pallet implements the AvN pallet's **BridgePublisher** interface, providing a **publish**
//! method which other pallets, implementing the **OnBridgePublisherResult**, can use to execute
//! any author function on the Ethereum-based **avn-bridge** contract. They do so
//! by passing the name of the desired avn-bridge function, along with an array of data type and
//! value parameter tuples. Upon receipt of a **publish** request, this pallet takes charge of
//! the entire transaction process. The process culminates in a callback to the originating pallet
//! detailing the final outcome, which can be used to commit or rollback state. Transaction requests
//! are handled sequentially and requests are queued if required.
//!
//! Specifically, the pallet manages:
//! - Accepting and managing external pallet requests to be processed to completion in the order
//!   they arrive.
//!
//! - The packaging and encoding of each transaction to ensure Ethereum compatibility.
//!
//! - The addition of a timestamp, delineating the deadline by which a transaction must reach the
//!   contract.
//!
//! - The addition of a unique transaction ID, against which request data can be stored on the AvN
//!   and the transaction's status in the avn-bridge be later checked.
//!
//! - Collection of the necessary ECDSA signatures from authors, labelled **confirmations**, which
//!   serve to prove AvN consensus for a transaction to the avn-bridge.
//!
//! - Appointing an author responsible for sending the transaction to Ethereum.
//!
//! - Utilising the transaction ID and expiry to check the status of a sent transaction on Ethereum
//!   and arrive at a consensus of that status by providing **corroborations**.
//!
//! - Alerting the originating pallet to the outcome via the OnBridgePublisherResult callback.
//!
//! The core of the pallet resides in the off-chain worker. The OCW monitors all unresolved
//! transactions, prompting authors to resolve them by invoking one of three unsigned extrinsics:
//!
//! 1. Before a transaction can be dispatched, confirmations are accumulated from non-sending
//!    authors via the **add_confirmation** extrinsic until a consensus is reached. Note: the
//!    sender's confirmation is taken as implicit by the avn-bridge and therefore not requested.
//!
//! 2. Once a transaction has received sufficient confirmations, the chosen sender is prompted to
//!    dispatch it to Ethereum and tag it as sent using the **add_eth_tx_hash** extrinsic.
//!
//! 3. When a transaction possesses an Ethereum tx hash, or if its expiration time has elapsed
//!    without a definitive outcome, all authors are requested to **add_corroboration**s. Achieiving
//!    consensus of corroborations determines the final state which is reported back to the
//!    originating pallet.

#![cfg_attr(not(feature = "std"), no_std)]
#[cfg(not(feature = "std"))]
extern crate alloc;
#[cfg(not(feature = "std"))]
use alloc::{
    format,
    string::{String, ToString},
};
use codec::{Decode, Encode, MaxEncodedLen};
use core::convert::TryInto;
use frame_support::{dispatch::DispatchResultWithPostInfo, log, traits::IsSubType, BoundedVec};
use frame_system::{
    ensure_none, ensure_root,
    offchain::{SendTransactionTypes, SubmitTransaction},
    pallet_prelude::OriginFor,
};
use pallet_avn::{self as avn, BridgePublisher, Error as avn_error, OnBridgePublisherResult};
use sp_application_crypto::RuntimeAppPublic;
use sp_avn_common::{event_types::Validator, ocw_lock::{self as OcwLock}};
use sp_core::{ecdsa, ConstU32, H256};
use sp_io::hashing::keccak_256;
use sp_runtime::{scale_info::TypeInfo, traits::Dispatchable};
use sp_std::prelude::*;

mod call;
mod eth;
mod tx;
mod util;

mod benchmarking;
#[cfg(test)]
#[path = "tests/mock.rs"]
mod mock;
#[cfg(test)]
#[path = "tests/tests.rs"]
mod tests;

pub use pallet::*;
pub mod default_weights;
pub use default_weights::WeightInfo;

pub type AVN<T> = avn::Pallet<T>;
pub type Author<T> =
    Validator<<T as avn::Config>::AuthorityId, <T as frame_system::Config>::AccountId>;

pub type ConfirmationsLimit = ConstU32<100>; // Max confirmations or corroborations (must be > 1/3 of authors)
pub type FunctionLimit = ConstU32<32>; // Max chars allowed in T1 function name
pub type ParamsLimit = ConstU32<5>; // Max T1 function params (excluding expiry, t2TxId, and confirmations)
pub type TypeLimit = ConstU32<7>; // Max chars in a param's type
pub type ValueLimit = ConstU32<130>; // Max chars in a param's value

const PALLET_NAME: &'static [u8] = b"EthBridge";
const ADD_CONFIRMATION_CONTEXT: &'static [u8] = b"EthBridgeConfirmation";
const ADD_CORROBORATION_CONTEXT: &'static [u8] = b"EthBridgeCorroboration";
const ADD_ETH_TX_HASH_CONTEXT: &'static [u8] = b"EthBridgeEthTxHash";

#[frame_support::pallet]
pub mod pallet {
    use super::*;
    use frame_support::{pallet_prelude::*, traits::UnixTime, Blake2_128Concat};
    use frame_system::pallet_prelude::*;

    #[pallet::config]
    pub trait Config:
        frame_system::Config + avn::Config + scale_info::TypeInfo + SendTransactionTypes<Call<Self>>
    {
        type RuntimeEvent: From<Event<Self>>
            + Into<<Self as frame_system::Config>::RuntimeEvent>
            + IsType<<Self as frame_system::Config>::RuntimeEvent>;
        type TimeProvider: UnixTime;
        type WeightInfo: WeightInfo;
        type RuntimeCall: Parameter
            + Dispatchable<RuntimeOrigin = <Self as frame_system::Config>::RuntimeOrigin>
            + IsSubType<Call<Self>>
            + From<Call<Self>>;
        type MaxQueuedTxRequests: Get<u32>;
        type AccountToBytesConvert: avn::AccountToBytesConverter<Self::AccountId>;
        type OnBridgePublisherResult: avn::OnBridgePublisherResult;
    }

    #[pallet::event]
    #[pallet::generate_deposit(pub(super) fn deposit_event)]
    pub enum Event<T: Config> {
        PublishToEthereum { tx_id: u32, function_name: Vec<u8>, params: Vec<(Vec<u8>, Vec<u8>)> },
        EthTxLifetimeUpdated { eth_tx_lifetime_secs: u64 },
    }

    #[pallet::pallet]
    #[pallet::generate_store(pub trait Store)]
    pub struct Pallet<T>(_);

    #[pallet::storage]
    #[pallet::getter(fn get_next_tx_id)]
    pub type NextTxId<T: Config> = StorageValue<_, u32, ValueQuery>;

    #[pallet::storage]
    #[pallet::getter(fn get_eth_tx_lifetime_secs)]
    pub type EthTxLifetimeSecs<T: Config> = StorageValue<_, u64, ValueQuery>;

    #[pallet::storage]
    pub type RequestQueue<T: Config> =
        StorageValue<_, BoundedVec<RequestData, T::MaxQueuedTxRequests>, OptionQuery>;

    #[pallet::storage]
    #[pallet::getter(fn get_transaction_data)]
    pub type SettledTransactions<T: Config> =
        StorageMap<_, Blake2_128Concat, u32, TransactionData<T>, OptionQuery>;

    #[pallet::storage]
    pub type ActiveTransaction<T: Config> = StorageValue<_, ActiveTransactionData<T>, OptionQuery>;

    #[derive(Encode, Decode, Clone, PartialEq, Eq, Debug, Default, TypeInfo, MaxEncodedLen)]
    pub struct RequestData {
        pub tx_id: u32,
        pub function_name: BoundedVec<u8, FunctionLimit>,
        pub params:
            BoundedVec<(BoundedVec<u8, TypeLimit>, BoundedVec<u8, ValueLimit>), ParamsLimit>,
    }

    #[derive(Encode, Decode, Clone, PartialEq, Eq, Debug, Default, TypeInfo, MaxEncodedLen)]
    pub struct TransactionData<T: Config> {
        pub function_name: BoundedVec<u8, FunctionLimit>,
        pub params:
            BoundedVec<(BoundedVec<u8, TypeLimit>, BoundedVec<u8, ValueLimit>), ParamsLimit>,
        pub sender: T::AccountId,
        pub eth_tx_hash: H256,
        pub tx_succeeded: bool,
    }

    #[derive(Encode, Decode, Clone, PartialEq, Eq, Debug, Default, TypeInfo, MaxEncodedLen)]
    pub struct ActiveTransactionData<T: Config> {
        pub id: u32,
        pub data: TransactionData<T>,
        pub expiry: u64,
        pub msg_hash: H256,
        pub confirmations: BoundedVec<ecdsa::Signature, ConfirmationsLimit>,
        pub success_corroborations: BoundedVec<T::AccountId, ConfirmationsLimit>,
        pub failure_corroborations: BoundedVec<T::AccountId, ConfirmationsLimit>,
    }

    #[pallet::genesis_config]
    pub struct GenesisConfig<T: Config> {
        pub _phantom: sp_std::marker::PhantomData<T>,
        pub eth_tx_lifetime_secs: u64,
        pub next_tx_id: u32,
    }

    #[cfg(feature = "std")]
    impl<T: Config> Default for GenesisConfig<T> {
        fn default() -> Self {
            Self { _phantom: Default::default(), eth_tx_lifetime_secs: 60 * 30, next_tx_id: 0 }
        }
    }

    #[pallet::genesis_build]
    impl<T: Config> GenesisBuild<T> for GenesisConfig<T> {
        fn build(&self) {
            EthTxLifetimeSecs::<T>::put(self.eth_tx_lifetime_secs);
            NextTxId::<T>::put(self.next_tx_id);
        }
    }

    #[pallet::error]
    pub enum Error<T> {
        CorroborateCallFailed,
        DuplicateConfirmation,
        EmptyFunctionName,
        ErrorAssigningSender,
        EthTxHashAlreadySet,
        EthTxHashMustBeSetBySender,
        ExceedsConfirmationLimit,
        ExceedsFunctionNameLimit,
        FunctionEncodingError,
        FunctionNameError,
        HandlePublishingResultFailed,
        InvalidBytes,
        InvalidBytesLength,
        InvalidCorroborateCalldata,
        InvalidCorroborateResult,
        InvalidECDSASignature,
        InvalidHashLength,
        InvalidHexString,
        InvalidParamData,
        InvalidSendCalldata,
        InvalidUint,
        InvalidUTF8,
        MsgHashError,
        ParamsLimitExceeded,
        ParamTypeEncodingError,
        SendTransactionFailed,
        TxRequestQueueFull,
        TypeNameLengthExceeded,
        ValueLengthExceeded,
    }

    #[pallet::call]
    impl<T: Config> Pallet<T> {
        #[pallet::call_index(0)]
        #[pallet::weight(<T as Config>::WeightInfo::set_eth_tx_lifetime_secs())]
        pub fn set_eth_tx_lifetime_secs(
            origin: OriginFor<T>,
            eth_tx_lifetime_secs: u64,
        ) -> DispatchResultWithPostInfo {
            ensure_root(origin)?;
            EthTxLifetimeSecs::<T>::put(eth_tx_lifetime_secs);
            Self::deposit_event(Event::<T>::EthTxLifetimeUpdated { eth_tx_lifetime_secs });
            Ok(().into())
        }

        #[pallet::call_index(1)]
        #[pallet::weight(<T as Config>::WeightInfo::add_confirmation())]
        pub fn add_confirmation(
            origin: OriginFor<T>,
            tx_id: u32,
            confirmation: ecdsa::Signature,
            author: Author<T>,
            _signature: <T::AuthorityId as RuntimeAppPublic>::Signature,
        ) -> DispatchResultWithPostInfo {
            ensure_none(origin)?;

            if tx::is_active::<T>(tx_id) {
                let mut tx = ActiveTransaction::<T>::get().expect("is active");

                // The sender's confirmation is implicit so we only collect them from other authors:
                if author.account_id == tx.data.sender || util::has_enough_confirmations(&tx) {
                    return Ok(().into())
                }

                eth::verify_signature::<T>(tx.msg_hash, &author, &confirmation)?;

                ensure!(
                    !tx.confirmations.contains(&confirmation),
                    Error::<T>::DuplicateConfirmation
                );

                tx.confirmations
                    .try_push(confirmation)
                    .map_err(|_| Error::<T>::ExceedsConfirmationLimit)?;

                ActiveTransaction::<T>::put(tx);
            }

            Ok(().into())
        }

        #[pallet::call_index(2)]
        #[pallet::weight(<T as Config>::WeightInfo::add_eth_tx_hash())]
        pub fn add_eth_tx_hash(
            origin: OriginFor<T>,
            tx_id: u32,
            eth_tx_hash: H256,
            author: Author<T>,
            _signature: <T::AuthorityId as RuntimeAppPublic>::Signature,
        ) -> DispatchResultWithPostInfo {
            ensure_none(origin)?;

            if tx::is_active::<T>(tx_id) {
                let mut tx = ActiveTransaction::<T>::get().expect("is active");

                ensure!(tx.data.eth_tx_hash == H256::zero(), Error::<T>::EthTxHashAlreadySet);

                ensure!(
                    tx.data.sender == author.account_id,
                    Error::<T>::EthTxHashMustBeSetBySender
                );

                tx.data.eth_tx_hash = eth_tx_hash;

                ActiveTransaction::<T>::put(tx);
            }

            Ok(().into())
        }

        #[pallet::call_index(3)]
        #[pallet::weight(<T as Config>::WeightInfo::add_corroboration())]
        pub fn add_corroboration(
            origin: OriginFor<T>,
            tx_id: u32,
            tx_succeeded: bool,
            author: Author<T>,
            _signature: <T::AuthorityId as RuntimeAppPublic>::Signature,
        ) -> DispatchResultWithPostInfo {
            ensure_none(origin)?;

            if tx::is_active::<T>(tx_id) {
                let mut tx = ActiveTransaction::<T>::get().expect("is active");

                if !util::requires_corroboration(&tx, &author) {
                    return Ok(().into())
                }

                let matching_corroborations = if tx_succeeded {
                    &mut tx.success_corroborations
                } else {
                    &mut tx.failure_corroborations
                };

                matching_corroborations
                    .try_push(author.account_id.clone())
                    .map_err(|_| Error::<T>::ExceedsConfirmationLimit)?;

                if util::has_enough_corroborations::<T>(matching_corroborations.len()) {
                    tx::finalize_state::<T>(tx, tx_succeeded)?;
                } else {
                    ActiveTransaction::<T>::put(tx);
                }
            }

            Ok(().into())
        }
    }

    #[pallet::hooks]
    impl<T: Config> Hooks<BlockNumberFor<T>> for Pallet<T> {
        fn offchain_worker(block_number: T::BlockNumber) {
            if let Ok(author) = setup_ocw::<T>(block_number) {
                if let Err(e) = process_active_transaction::<T>(author) {
                    log::error!("❌ Error processing currently active transaction: {:?}", e);
                }
            }
        }
    }

    fn setup_ocw<T: Config>(block_number: T::BlockNumber) -> Result<Author<T>, DispatchError> {
        AVN::<T>::pre_run_setup(block_number, PALLET_NAME.to_vec()).map_err(|e| {
            if e != DispatchError::from(avn_error::<T>::OffchainWorkerAlreadyRun) {
                log::error!("❌ Unable to run offchain worker: {:?}", e);
            }
            e
        })
    }

    // The core logic the OCW employs to fully resolve any currently active transaction:
    fn process_active_transaction<T: Config>(author: Author<T>) -> Result<(), DispatchError> {
        if let Some(tx) = ActiveTransaction::<T>::get() {
            let self_is_sender = author.account_id == tx.data.sender;
            let tx_has_enough_confirmations = util::has_enough_confirmations(&tx);
            let tx_is_sent = tx.data.eth_tx_hash != H256::zero();
<<<<<<< HEAD
            let tx_is_past_expiry = tx.expiry < util::time_now::<T>();
=======
            let tx_is_past_expiry = util::time_now::<T>() > tx.expiry;
>>>>>>> 332233c9

            if !self_is_sender && !tx_has_enough_confirmations {
                let confirmation = eth::sign_msg_hash::<T>(&tx.msg_hash)?;
                if !tx.confirmations.contains(&confirmation) {
                    call::add_confirmation::<T>(tx.id, confirmation, author);
                }
            } else if self_is_sender && tx_has_enough_confirmations && !tx_is_sent {
                let lock_name = format!("eth_bridge_ocw::send::{}", tx.id).as_bytes().to_vec();
<<<<<<< HEAD
                let mut lock = OcwLock::get_offchain_worker_locker::<frame_system::Pallet<T>>(
                    &lock_name,
                    AVN::<T>::get_default_ocw_lock_expiry()
                );
=======
                let mut lock = AVN::<T>::get_ocw_locker(&lock_name);
>>>>>>> 332233c9

                // Protect against sending more than once
                if let Ok(guard) = lock.try_lock() {
                    let eth_tx_hash = eth::send_tx::<T>(&tx, &author)?;
                    call::add_eth_tx_hash::<T>(tx.id, eth_tx_hash, author);
<<<<<<< HEAD
                    guard.forget();
=======
                    guard.forget(); // keep the lock so we don't send again
>>>>>>> 332233c9
                } else {
                    log::info!("👷 Skipping sending txId: {:?} because ocw is locked already.", tx.id);
                };
            } else if tx_is_sent || tx_is_past_expiry {
                if util::requires_corroboration::<T>(&tx, &author) {
                    match eth::check_tx_status::<T>(tx.id, tx.expiry, &author)? {
                        Some(true) => call::add_corroboration::<T>(tx.id, true, author),
                        Some(false) => call::add_corroboration::<T>(tx.id, false, author),
                        None => {},
                    }
                }
            }
        }

        Ok(())
    }

    #[pallet::validate_unsigned]
    impl<T: Config> ValidateUnsigned for Pallet<T> {
        type Call = Call<T>;
        // Confirm that the call comes from an author before it can enter the pool:
        fn validate_unsigned(_source: TransactionSource, call: &Self::Call) -> TransactionValidity {
            match call {
                Call::add_confirmation { tx_id, confirmation, author, signature } =>
                    if AVN::<T>::signature_is_valid(
                        &(ADD_CONFIRMATION_CONTEXT, tx_id, confirmation, &author.account_id),
                        &author,
                        signature,
                    ) {
                        ValidTransaction::with_tag_prefix("EthBridgeAddConfirmation")
                            .and_provides((call, tx_id))
                            .priority(TransactionPriority::max_value())
                            .build()
                    } else {
                        InvalidTransaction::Custom(1u8).into()
                    },
                Call::add_eth_tx_hash { tx_id, eth_tx_hash, author, signature } =>
                    if AVN::<T>::signature_is_valid(
                        &(ADD_ETH_TX_HASH_CONTEXT, tx_id, eth_tx_hash, &author.account_id),
                        &author,
                        signature,
                    ) {
                        ValidTransaction::with_tag_prefix("EthBridgeAddReceipt")
                            .and_provides((call, tx_id))
                            .priority(TransactionPriority::max_value())
                            .build()
                    } else {
                        InvalidTransaction::Custom(2u8).into()
                    },
                Call::add_corroboration { tx_id, tx_succeeded, author, signature } =>
                    if AVN::<T>::signature_is_valid(
                        &(ADD_CORROBORATION_CONTEXT, tx_id, tx_succeeded, &author.account_id),
                        &author,
                        signature,
                    ) {
                        ValidTransaction::with_tag_prefix("EthBridgeAddCorroboration")
                            .and_provides((call, tx_id))
                            .priority(TransactionPriority::max_value())
                            .build()
                    } else {
                        InvalidTransaction::Custom(3u8).into()
                    },

                _ => InvalidTransaction::Call.into(),
            }
        }
    }

    impl<T: Config> BridgePublisher for Pallet<T> {
        fn publish(
            function_name: &[u8],
            params: &[(Vec<u8>, Vec<u8>)],
        ) -> Result<u32, DispatchError> {
            let tx_id = tx::add_new_request::<T>(function_name, params)
                .map_err(|e| DispatchError::Other(e.into()))?;

            Self::deposit_event(Event::<T>::PublishToEthereum {
                tx_id,
                function_name: function_name.to_vec(),
                params: params.to_vec(),
            });

            Ok(tx_id)
        }
    }
}<|MERGE_RESOLUTION|>--- conflicted
+++ resolved
@@ -385,11 +385,7 @@
             let self_is_sender = author.account_id == tx.data.sender;
             let tx_has_enough_confirmations = util::has_enough_confirmations(&tx);
             let tx_is_sent = tx.data.eth_tx_hash != H256::zero();
-<<<<<<< HEAD
-            let tx_is_past_expiry = tx.expiry < util::time_now::<T>();
-=======
             let tx_is_past_expiry = util::time_now::<T>() > tx.expiry;
->>>>>>> 332233c9
 
             if !self_is_sender && !tx_has_enough_confirmations {
                 let confirmation = eth::sign_msg_hash::<T>(&tx.msg_hash)?;
@@ -398,24 +394,13 @@
                 }
             } else if self_is_sender && tx_has_enough_confirmations && !tx_is_sent {
                 let lock_name = format!("eth_bridge_ocw::send::{}", tx.id).as_bytes().to_vec();
-<<<<<<< HEAD
-                let mut lock = OcwLock::get_offchain_worker_locker::<frame_system::Pallet<T>>(
-                    &lock_name,
-                    AVN::<T>::get_default_ocw_lock_expiry()
-                );
-=======
                 let mut lock = AVN::<T>::get_ocw_locker(&lock_name);
->>>>>>> 332233c9
 
                 // Protect against sending more than once
                 if let Ok(guard) = lock.try_lock() {
                     let eth_tx_hash = eth::send_tx::<T>(&tx, &author)?;
                     call::add_eth_tx_hash::<T>(tx.id, eth_tx_hash, author);
-<<<<<<< HEAD
-                    guard.forget();
-=======
                     guard.forget(); // keep the lock so we don't send again
->>>>>>> 332233c9
                 } else {
                     log::info!("👷 Skipping sending txId: {:?} because ocw is locked already.", tx.id);
                 };
