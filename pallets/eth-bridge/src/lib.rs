--- conflicted
+++ resolved
@@ -68,10 +68,7 @@
 };
 use pallet_avn::{
     self as avn, BridgeInterface, BridgeInterfaceNotification, ProcessedEventsChecker, Error as avn_error, LowerParams,
-<<<<<<< HEAD
-=======
     MAX_VALIDATOR_ACCOUNTS,
->>>>>>> 41933c70
 };
 
 use pallet_session::historical::IdentificationTuple;
@@ -335,10 +332,7 @@
         LowerParamsError,
         CallerIdLengthExceeded,
         NoActiveRequest,
-<<<<<<< HEAD
-=======
         CannotCorroborateOwnTransaction,
->>>>>>> 41933c70
         EventVotesFull,
         InvalidEventVote,
         EventVoteExists,
