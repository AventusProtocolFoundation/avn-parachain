--- conflicted
+++ resolved
@@ -484,13 +484,8 @@
                     .is_some()
             );
 
-<<<<<<< HEAD
-            let event =
-                mock::RuntimeEvent::ValidatorManager(crate::Event::<TestRuntime>::ValidatorSlashed {
-=======
             let event = mock::RuntimeEvent::ValidatorManager(
                 crate::Event::<TestRuntime>::ValidatorSlashed {
->>>>>>> b2c4e47a
                     action_id: ActionId {
                         action_account_id: offender_validator_id,
                         ingress_counter,
