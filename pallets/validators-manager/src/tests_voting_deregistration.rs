--- conflicted
+++ resolved
@@ -105,11 +105,7 @@
     context: &Context,
 ) -> DispatchResult {
     let eth_compatible_data =
-<<<<<<< HEAD
-        ValidatorManager::convert_data_to_eth_compatible_encoding(&context.action_id).unwrap();
-=======
         ValidatorManager::abi_encode_collator_action_data(&context.action_id).unwrap();
->>>>>>> ff6fa3f7
     mock_response_of_get_ecdsa_signature(
         &mut context.offchain_state.write(),
         eth_compatible_data,
