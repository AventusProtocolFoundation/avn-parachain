--- conflicted
+++ resolved
@@ -41,43 +41,25 @@
 use std::cell::RefCell;
 
 pub fn validator_id_1() -> AccountId {
-    let secret_seed = "6568fa0ddc49e55d4f184e211713ef4c64f3c9435a8a2dc70e908bb327577b72";
-    let seed = hex_to_u8_array(secret_seed);
-    TestAccount::new(seed).account_id()
+    TestAccount::new([1u8; 32]).account_id()
 }
 
 pub fn validator_id_2() -> AccountId {
-    let secret_seed = "d326fc6143e0b09122fbd1350b74caa3765ee1206cb2d22acfeebe2474b63057";
-    let seed = hex_to_u8_array(&secret_seed[2..]);
-    TestAccount::new(seed).account_id()
+    TestAccount::new([2u8; 32]).account_id()
 }
 
 pub fn validator_id_3() -> AccountId {
-    let secret_seed = "5e112910b8b41226074bbdbf9db5e716b011cc504d694fb87af121016bf49a4f";
-    let seed = hex_to_u8_array(secret_seed);
-    TestAccount::new(seed).account_id()
+    TestAccount::new([3u8; 32]).account_id()
 }
 
 pub fn validator_id_4() -> AccountId {
-    let secret_seed = "743334962f9a5b6c31fabce09424458916edb27d280ca857e4f27058dd1248a3";
-    let seed = hex_to_u8_array(secret_seed);
-    TestAccount::new(seed).account_id()
+    TestAccount::new([4u8; 32]).account_id()
 }
 
 pub fn validator_id_5() -> AccountId {
-    let secret_seed = "1a2e735c84b3f0dfb7637b0c434340770db86ad102a584a340d7c4826bb8f0c1";
-    let seed = hex_to_u8_array(secret_seed);
-    TestAccount::new(seed).account_id()
-}
-<<<<<<< HEAD
-pub fn non_validator_id() -> AccountId {
-    let secret_seed = "8a63af5fa9ef6c5ff4920990c01787ad0401d2d026defc4049f73fc88252feca";
-    let seed = hex_to_u8_array(secret_seed);
-    TestAccount::new(seed).account_id()
-}
-=======
-
->>>>>>> ff6fa3f7
+    TestAccount::new([5u8; 32]).account_id()
+}
+
 pub fn sender() -> AccountId {
     validator_id_3()
 }
@@ -94,15 +76,6 @@
     0, 0, 0, 0, 0, 0, 0, 0, 0, 0, 0, 0, 0, 0, 0, 0, 0, 0, 0, 0, 0, 0, 0, 0, 30, 209, 170, 222, 173,
     151, 4, 182,
 ];
-
-fn hex_to_u8_array(hex: &str) -> [u8; 32] {
-    let mut bytes = [0u8; 32];
-    let hex_len = hex.len() / 2;
-    for i in 0..hex_len {
-        bytes[i] = u8::from_str_radix(&hex[i * 2..(i + 1) * 2], 16).expect("Decoding failed");
-    }
-    bytes
-}
 
 pub type Extrinsic = TestXt<RuntimeCall, ()>;
 pub type BlockNumber = <TestRuntime as system::Config>::BlockNumber;
