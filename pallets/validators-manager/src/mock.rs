--- conflicted
+++ resolved
@@ -361,35 +361,7 @@
         _submitter: AccountId,
         _signatures: Vec<ecdsa::Signature>,
     ) -> DispatchResult {
-<<<<<<< HEAD
-        let collator_eth_public_key = ecdsa::Public::from_raw(hex!(
-            "02407b0d9f41148bbe3b6c7d4a62585ae66cc32a707441197fa5453abfebd31d57"
-        ));
-        let decompressed_collator_eth_public_key =
-            decompress_eth_public_key(collator_eth_public_key).unwrap();
-        let validator_t2_pub_key_used_in_unit_tests: [u8; 32] =
-            <mock::TestRuntime as Config>::AccountToBytesConvert::into_bytes(&validator_id_3());
-        let validator_t2_pub_key_used_in_benchmarks: [u8; 32] = MOCK_T2_PUBLIC_KEY_BYTES;
-
-        if submitter == get_registered_validator_id() ||
-            candidate_type ==
-                EthTransactionType::DeregisterCollator(DeregisterCollatorData::new(
-                    decompressed_collator_eth_public_key,
-                    validator_t2_pub_key_used_in_unit_tests,
-                )) ||
-            candidate_type ==
-                EthTransactionType::DeregisterCollator(DeregisterCollatorData::new(
-                    decompressed_collator_eth_public_key,
-                    validator_t2_pub_key_used_in_benchmarks,
-                ))
-        {
-            return Ok(())
-        }
-
-        Err(Error::<TestRuntime>::ErrorSubmitCandidateTxnToTier1.into())
-=======
         Ok(())
->>>>>>> 1dd84a3c
     }
 
     fn reserve_transaction_id(
