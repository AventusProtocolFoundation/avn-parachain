//! # Validators manager Pallet
//!
//! This pallet provides functionality to add/remove validators.
//!
//! The pallet is based on the Substrate session pallet and implements related traits for session
//! management when validators are added or removed.

#![cfg_attr(not(feature = "std"), no_std)]

#[cfg(not(feature = "std"))]
extern crate alloc;
#[cfg(not(feature = "std"))]
use alloc::string::{String, ToString};

use frame_support::{dispatch::DispatchResult, ensure, log, traits::Get, transactional};
use frame_system::{self as system, ensure_none, offchain::SendTransactionTypes, RawOrigin};
use pallet_session::{self as session, Config as SessionConfig};
use sp_io::hashing::keccak_256;
use sp_runtime::{
    scale_info::TypeInfo,
    traits::{Convert, Member},
    transaction_validity::{InvalidTransaction, TransactionSource, TransactionValidity},
    DispatchError,
};
use sp_std::prelude::*;

use codec::{Decode, Encode};
use pallet_avn::{
    self as avn,
    vote::{
        approve_vote_validate_unsigned, end_voting_period_validate_unsigned, process_approve_vote,
        process_reject_vote, reject_vote_validate_unsigned, VotingSessionData,
        VotingSessionManager, APPROVE_VOTE, REJECT_VOTE,
    },
    AccountToBytesConverter, DisabledValidatorChecker, Error as avn_error,
    EthereumPublicKeyChecker, NewSessionHandler, ProcessedEventsChecker,
    ValidatorRegistrationNotifier,
};
use pallet_ethereum_transactions::{
    ethereum_transaction::{
<<<<<<< HEAD
        ActivateCollatorData, DeregisterCollatorData, EthAbiHelper, EthTransactionType,
        TransactionId,
=======
        ActivateCollatorData, DeregisterValidatorData, EthAbiHelper, EthTransactionType,
        SlashValidatorData, TransactionId,
>>>>>>> e355fd46
    },
    CandidateTransactionSubmitter,
};
use sp_application_crypto::RuntimeAppPublic;
use sp_avn_common::{
    calculate_two_third_quorum, eth_key_actions::decompress_eth_public_key, event_types::Validator,
    safe_add_block_numbers, IngressCounter,
};
use sp_core::{ecdsa, H512};

pub use pallet_parachain_staking::{self as parachain_staking, BalanceOf, PositiveImbalanceOf};
use pallet_session::historical::IdentificationTuple;
use sp_staking::offence::ReportOffence;

pub use pallet::*;
pub mod vote;
use crate::vote::*;
pub mod offence;
use crate::offence::{
    create_and_report_validators_offence, ValidatorOffence, ValidatorOffenceType,
};

#[frame_support::pallet]
pub mod pallet {
    use super::*;
    use frame_support::pallet_prelude::*;
    use frame_system::pallet_prelude::*;

    #[pallet::pallet]
    #[pallet::generate_store(pub (super) trait Store)]
    #[pallet::without_storage_info]
    // TODO review the above
    pub struct Pallet<T>(_);

    #[pallet::config]
    pub trait Config:
        SendTransactionTypes<Call<Self>>
        + frame_system::Config
        + session::Config
        + avn::Config
        + parachain_staking::Config
        + pallet_session::historical::Config
    {
        /// Overarching event type
        type RuntimeEvent: From<Event<Self>>
            + Into<<Self as frame_system::Config>::RuntimeEvent>
            + IsType<<Self as frame_system::Config>::RuntimeEvent>;
        /// A trait that allows to subscribe to notifications triggered when ethereum event
        /// processes an event
        type ProcessedEventsChecker: ProcessedEventsChecker;
        /// A period (in block number) where validators are allowed to vote
        type VotingPeriod: Get<Self::BlockNumber>;
        /// A trait that allows pallets to submit transactions to Ethereum
        type CandidateTransactionSubmitter: CandidateTransactionSubmitter<Self::AccountId>;
        /// A trait that allows converting between accountIds <-> public keys
        type AccountToBytesConvert: AccountToBytesConverter<Self::AccountId>;
        /// A trait that allows extra work to be done during validator registration
        type ValidatorRegistrationNotifier: ValidatorRegistrationNotifier<
            <Self as session::Config>::ValidatorId,
        >;
        ///  A type that gives the pallet the ability to report offences
        type ReportValidatorOffence: ReportOffence<
            Self::AccountId,
            IdentificationTuple<Self>,
            ValidatorOffence<IdentificationTuple<Self>>,
        >;

        /// Weight information for the extrinsics in this pallet.
        type WeightInfo: WeightInfo;
    }

    #[pallet::error]
    pub enum Error<T> {
        NoTier1EventForAddingValidator,
        NoTier1EventForRemovingValidator,
        NoValidators,
        ValidatorAlreadyExists,
        InvalidIngressCounter,
        MinimumValidatorsReached,
        ErrorEndingVotingPeriod,
        VotingSessionIsNotValid,
        ErrorSubmitCandidateTxnToTier1,
        ErrorCalculatingPrimaryValidator,
        ErrorGeneratingEthDescription,
        ValidatorsActionDataNotFound,
        RemovalAlreadyRequested,
        ErrorConvertingAccountIdToValidatorId,
        SlashedValidatorIsNotFound,
        ValidatorNotFound,
        InvalidPublicKey,
        /// The ethereum public key of this validator alredy exists
        ValidatorEthKeyAlreadyExists,
        ErrorRemovingAccountFromCollators,
    }

    #[pallet::event]
    #[pallet::generate_deposit(pub(super) fn deposit_event)]
    pub enum Event<T: Config> {
        ValidatorRegistered {
            validator_id: T::AccountId,
            eth_key: ecdsa::Public,
        },
        ValidatorDeregistered {
            validator_id: T::AccountId,
        },
        ValidatorActivationStarted {
            validator_id: T::AccountId,
        },
        VoteAdded {
            voter_id: T::AccountId,
            action_id: ActionId<T::AccountId>,
            approve: bool,
        },
        VotingEnded {
            action_id: ActionId<T::AccountId>,
            vote_approved: bool,
        },
        ValidatorActionConfirmed {
            action_id: ActionId<T::AccountId>,
        },
        ValidatorSlashed {
            action_id: ActionId<T::AccountId>,
        },
        OffenceReported {
            offence_type: ValidatorOffenceType,
            offenders: Vec<IdentificationTuple<T>>,
        },
    }

    // TODO: [STATE MIGRATION] - this storage item was changed from returning a default value to
    // returning an option
    #[pallet::storage]
    #[pallet::getter(fn validator_account_ids)]
    pub type ValidatorAccountIds<T: Config> = StorageValue<_, Vec<T::AccountId>>;

    // TODO: [STATE MIGRATION] - this storage item was changed from returning a default value to
    // returning an option
    #[pallet::storage]
    pub type ValidatorActions<T: Config> = StorageDoubleMap<
        _,
        Blake2_128Concat,
        T::AccountId,
        Blake2_128Concat,
        IngressCounter,
        ValidatorsActionData<T::AccountId>,
        OptionQuery,
        GetDefault,
    >;

    #[pallet::storage]
    #[pallet::getter(fn get_vote)]
    pub type VotesRepository<T: Config> = StorageMap<
        _,
        Blake2_128Concat,
        ActionId<T::AccountId>,
        VotingSessionData<T::AccountId, T::BlockNumber>,
        ValueQuery,
    >;

    #[pallet::storage]
    #[pallet::getter(fn get_pending_actions)]
    pub type PendingApprovals<T: Config> =
        StorageMap<_, Blake2_128Concat, T::AccountId, IngressCounter, ValueQuery>;

    #[pallet::storage]
    #[pallet::getter(fn get_validator_by_eth_public_key)]
    pub type EthereumPublicKeys<T: Config> =
        StorageMap<_, Blake2_128Concat, ecdsa::Public, T::AccountId>;

    #[pallet::storage]
    #[pallet::getter(fn get_ingress_counter)]
    pub type TotalIngresses<T: Config> = StorageValue<_, IngressCounter, ValueQuery>;

    #[pallet::genesis_config]
    pub struct GenesisConfig<T: Config> {
        pub validators: Vec<(T::AccountId, ecdsa::Public)>,
    }

    #[cfg(feature = "std")]
    impl<T: Config> Default for GenesisConfig<T> {
        fn default() -> Self {
            Self { validators: Vec::<(T::AccountId, ecdsa::Public)>::new() }
        }
    }

    #[pallet::genesis_build]
    impl<T: Config> GenesisBuild<T> for GenesisConfig<T> {
        fn build(&self) {
            log::debug!(
                "Validators Manager Genesis build entrypoint - total validators: {}",
                self.validators.len()
            );
            for (validator_account_id, eth_public_key) in &self.validators {
                <ValidatorAccountIds<T>>::append(validator_account_id);
                <EthereumPublicKeys<T>>::insert(eth_public_key, validator_account_id);
            }
        }
    }

    #[pallet::call]
    impl<T: Config> Pallet<T> {
        /// Sudo function to add a collator.
        /// This will call the `join_candidates` method in the parachain_staking pallet.
        /// [transactional]: this makes `add_validator` behave like an ethereum transaction (atomic tx). No need to use VFWL.
        /// see here for more info: https://github.com/paritytech/substrate/issues/10806
        #[pallet::call_index(0)]
        #[pallet::weight(<T as Config>::WeightInfo::add_collator())]
        #[transactional]
        pub fn add_collator(
            origin: OriginFor<T>,
            collator_account_id: T::AccountId,
            collator_eth_public_key: ecdsa::Public,
            deposit: Option<BalanceOf<T>>,
        ) -> DispatchResultWithPostInfo {
            ensure_root(origin)?;
            let validator_account_ids =
                Self::validator_account_ids().or_else(|| Some(vec![])).expect("empty vec");
            ensure!(validator_account_ids.len() > 0, Error::<T>::NoValidators);

            ensure!(
                !validator_account_ids.contains(&collator_account_id),
                Error::<T>::ValidatorAlreadyExists
            );
            ensure!(
                !<EthereumPublicKeys<T>>::contains_key(&collator_eth_public_key),
                Error::<T>::ValidatorEthKeyAlreadyExists
            );

            let candidate_count = parachain_staking::Pallet::<T>::candidate_pool().0.len() as u32;
            let bond = deposit
                .or_else(|| Some(parachain_staking::Pallet::<T>::min_collator_stake()))
                .expect("has default value");
            let register_as_candidate_weight = parachain_staking::Pallet::<T>::join_candidates(
                <T as frame_system::Config>::RuntimeOrigin::from(RawOrigin::Signed(
                    collator_account_id.clone(),
                )),
                bond,
                candidate_count,
            )?;

            Self::register_validator(&collator_account_id, &collator_eth_public_key)?;

            <ValidatorAccountIds<T>>::append(collator_account_id.clone());
            <EthereumPublicKeys<T>>::insert(collator_eth_public_key, collator_account_id);

            // TODO: benchmark `register_validator` and add to the weight
            return Ok(Some(
                register_as_candidate_weight
                    .actual_weight
                    .or_else(|| Some(Weight::zero()))
                    .expect("Has default value")
                    .saturating_add(T::DbWeight::get().reads_writes(0, 2))
                    .saturating_add(Weight::from_ref_time(40_000_000)),
            )
            .into())
        }

        #[pallet::call_index(1)]
        #[pallet::weight(<T as Config>::WeightInfo::remove_validator(MAX_VALIDATOR_ACCOUNT_IDS))]
        #[transactional]
        pub fn remove_validator(
            origin: OriginFor<T>,
            collator_eth_public_key: ecdsa::Public,
            collator_account_id: T::AccountId,
        ) -> DispatchResultWithPostInfo {
            let _ = ensure_root(origin)?;

            // remove collator from parachain_staking pallet
            let candidate_count = parachain_staking::Pallet::<T>::candidate_pool().0.len() as u32;
            let resign_as_candidate_weight =
                parachain_staking::Pallet::<T>::schedule_leave_candidates(
                    <T as frame_system::Config>::RuntimeOrigin::from(RawOrigin::Signed(
                        collator_account_id.clone(),
                    )),
                    candidate_count,
                )?;

            // TODO [TYPE: security][PRI: low][CRITICAL][JIRA: 66]: ensure that we have
            // authorization from the whole of T2? This is part of the package to
            // implement validator removals, slashing and the economics around that
            Self::remove_resigned_validator(collator_eth_public_key, &collator_account_id)?;

            Self::deposit_event(Event::<T>::ValidatorDeregistered {
                validator_id: collator_account_id,
            });

            // TODO: benchmark `remove_resigned_validator` and add to the weight
            return Ok(Some(
                resign_as_candidate_weight
                    .actual_weight
                    .or_else(|| Some(Weight::zero()))
                    .expect("Has default value")
                    .saturating_add(Weight::from_ref_time(40_000_000)),
            )
            .into())
        }

        #[pallet::call_index(2)]
        #[pallet::weight( <T as Config>::WeightInfo::approve_action_with_end_voting(MAX_VALIDATOR_ACCOUNT_IDS))]
        pub fn approve_validator_action(
            origin: OriginFor<T>,
            action_id: ActionId<T::AccountId>,
            validator: Validator<T::AuthorityId, T::AccountId>,
            approval_signature: ecdsa::Signature,
            _signature: <T::AuthorityId as RuntimeAppPublic>::Signature,
        ) -> DispatchResult {
            ensure_none(origin)?;
<<<<<<< HEAD
            let eth_encoded_data = Self::convert_data_to_eth_compatible_encoding(&action_id)?;
=======

            let eth_encoded_data = Self::abi_encode_collator_registration_data(&action_id, false)?;
>>>>>>> e355fd46
            if !AVN::<T>::eth_signature_is_valid(eth_encoded_data, &validator, &approval_signature)
            {
                create_and_report_validators_offence::<T>(
                    &validator.account_id,
                    &vec![validator.account_id.clone()],
                    ValidatorOffenceType::InvalidSignatureSubmitted,
                );
                return Err(avn_error::<T>::InvalidECDSASignature)?
            };

            let voting_session = Self::get_voting_session(&action_id);

            process_approve_vote::<T>(
                &voting_session,
                validator.account_id.clone(),
                approval_signature,
            )?;

            Self::deposit_event(Event::<T>::VoteAdded {
                voter_id: validator.account_id,
                action_id,
                approve: APPROVE_VOTE,
            });

            // TODO [TYPE: weightInfo][PRI: medium]: Refund unused weights
            Ok(())
        }

        #[pallet::call_index(3)]
        #[pallet::weight( <T as Config>::WeightInfo::reject_action_with_end_voting(MAX_VALIDATOR_ACCOUNT_IDS))]
        pub fn reject_validator_action(
            origin: OriginFor<T>,
            action_id: ActionId<T::AccountId>,
            validator: Validator<T::AuthorityId, T::AccountId>,
            _signature: <T::AuthorityId as RuntimeAppPublic>::Signature,
        ) -> DispatchResult {
            ensure_none(origin)?;
            let voting_session = Self::get_voting_session(&action_id);

            process_reject_vote::<T>(&voting_session, validator.account_id.clone())?;

            Self::deposit_event(Event::<T>::VoteAdded {
                voter_id: validator.account_id,
                action_id,
                approve: REJECT_VOTE,
            });

            // TODO [TYPE: weightInfo][PRI: medium]: Refund unused weights
            Ok(())
        }

        #[pallet::call_index(4)]
        #[pallet::weight( <T as Config>::WeightInfo::end_voting_period_with_rejected_valid_actions(MAX_OFFENDERS)
            .max(<T as Config>::WeightInfo::end_voting_period_with_approved_invalid_actions(MAX_OFFENDERS)))]
        pub fn end_voting_period(
            origin: OriginFor<T>,
            action_id: ActionId<T::AccountId>,
            validator: Validator<T::AuthorityId, T::AccountId>,
            _signature: <T::AuthorityId as RuntimeAppPublic>::Signature,
        ) -> DispatchResult {
            ensure_none(origin)?;
            //Event is deposited in end_voting because this function can get called from
            // `approve_validator_action` or `reject_validator_action`
            Self::end_voting(validator.account_id, &action_id)?;

            // TODO [TYPE: weightInfo][PRI: medium]: Refund unused weights
            Ok(())
        }
    }

    #[pallet::hooks]
    impl<T: Config> Hooks<BlockNumberFor<T>> for Pallet<T> {
        fn offchain_worker(block_number: T::BlockNumber) {
            let setup_result = AVN::<T>::pre_run_setup(block_number, NAME.to_vec());
            if let Err(e) = setup_result {
                match e {
                    _ if e == DispatchError::from(avn_error::<T>::OffchainWorkerAlreadyRun) => {
                        ();
                    },
                    _ => {
                        log::error!("💔 Unable to run offchain worker: {:?}", e);
                    },
                };

                return
            }
            let this_validator = setup_result.expect("We have a validator");

            cast_votes_if_required::<T>(block_number, &this_validator);
            end_voting_if_required::<T>(block_number, &this_validator);
        }
    }

    #[pallet::validate_unsigned]
    impl<T: Config> ValidateUnsigned for Pallet<T> {
        type Call = Call<T>;

        fn validate_unsigned(_source: TransactionSource, call: &Self::Call) -> TransactionValidity {
            if let Call::end_voting_period {
                action_id: deregistered_validator,
                validator,
                signature,
            } = call
            {
                let voting_session = Self::get_voting_session(deregistered_validator);
                return end_voting_period_validate_unsigned::<T>(
                    &voting_session,
                    validator,
                    signature,
                )
            } else if let Call::approve_validator_action {
                action_id,
                validator,
                approval_signature: eth_signature,
                signature,
            } = call
            {
                if !<ValidatorActions<T>>::contains_key(
                    &action_id.action_account_id,
                    action_id.ingress_counter,
                ) {
                    return InvalidTransaction::Custom(ERROR_CODE_INVALID_DEREGISTERED_VALIDATOR)
                        .into()
                }

                let voting_session = Self::get_voting_session(action_id);
                let eth_encoded_data =
                    Self::abi_encode_collator_registration_data(action_id, false).map_err(
                        |_| InvalidTransaction::Custom(ERROR_CODE_INVALID_DEREGISTERED_VALIDATOR),
                    )?;
                return approve_vote_validate_unsigned::<T>(
                    &voting_session,
                    validator,
                    eth_encoded_data.encode(),
                    eth_signature,
                    signature,
                )
            } else if let Call::reject_validator_action {
                action_id: deregistered_validator,
                validator,
                signature,
            } = call
            {
                let voting_session = Self::get_voting_session(deregistered_validator);
                return reject_vote_validate_unsigned::<T>(&voting_session, validator, signature)
            } else {
                return InvalidTransaction::Call.into()
            }
        }
    }
}

#[derive(Copy, Clone, Eq, PartialEq, Encode, Decode, Debug, TypeInfo)]
pub enum ValidatorsActionStatus {
    /// Validator enters this state immediately within removal extrinsic, ready for session
    /// confirmation
    AwaitingConfirmation,
    /// Validator enters this state within session handler, ready for signing and sending to T1
    Confirmed,
    /// Validator enters this state once T1 action request is sent, ready to be removed from
    /// hashmap
    Actioned,
    /// Validator enters this state once T1 event processed
    None,
}

#[derive(Copy, Clone, Eq, PartialEq, Encode, Decode, Debug, TypeInfo)]
pub enum ValidatorsActionType {
    /// Validator has asked to leave voluntarily
    Resignation,
    /// Validator is being forced to leave due to a malicious behaviour
    Slashed,
    /// Validator activates himself after he joins an active session
    Activation,
    /// Default value
    Unknown,
}

impl ValidatorsActionType {
    fn is_deregistration(&self) -> bool {
        match self {
            ValidatorsActionType::Resignation => true,
            ValidatorsActionType::Slashed => true,
            _ => false,
        }
    }
}

#[derive(Encode, Decode, Default, Clone, PartialEq, Debug, TypeInfo)]
pub struct ValidatorsActionData<AccountId: Member> {
    pub status: ValidatorsActionStatus,
    pub primary_validator: AccountId,
    pub eth_transaction_id: TransactionId,
    pub action_type: ValidatorsActionType,
    pub reserved_eth_transaction: EthTransactionType,
}

impl<AccountId: Member> ValidatorsActionData<AccountId> {
    fn new(
        status: ValidatorsActionStatus,
        primary_validator: AccountId,
        eth_transaction_id: TransactionId,
        action_type: ValidatorsActionType,
        reserved_eth_transaction: EthTransactionType,
    ) -> Self {
        return ValidatorsActionData::<AccountId> {
            status,
            primary_validator,
            eth_transaction_id,
            action_type,
            reserved_eth_transaction,
        }
    }
}

#[cfg(test)]
mod tests;

#[cfg(test)]
mod tests_voting_deregistration;

#[cfg(test)]
mod mock;

mod benchmarking;

pub mod default_weights;
pub use default_weights::WeightInfo;

// used in benchmarks and weights calculation only
const MAX_VALIDATOR_ACCOUNT_IDS: u32 = 10;
const MAX_OFFENDERS: u32 = 2;

// TODO [TYPE: review][PRI: medium]: if needed, make this the default value to a configurable
// option. See MinimumValidatorCount in Staking pallet as a reference
const DEFAULT_MINIMUM_VALIDATORS_COUNT: usize = 2;
const NAME: &'static [u8; 17] = b"validatorsManager";

// Error codes returned by validate unsigned methods
const ERROR_CODE_INVALID_DEREGISTERED_VALIDATOR: u8 = 10;
const PACKED_KEYS_SIZE: usize = 96;

pub type AVN<T> = avn::Pallet<T>;

impl<T: Config> Pallet<T> {
    pub fn get_voting_session(
        action_id: &ActionId<T::AccountId>,
    ) -> Box<dyn VotingSessionManager<T::AccountId, T::BlockNumber>> {
        return Box::new(ValidatorManagementVotingSession::<T>::new(action_id))
            as Box<dyn VotingSessionManager<T::AccountId, T::BlockNumber>>
    }

    pub fn sign_validators_action_for_ethereum(
        action_id: &ActionId<T::AccountId>,
    ) -> Result<(String, ecdsa::Signature), DispatchError> {
        let data = Self::abi_encode_collator_registration_data(action_id, true)?;
        return Ok((data.clone(), AVN::<T>::request_ecdsa_signature_from_external_service(&data)?))
    }

    // TODO delete me.
    pub fn convert_data_to_eth_compatible_encoding(
        action_id: &ActionId<T::AccountId>,
    ) -> Result<String, DispatchError> {
        let validators_action_data = Self::try_get_validators_action_data(action_id)?;
        let eth_description = EthAbiHelper::generate_ethereum_description_for_signature_request(
            &T::AccountToBytesConvert::into_bytes(&validators_action_data.primary_validator),
            &validators_action_data.reserved_eth_transaction,
            validators_action_data.eth_transaction_id,
        )
        .map_err(|_| Error::<T>::ErrorGeneratingEthDescription)?;
        Ok(hex::encode(EthAbiHelper::generate_eth_abi_encoding_for_params_only(&eth_description)))
    }

    fn concat_and_hash_activation_data(
        activate_collator_data: &ActivateCollatorData,
        enable_data_logs: bool,
    ) -> [u8; 32] {
        let mut activate_collator_params_concat: [u8; PACKED_KEYS_SIZE] = [0u8; PACKED_KEYS_SIZE];

        activate_collator_params_concat[0..64]
            .copy_from_slice(&activate_collator_data.t1_public_key.as_bytes()[0..64]);
        activate_collator_params_concat[64..PACKED_KEYS_SIZE]
            .copy_from_slice(&activate_collator_data.t2_public_key[0..32]);

        let activate_collator_hash = keccak_256(&activate_collator_params_concat);

        if enable_data_logs {
            log::info!(
                "🗜️ Creating packed hash for {:?} transaction: Concat params data (hex encoded): {:?} - keccak_256 hash (hex encoded): {:?}",
                    &activate_collator_data,
                    hex::encode(activate_collator_params_concat),
                    hex::encode(activate_collator_hash)
            );
        }
        return activate_collator_hash
    }

    /// This function generates the data needed to generate a confirmation for registering a
    /// newactivate_collator_params_concat collator. The implementation must match this schema:
    /// https://github.com/Aventus-Network-Services/avn-bridge/blob/v1.1.0/contracts/AVNBridge.sol#L344-L345
    pub fn abi_encode_collator_registration_data(
        action_id: &ActionId<T::AccountId>,
        enable_data_logs: bool,
    ) -> Result<String, DispatchError> {
        let validators_action_data = Self::try_get_validators_action_data(action_id)?;

        let activate_collator_params = match validators_action_data.reserved_eth_transaction {
            EthTransactionType::ActivateCollator(ref d) => d,
            _ => Err(Error::<T>::ErrorGeneratingEthDescription)?,
        };

        let activate_collator_hash =
            Self::concat_and_hash_activation_data(activate_collator_params, true);

        let sender =
            T::AccountToBytesConvert::into_bytes(&validators_action_data.primary_validator);

        // Now treat this as an bytes32 parameter and generate signing abi.
        let hex_encoded_confirmation_data =
            hex::encode(EthAbiHelper::generate_confirmation_data_for_compacted_calls(
                &activate_collator_hash,
                validators_action_data.eth_transaction_id,
                &sender,
            ));

        if enable_data_logs {
            log::info!(
                "📩 Data used for abi encode: (hex-encoded hash: {:?}, tx_id: {:?}, hex-encoded sender: {:?}). Output: {:?}",
                hex::encode(activate_collator_hash),
                validators_action_data.eth_transaction_id,
                hex::encode(&sender),
                &hex_encoded_confirmation_data
            );
        }

        return Ok(hex_encoded_confirmation_data)
    }

    fn try_get_validators_action_data(
        action_id: &ActionId<T::AccountId>,
    ) -> Result<ValidatorsActionData<T::AccountId>, Error<T>> {
        if <ValidatorActions<T>>::contains_key(
            &action_id.action_account_id,
            action_id.ingress_counter,
        ) {
            return <ValidatorActions<T>>::get(
                &action_id.action_account_id,
                action_id.ingress_counter,
            )
            .ok_or(Error::<T>::ValidatorsActionDataNotFound)
        }

        Err(Error::<T>::ValidatorsActionDataNotFound)?
    }

    fn end_voting(sender: T::AccountId, action_id: &ActionId<T::AccountId>) -> DispatchResult {
        let voting_session = Self::get_voting_session(&action_id);

        ensure!(voting_session.is_valid(), Error::<T>::VotingSessionIsNotValid);

        let vote = voting_session.state()?;

        ensure!(Self::can_end_vote(&vote), Error::<T>::ErrorEndingVotingPeriod);

        let vote_is_approved = vote.is_approved();

        if vote_is_approved {
            let validators_action_data = Self::try_get_validators_action_data(action_id)?;

            let result = T::CandidateTransactionSubmitter::submit_candidate_transaction_to_tier1(
                validators_action_data.reserved_eth_transaction,
                validators_action_data.eth_transaction_id,
                validators_action_data.primary_validator,
                voting_session.state()?.confirmations,
            );

            if let Err(result) = result {
                log::error!("❌ Error Submitting Tx: {:?}", result);
                Err(result)?
            }

            create_and_report_validators_offence::<T>(
                &sender,
                &vote.nays,
                ValidatorOffenceType::RejectedValidAction,
            );

            <ValidatorActions<T>>::mutate(
                &action_id.action_account_id,
                action_id.ingress_counter,
                |validators_action_data_maybe| {
                    if let Some(validators_action_data) = validators_action_data_maybe {
                        validators_action_data.status = ValidatorsActionStatus::Actioned
                    }
                },
            );
        } else {
            // We didn't get enough votes to approve this deregistration
            create_and_report_validators_offence::<T>(
                &sender,
                &vote.ayes,
                ValidatorOffenceType::ApprovedInvalidAction,
            );
        }

        <PendingApprovals<T>>::remove(&action_id.action_account_id);

        Self::deposit_event(Event::<T>::VotingEnded {
            action_id: action_id.clone(),
            vote_approved: vote_is_approved,
        });

        Ok(())
    }

    fn can_end_vote(vote: &VotingSessionData<T::AccountId, T::BlockNumber>) -> bool {
        return vote.has_outcome() ||
            <system::Pallet<T>>::block_number() >= vote.end_of_voting_period
    }

    /// Helper function to help us fail early if any of the data we need is not available for the
    /// registration & activation
    fn prepare_registration_data(
        collator_eth_public_key: &ecdsa::Public,
        collator_id: &T::AccountId,
    ) -> Result<
        (
            <T as pallet_session::Config>::ValidatorId,
            T::AccountId,
            EthTransactionType,
            TransactionId,
        ),
        DispatchError,
    > {
        let new_collator_id = <T as SessionConfig>::ValidatorIdOf::convert(collator_id.clone())
            .ok_or(Error::<T>::ErrorConvertingAccountIdToValidatorId)?;
        let decompressed_collator_eth_public_key =
            decompress_eth_public_key(*collator_eth_public_key)
                .map_err(|_| Error::<T>::InvalidPublicKey)?;
        let eth_tx_sender =
            AVN::<T>::calculate_primary_validator(<system::Pallet<T>>::block_number())
                .map_err(|_| Error::<T>::ErrorCalculatingPrimaryValidator)?;
        let eth_transaction_type = EthTransactionType::ActivateCollator(ActivateCollatorData::new(
            decompressed_collator_eth_public_key,
            T::AccountToBytesConvert::into_bytes(&collator_id),
        ));
        let tx_id =
            T::CandidateTransactionSubmitter::reserve_transaction_id(&eth_transaction_type)?;

        Ok((new_collator_id, eth_tx_sender, eth_transaction_type, tx_id))
    }

    fn start_activation_for_registered_validator(
        registered_validator: &T::AccountId,
        eth_tx_sender: T::AccountId,
        eth_transaction_type: EthTransactionType,
        tx_id: TransactionId,
    ) {
        let ingress_counter = Self::get_ingress_counter() + 1;

        TotalIngresses::<T>::put(ingress_counter);
        <ValidatorActions<T>>::insert(
            registered_validator,
            ingress_counter,
            ValidatorsActionData::new(
                ValidatorsActionStatus::AwaitingConfirmation,
                eth_tx_sender,
                tx_id,
                ValidatorsActionType::Activation,
                eth_transaction_type,
            ),
        );
    }

    fn register_validator(
        collator_account_id: &T::AccountId,
        collator_eth_public_key: &ecdsa::Public,
    ) -> DispatchResult {
        let (new_validator_id, eth_tx_sender, eth_transaction_type, tx_id) =
            Self::prepare_registration_data(collator_eth_public_key, collator_account_id)?;

        Self::start_activation_for_registered_validator(
            collator_account_id,
            eth_tx_sender,
            eth_transaction_type,
            tx_id,
        );
        T::ValidatorRegistrationNotifier::on_validator_registration(&new_validator_id);

        Self::deposit_event(Event::<T>::ValidatorRegistered {
            validator_id: collator_account_id.clone(),
            eth_key: *collator_eth_public_key,
        });
        Ok(())
    }

    /// We assume the full public key doesn't have the `04` prefix
    #[allow(dead_code)]
    fn compress_eth_public_key(full_public_key: H512) -> ecdsa::Public {
        let mut compressed_public_key = [0u8; 33];

        // Take bytes 0..32 from the full plublic key ()
        compressed_public_key[1..=32].copy_from_slice(&full_public_key.0[0..32]);
        // If the last byte of the full public key is even, prefix compresssed public key with 2,
        // otherwise prefix with 3
        compressed_public_key[0] = if full_public_key.0[63] % 2 == 0 { 2u8 } else { 3u8 };

        return ecdsa::Public::from_raw(compressed_public_key)
    }

    fn remove(
        validator_id: &T::AccountId,
        ingress_counter: IngressCounter,
        action_type: ValidatorsActionType,
        eth_transaction_type: EthTransactionType,
    ) -> DispatchResult {
        let mut validator_account_ids =
            Self::validator_account_ids().ok_or(Error::<T>::NoValidators)?;

        ensure!(
            Self::get_ingress_counter() + 1 == ingress_counter,
            Error::<T>::InvalidIngressCounter
        );
        ensure!(
            validator_account_ids.len() > DEFAULT_MINIMUM_VALIDATORS_COUNT,
            Error::<T>::MinimumValidatorsReached
        );
        ensure!(
            !<ValidatorActions<T>>::contains_key(validator_id, ingress_counter),
            Error::<T>::RemovalAlreadyRequested
        );

        let maybe_validator_index = validator_account_ids.iter().position(|v| v == validator_id);
        if maybe_validator_index.is_none() {
            // Exit early if deregistration is not in the system. As dicussed, we don't want to give
            // any feedback if the validator is not found.
            return Ok(())
        }

        let index_of_validator_to_remove = maybe_validator_index.expect("checked for none already");

        // TODO: decide if this is the best way to handle this
        let eth_tx_sender =
            AVN::<T>::calculate_primary_validator(<system::Pallet<T>>::block_number())
                .map_err(|_| Error::<T>::ErrorCalculatingPrimaryValidator)?;

        let tx_id =
            T::CandidateTransactionSubmitter::reserve_transaction_id(&eth_transaction_type)?;

        TotalIngresses::<T>::put(ingress_counter);
        <ValidatorActions<T>>::insert(
            validator_id,
            ingress_counter,
            ValidatorsActionData::new(
                ValidatorsActionStatus::AwaitingConfirmation,
                eth_tx_sender,
                tx_id,
                action_type,
                eth_transaction_type,
            ),
        );
        validator_account_ids.swap_remove(index_of_validator_to_remove);
        <ValidatorAccountIds<T>>::put(validator_account_ids);

        Ok(())
    }

    fn remove_ethereum_public_key_if_required(validator_id: &T::AccountId) {
        let public_key_to_remove = Self::get_ethereum_public_key_if_exists(&validator_id);
        if let Some(public_key_to_remove) = public_key_to_remove {
            <EthereumPublicKeys<T>>::remove(public_key_to_remove);
        }
    }

    fn get_ethereum_public_key_if_exists(account_id: &T::AccountId) -> Option<ecdsa::Public> {
        return <EthereumPublicKeys<T>>::iter()
            .filter(|(_, acc)| acc == account_id)
            .map(|(pk, _)| pk)
            .nth(0)
    }

    fn validator_permanently_removed(
        active_validators: &Vec<Validator<T::AuthorityId, T::AccountId>>,
        disabled_validators: &Vec<T::AccountId>,
        deregistered_validator: &T::AccountId,
    ) -> bool {
        // If the validator exists in either vectors then they have not been removed from the
        // session
        return !active_validators.iter().any(|v| &v.account_id == deregistered_validator) &&
            !disabled_validators.iter().any(|v| v == deregistered_validator)
    }

    fn remove_resigned_validator(
        t1_eth_public_key: ecdsa::Public,
        resigned_validator: &T::AccountId,
    ) -> DispatchResult {
        let decompressed_eth_public_key = decompress_eth_public_key(t1_eth_public_key).unwrap();
        let candidate_tx = EthTransactionType::DeregisterCollator(DeregisterCollatorData::new(
            decompressed_eth_public_key,
            T::AccountToBytesConvert::into_bytes(resigned_validator),
        ));
        let ingress_counter = Self::get_ingress_counter() + 1;
        return Self::remove(
            resigned_validator,
            ingress_counter,
            ValidatorsActionType::Resignation,
            candidate_tx,
        )
    }

    fn can_setup_voting_to_activate_validator(
        validators_action_data: &ValidatorsActionData<T::AccountId>,
        action_account_id: &T::AccountId,
        active_validators: &Vec<Validator<T::AuthorityId, T::AccountId>>,
    ) -> bool {
        return validators_action_data.status == ValidatorsActionStatus::AwaitingConfirmation &&
            validators_action_data.action_type == ValidatorsActionType::Activation &&
            active_validators.iter().any(|v| &v.account_id == action_account_id)
    }

    fn setup_voting_to_activate_validator(
        ingress_counter: IngressCounter,
        validator_to_activate: &T::AccountId,
        quorum: u32,
        voting_period_end: T::BlockNumber,
    ) {
        <ValidatorActions<T>>::mutate(
            &validator_to_activate,
            ingress_counter,
            |validators_action_data_maybe| {
                if let Some(validators_action_data) = validators_action_data_maybe {
                    validators_action_data.status = ValidatorsActionStatus::Confirmed
                }
            },
        );

        <PendingApprovals<T>>::insert(&validator_to_activate, ingress_counter);

        let action_id = ActionId::new(validator_to_activate.clone(), ingress_counter);
        <VotesRepository<T>>::insert(
            action_id.clone(),
            VotingSessionData::new(
                action_id.encode(),
                quorum,
                voting_period_end,
                <system::Pallet<T>>::block_number(),
            ),
        );
        Self::deposit_event(Event::<T>::ValidatorActivationStarted {
            validator_id: validator_to_activate.clone(),
        });
    }

    fn deregistration_state_is_active(status: ValidatorsActionStatus) -> bool {
        return vec![ValidatorsActionStatus::AwaitingConfirmation, ValidatorsActionStatus::Confirmed]
            .contains(&status)
    }

    fn has_active_slash(validator_account_id: &T::AccountId) -> bool {
        return <ValidatorActions<T>>::iter_prefix_values(validator_account_id).any(
            |validators_action_data| {
                validators_action_data.action_type == ValidatorsActionType::Slashed &&
                    Self::deregistration_state_is_active(validators_action_data.status)
            },
        )
    }
    fn clean_up_staking_data(action_account_id: T::AccountId) -> Result<(), ()> {
        // Cleanup staking state for the collator we are removing
        let staking_state = parachain_staking::Pallet::<T>::candidate_info(&action_account_id);
        if staking_state.is_none() {
            log::error!(
                "💔 Unable to find staking candidate info for collator: {:?}",
                action_account_id
            );
            return Err(())
        }

        let staking_state = staking_state.expect("Checked for none already");

        let result = parachain_staking::Pallet::<T>::execute_leave_candidates(
            <T as frame_system::Config>::RuntimeOrigin::from(RawOrigin::Signed(
                action_account_id.clone(),
            )),
            action_account_id.clone(),
            staking_state.nomination_count,
        );

        if result.is_err() {
            log::error!(
                "💔 Error removing staking data for collator {:?}: {:?}",
                action_account_id,
                result
            );
            return Err(())
        }

        Ok(())
    }

    fn clean_up_collator_data(
        action_account_id: T::AccountId,
        ingress_counter: IngressCounter,
        quorum: u32,
        voting_period_end: T::BlockNumber,
    ) {
        if let Ok(()) = Self::clean_up_staking_data(action_account_id.clone()) {
            <ValidatorActions<T>>::mutate(
                &action_account_id,
                ingress_counter,
                |validators_action_data_maybe| {
                    if let Some(validators_action_data) = validators_action_data_maybe {
                        validators_action_data.status = ValidatorsActionStatus::Confirmed
                    }
                },
            );

            <PendingApprovals<T>>::insert(&action_account_id, ingress_counter);

            Self::remove_ethereum_public_key_if_required(&action_account_id);

            let action_id = ActionId::new(action_account_id, ingress_counter);
            <VotesRepository<T>>::insert(
                action_id.clone(),
                VotingSessionData::new(
                    action_id.encode(),
                    quorum,
                    voting_period_end,
                    <system::Pallet<T>>::block_number(),
                ),
            );

            Self::deposit_event(Event::<T>::ValidatorActionConfirmed { action_id });
        }
    }
}

#[derive(Encode, Decode, Default, Clone, Copy, PartialEq, Debug, Eq, TypeInfo)]
pub struct ActionId<AccountId: Member> {
    pub action_account_id: AccountId,
    pub ingress_counter: IngressCounter,
}

impl<AccountId: Member> ActionId<AccountId> {
    fn new(action_account_id: AccountId, ingress_counter: IngressCounter) -> Self {
        return ActionId::<AccountId> { action_account_id, ingress_counter }
    }
}

impl<T: Config> NewSessionHandler<T::AuthorityId, T::AccountId> for Pallet<T> {
    fn on_genesis_session(_validators: &Vec<Validator<T::AuthorityId, T::AccountId>>) {
        log::trace!("Validators manager on_genesis_session");
    }

    fn on_new_session(
        _changed: bool,
        active_validators: &Vec<Validator<T::AuthorityId, T::AccountId>>,
        disabled_validators: &Vec<T::AccountId>,
    ) {
        log::trace!("Validators manager on_new_session");
        if <ValidatorActions<T>>::iter().count() > 0 {
            let quorum = calculate_two_third_quorum(AVN::<T>::validators().len() as u32);
            let voting_period_end =
                safe_add_block_numbers(<system::Pallet<T>>::block_number(), T::VotingPeriod::get());

            if let Err(e) = voting_period_end {
                log::error!("💔 Unable to calculate voting period end: {:?}", e);
                return
            }
            let voting_period_end = voting_period_end.expect("already checked");

            for (action_account_id, ingress_counter, validators_action_data) in
                <ValidatorActions<T>>::iter()
            {
                // TODO: Investigate if can_setup_voting_to_activate_validator can be used for
                // deregistration as well
                if validators_action_data.status == ValidatorsActionStatus::AwaitingConfirmation &&
                    validators_action_data.action_type.is_deregistration() &&
                    Self::validator_permanently_removed(
                        &active_validators,
                        &disabled_validators,
                        &action_account_id,
                    )
                {
                    Self::clean_up_collator_data(
                        action_account_id,
                        ingress_counter,
                        quorum,
                        voting_period_end,
                    );
                } else if Self::can_setup_voting_to_activate_validator(
                    &validators_action_data,
                    &action_account_id,
                    active_validators,
                ) {
                    Self::setup_voting_to_activate_validator(
                        ingress_counter,
                        &action_account_id,
                        calculate_two_third_quorum(active_validators.len() as u32),
                        voting_period_end,
                    );
                }
            }
        }
    }
}

/// We use accountId for validatorId for simplicity
pub struct ValidatorOf<T>(sp_std::marker::PhantomData<T>);

impl<T: Config> Convert<T::AccountId, Option<T::AccountId>> for ValidatorOf<T> {
    fn convert(account: T::AccountId) -> Option<T::AccountId> {
        return Some(account)
    }
}

impl Default for ValidatorsActionStatus {
    fn default() -> Self {
        ValidatorsActionStatus::None
    }
}

impl Default for ValidatorsActionType {
    fn default() -> Self {
        ValidatorsActionType::Unknown
    }
}

impl<T: Config> EthereumPublicKeyChecker<T::AccountId> for Pallet<T> {
    fn get_validator_for_eth_public_key(eth_public_key: &ecdsa::Public) -> Option<T::AccountId> {
        Self::get_validator_by_eth_public_key(eth_public_key)
    }
}

impl<T: Config> DisabledValidatorChecker<T::AccountId> for Pallet<T> {
    fn is_disabled(validator_account_id: &T::AccountId) -> bool {
        return Self::has_active_slash(validator_account_id)
    }
}<|MERGE_RESOLUTION|>--- conflicted
+++ resolved
@@ -38,13 +38,8 @@
 };
 use pallet_ethereum_transactions::{
     ethereum_transaction::{
-<<<<<<< HEAD
         ActivateCollatorData, DeregisterCollatorData, EthAbiHelper, EthTransactionType,
         TransactionId,
-=======
-        ActivateCollatorData, DeregisterValidatorData, EthAbiHelper, EthTransactionType,
-        SlashValidatorData, TransactionId,
->>>>>>> e355fd46
     },
     CandidateTransactionSubmitter,
 };
@@ -352,12 +347,8 @@
             _signature: <T::AuthorityId as RuntimeAppPublic>::Signature,
         ) -> DispatchResult {
             ensure_none(origin)?;
-<<<<<<< HEAD
-            let eth_encoded_data = Self::convert_data_to_eth_compatible_encoding(&action_id)?;
-=======
 
             let eth_encoded_data = Self::abi_encode_collator_registration_data(&action_id, false)?;
->>>>>>> e355fd46
             if !AVN::<T>::eth_signature_is_valid(eth_encoded_data, &validator, &approval_signature)
             {
                 create_and_report_validators_offence::<T>(
