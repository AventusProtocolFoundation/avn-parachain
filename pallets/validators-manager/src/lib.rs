//! # Validators manager Pallet
//!
//! This pallet provides functionality to add/remove validators.
//!
//! The pallet is based on the Substrate session pallet and implements related traits for session
//! management when validators are added or removed.

#![cfg_attr(not(feature = "std"), no_std)]

#[cfg(not(feature = "std"))]
extern crate alloc;
#[cfg(not(feature = "std"))]
use alloc::string::{String, ToString};

use frame_support::{dispatch::DispatchResult, ensure, log, traits::Get, transactional};
use frame_system::{self as system, ensure_none, offchain::SendTransactionTypes, RawOrigin};
use pallet_session::{self as session, Config as SessionConfig};
use sp_runtime::{
    scale_info::TypeInfo,
    traits::{Convert, Member},
    transaction_validity::{InvalidTransaction, TransactionSource, TransactionValidity},
    DispatchError,
};
use sp_std::prelude::*;

use codec::{Decode, Encode};
use pallet_avn::{
    self as avn,
    vote::{
        approve_vote_validate_unsigned, end_voting_period_validate_unsigned, process_approve_vote,
        process_reject_vote, reject_vote_validate_unsigned, VotingSessionData,
        VotingSessionManager, APPROVE_VOTE, REJECT_VOTE,
    },
    AccountToBytesConverter, DisabledValidatorChecker, Enforcer, Error as avn_error,
    EthereumPublicKeyChecker, NewSessionHandler, ProcessedEventsChecker,
    ValidatorRegistrationNotifier,
};
use pallet_ethereum_transactions::{
    ethereum_transaction::{
        ActivateValidatorData, DeregisterValidatorData, EthAbiHelper, EthTransactionType,
        SlashValidatorData, TransactionId,
    },
    CandidateTransactionSubmitter,
};
use sp_application_crypto::RuntimeAppPublic;
use sp_avn_common::{
    calculate_two_third_quorum, event_types::Validator, safe_add_block_numbers, IngressCounter,
};
use sp_core::{ecdsa, H512};

pub use pallet_parachain_staking::{self as parachain_staking, BalanceOf, PositiveImbalanceOf};
use pallet_session::historical::IdentificationTuple;
use sp_staking::offence::ReportOffence;

pub use pallet::*;
pub mod vote;
use crate::vote::*;
pub mod offence;
use crate::offence::{
    create_and_report_validators_offence, ValidatorOffence, ValidatorOffenceType,
};

#[frame_support::pallet]
pub mod pallet {
    use super::*;
    use frame_support::pallet_prelude::*;
    use frame_system::pallet_prelude::*;

    #[pallet::pallet]
    #[pallet::generate_store(pub (super) trait Store)]
    #[pallet::without_storage_info]
    // TODO review the above
    pub struct Pallet<T>(_);

    #[pallet::config]
    pub trait Config:
        SendTransactionTypes<Call<Self>>
        + frame_system::Config
        + session::Config
        + avn::Config
        + parachain_staking::Config
        + pallet_session::historical::Config
    {
        /// Overarching event type
        type RuntimeEvent: From<Event<Self>>
            + Into<<Self as frame_system::Config>::RuntimeEvent>
            + IsType<<Self as frame_system::Config>::RuntimeEvent>;
        /// A trait that allows to subscribe to notifications triggered when ethereum event
        /// processes an event
        type ProcessedEventsChecker: ProcessedEventsChecker;
        /// A period (in block number) where validators are allowed to vote
        type VotingPeriod: Get<Self::BlockNumber>;
        /// A trait that allows pallets to submit transactions to Ethereum
        type CandidateTransactionSubmitter: CandidateTransactionSubmitter<Self::AccountId>;
        /// A trait that allows converting between accountIds <-> public keys
        type AccountToBytesConvert: AccountToBytesConverter<Self::AccountId>;
        /// A trait that allows extra work to be done during validator registration
        type ValidatorRegistrationNotifier: ValidatorRegistrationNotifier<
            <Self as session::Config>::ValidatorId,
        >;
        ///  A type that gives the pallet the ability to report offences
        type ReportValidatorOffence: ReportOffence<
            Self::AccountId,
            IdentificationTuple<Self>,
            ValidatorOffence<IdentificationTuple<Self>>,
        >;

        /// Weight information for the extrinsics in this pallet.
        type WeightInfo: WeightInfo;
    }

    #[pallet::error]
    pub enum Error<T> {
        NoTier1EventForAddingValidator,
        NoTier1EventForRemovingValidator,
        NoValidators,
        ValidatorAlreadyExists,
        InvalidIngressCounter,
        MinimumValidatorsReached,
        ErrorEndingVotingPeriod,
        VotingSessionIsNotValid,
        ErrorSubmitCandidateTxnToTier1,
        ErrorCalculatingPrimaryValidator,
        ErrorGeneratingEthDescription,
        ValidatorsActionDataNotFound,
        RemovalAlreadyRequested,
        ErrorConvertingAccountIdToValidatorId,
        SlashedValidatorIsNotFound,
        ValidatorNotFound,
        /// The ethereum public key of this validator alredy exists
        ValidatorEthKeyAlreadyExists,
        ErrorRemovingAccountFromCollators,
    }

    #[pallet::event]
    #[pallet::generate_deposit(pub(super) fn deposit_event)]
    pub enum Event<T: Config> {
        ValidatorRegistered {
            validator_id: T::AccountId,
            eth_key: ecdsa::Public,
        },
        ValidatorDeregistered {
            validator_id: T::AccountId,
        },
        ValidatorActivationStarted {
            validator_id: T::AccountId,
        },
        VoteAdded {
            voter_id: T::AccountId,
            action_id: ActionId<T::AccountId>,
            approve: bool,
        },
        VotingEnded {
            action_id: ActionId<T::AccountId>,
            vote_approved: bool,
        },
        ValidatorActionConfirmed {
            action_id: ActionId<T::AccountId>,
        },
        ValidatorSlashed {
            action_id: ActionId<T::AccountId>,
        },
        OffenceReported {
            offence_type: ValidatorOffenceType,
            offenders: Vec<IdentificationTuple<T>>,
        },
    }

    // TODO: [STATE MIGRATION] - this storage item was changed from returning a default value to
    // returning an option
    #[pallet::storage]
    #[pallet::getter(fn validator_account_ids)]
    pub type ValidatorAccountIds<T: Config> = StorageValue<_, Vec<T::AccountId>>;

    // TODO: [STATE MIGRATION] - this storage item was changed from returning a default value to
    // returning an option
    #[pallet::storage]
    pub type ValidatorActions<T: Config> = StorageDoubleMap<
        _,
        Blake2_128Concat,
        T::AccountId,
        Blake2_128Concat,
        IngressCounter,
        ValidatorsActionData<T::AccountId>,
        OptionQuery,
        GetDefault,
    >;

    #[pallet::storage]
    #[pallet::getter(fn get_vote)]
    pub type VotesRepository<T: Config> = StorageMap<
        _,
        Blake2_128Concat,
        ActionId<T::AccountId>,
        VotingSessionData<T::AccountId, T::BlockNumber>,
        ValueQuery,
    >;

    #[pallet::storage]
    #[pallet::getter(fn get_pending_actions)]
    pub type PendingApprovals<T: Config> =
        StorageMap<_, Blake2_128Concat, T::AccountId, IngressCounter, ValueQuery>;

    #[pallet::storage]
    #[pallet::getter(fn get_validator_by_eth_public_key)]
    pub type EthereumPublicKeys<T: Config> =
        StorageMap<_, Blake2_128Concat, ecdsa::Public, T::AccountId>;

    #[pallet::storage]
    #[pallet::getter(fn get_ingress_counter)]
    pub type TotalIngresses<T: Config> = StorageValue<_, IngressCounter, ValueQuery>;

    #[pallet::genesis_config]
    pub struct GenesisConfig<T: Config> {
        pub validators: Vec<(T::AccountId, ecdsa::Public)>,
    }

    #[cfg(feature = "std")]
    impl<T: Config> Default for GenesisConfig<T> {
        fn default() -> Self {
            Self { validators: Vec::<(T::AccountId, ecdsa::Public)>::new() }
        }
    }

    #[pallet::genesis_build]
    impl<T: Config> GenesisBuild<T> for GenesisConfig<T> {
        fn build(&self) {
            log::debug!(
                "Validators Manager Genesis build entrypoint - total validators: {}",
                self.validators.len()
            );
            for (validator_account_id, eth_public_key) in &self.validators {
                <ValidatorAccountIds<T>>::append(validator_account_id);
                <EthereumPublicKeys<T>>::insert(eth_public_key, validator_account_id);
            }
        }
    }

    #[pallet::call]
    impl<T: Config> Pallet<T> {
        /// Sudo function to add a collator.
        /// This will call the `join_candidates` method in the parachain_staking pallet.
        /// [transactional]: this makes `add_validator` behave like an ethereum transaction (atomic tx). No need to use VFWL.
        /// see here for more info: https://github.com/paritytech/substrate/issues/10806
        #[pallet::call_index(0)]
        #[pallet::weight(<T as Config>::WeightInfo::add_collator())]
        #[transactional]
        pub fn add_collator(
            origin: OriginFor<T>,
            collator_account_id: T::AccountId,
            validator_eth_public_key: ecdsa::Public,
            deposit: Option<BalanceOf<T>>,
        ) -> DispatchResultWithPostInfo {
            ensure_root(origin)?;
            let validator_account_ids =
                Self::validator_account_ids().or_else(|| Some(vec![])).expect("empty vec");
            ensure!(validator_account_ids.len() > 0, Error::<T>::NoValidators);
            ensure!(
                !<EthereumPublicKeys<T>>::contains_key(&validator_eth_public_key),
                Error::<T>::ValidatorEthKeyAlreadyExists
            );

            ensure!(
                !validator_account_ids.contains(&collator_account_id),
                Error::<T>::ValidatorAlreadyExists
            );
            ensure!(
                !<EthereumPublicKeys<T>>::contains_key(&validator_eth_public_key),
                Error::<T>::ValidatorAlreadyExists
            );

            let candidate_count = parachain_staking::Pallet::<T>::candidate_pool().0.len() as u32;
            let bond = deposit
                .or_else(|| Some(parachain_staking::Pallet::<T>::min_collator_stake()))
                .expect("has default value");
            let register_as_candidate_weight = parachain_staking::Pallet::<T>::join_candidates(
                <T as frame_system::Config>::RuntimeOrigin::from(RawOrigin::Signed(
                    collator_account_id.clone(),
                )),
                bond,
                candidate_count,
            )?;

            Self::register_validator(&collator_account_id, &validator_eth_public_key)?;

            <ValidatorAccountIds<T>>::append(collator_account_id.clone());
            <EthereumPublicKeys<T>>::insert(validator_eth_public_key, collator_account_id);

            // TODO: benchmark `register_validator` and add to the weight
            return Ok(Some(
                register_as_candidate_weight
                    .actual_weight
                    .or_else(|| Some(Weight::zero()))
                    .expect("Has default value")
                    .saturating_add(T::DbWeight::get().reads_writes(0, 2))
                    .saturating_add(Weight::from_ref_time(40_000_000)),
            )
            .into())
        }

        #[pallet::call_index(1)]
        #[pallet::weight(<T as Config>::WeightInfo::remove_validator(MAX_VALIDATOR_ACCOUNT_IDS))]
        #[transactional]
        pub fn remove_validator(
            origin: OriginFor<T>,
            collator_account_id: T::AccountId,
        ) -> DispatchResultWithPostInfo {
            let _ = ensure_root(origin)?;

            // remove collator from parachain_staking pallet
            let candidate_count = parachain_staking::Pallet::<T>::candidate_pool().0.len() as u32;
            let resign_as_candidate_weight =
                parachain_staking::Pallet::<T>::schedule_leave_candidates(
                    <T as frame_system::Config>::RuntimeOrigin::from(RawOrigin::Signed(
                        collator_account_id.clone(),
                    )),
                    candidate_count,
                )?;

            // TODO [TYPE: security][PRI: low][CRITICAL][JIRA: 66]: ensure that we have
            // authorization from the whole of T2? This is part of the package to
            // implement validator removals, slashing and the economics around that
            Self::remove_resigned_validator(&collator_account_id)?;

            Self::deposit_event(Event::<T>::ValidatorDeregistered {
                validator_id: collator_account_id,
            });

            // TODO: benchmark `remove_resigned_validator` and add to the weight
            return Ok(Some(
                resign_as_candidate_weight
                    .actual_weight
                    .or_else(|| Some(Weight::zero()))
                    .expect("Has default value")
                    .saturating_add(Weight::from_ref_time(40_000_000)),
            )
            .into())
        }

        #[pallet::call_index(2)]
        #[pallet::weight( <T as Config>::WeightInfo::approve_action_with_end_voting(MAX_VALIDATOR_ACCOUNT_IDS))]
        pub fn approve_validator_action(
            origin: OriginFor<T>,
            action_id: ActionId<T::AccountId>,
            validator: Validator<T::AuthorityId, T::AccountId>,
            approval_signature: ecdsa::Signature,
            _signature: <T::AuthorityId as RuntimeAppPublic>::Signature,
        ) -> DispatchResult {
            ensure_none(origin)?;

            let eth_encoded_data = Self::convert_data_to_eth_compatible_encoding(&action_id)?;
            if !AVN::<T>::eth_signature_is_valid(eth_encoded_data, &validator, &approval_signature)
            {
                create_and_report_validators_offence::<T>(
                    &validator.account_id,
                    &vec![validator.account_id.clone()],
                    ValidatorOffenceType::InvalidSignatureSubmitted,
                );
                return Err(avn_error::<T>::InvalidECDSASignature)?
            };

            let voting_session = Self::get_voting_session(&action_id);

            process_approve_vote::<T>(
                &voting_session,
                validator.account_id.clone(),
                approval_signature,
            )?;

            Self::deposit_event(Event::<T>::VoteAdded {
                voter_id: validator.account_id,
                action_id,
                approve: APPROVE_VOTE,
            });

            // TODO [TYPE: weightInfo][PRI: medium]: Refund unused weights
            Ok(())
        }

        #[pallet::call_index(3)]
        #[pallet::weight( <T as Config>::WeightInfo::reject_action_with_end_voting(MAX_VALIDATOR_ACCOUNT_IDS))]
        pub fn reject_validator_action(
            origin: OriginFor<T>,
            action_id: ActionId<T::AccountId>,
            validator: Validator<T::AuthorityId, T::AccountId>,
            _signature: <T::AuthorityId as RuntimeAppPublic>::Signature,
        ) -> DispatchResult {
            ensure_none(origin)?;
            let voting_session = Self::get_voting_session(&action_id);

            process_reject_vote::<T>(&voting_session, validator.account_id.clone())?;

            Self::deposit_event(Event::<T>::VoteAdded {
                voter_id: validator.account_id,
                action_id,
                approve: REJECT_VOTE,
            });

            // TODO [TYPE: weightInfo][PRI: medium]: Refund unused weights
            Ok(())
        }

        #[pallet::call_index(4)]
        #[pallet::weight( <T as Config>::WeightInfo::end_voting_period_with_rejected_valid_actions(MAX_OFFENDERS)
            .max(<T as Config>::WeightInfo::end_voting_period_with_approved_invalid_actions(MAX_OFFENDERS)))]
        pub fn end_voting_period(
            origin: OriginFor<T>,
            action_id: ActionId<T::AccountId>,
            validator: Validator<T::AuthorityId, T::AccountId>,
            _signature: <T::AuthorityId as RuntimeAppPublic>::Signature,
        ) -> DispatchResult {
            ensure_none(origin)?;
            //Event is deposited in end_voting because this function can get called from
            // `approve_validator_action` or `reject_validator_action`
            Self::end_voting(validator.account_id, &action_id)?;

            // TODO [TYPE: weightInfo][PRI: medium]: Refund unused weights
            Ok(())
        }
    }

    #[pallet::hooks]
    impl<T: Config> Hooks<BlockNumberFor<T>> for Pallet<T> {
        fn offchain_worker(block_number: T::BlockNumber) {
            let setup_result = AVN::<T>::pre_run_setup(block_number, NAME.to_vec());
            if let Err(e) = setup_result {
                match e {
                    _ if e == DispatchError::from(avn_error::<T>::OffchainWorkerAlreadyRun) => {
                        ();
                    },
                    _ => {
                        log::error!("💔 Unable to run offchain worker: {:?}", e);
                    },
                };

                return
            }
            let this_validator = setup_result.expect("We have a validator");

            cast_votes_if_required::<T>(block_number, &this_validator);
            end_voting_if_required::<T>(block_number, &this_validator);
        }
    }

    #[pallet::validate_unsigned]
    impl<T: Config> ValidateUnsigned for Pallet<T> {
        type Call = Call<T>;

        fn validate_unsigned(_source: TransactionSource, call: &Self::Call) -> TransactionValidity {
            if let Call::end_voting_period {
                action_id: deregistered_validator,
                validator,
                signature,
            } = call
            {
                let voting_session = Self::get_voting_session(deregistered_validator);
                return end_voting_period_validate_unsigned::<T>(
                    &voting_session,
                    validator,
                    signature,
                )
            } else if let Call::approve_validator_action {
                action_id,
                validator,
                approval_signature: eth_signature,
                signature,
            } = call
            {
                if !<ValidatorActions<T>>::contains_key(
                    &action_id.action_account_id,
                    action_id.ingress_counter,
                ) {
                    return InvalidTransaction::Custom(ERROR_CODE_INVALID_DEREGISTERED_VALIDATOR)
                        .into()
                }

                let voting_session = Self::get_voting_session(action_id);
                let eth_encoded_data = Self::convert_data_to_eth_compatible_encoding(action_id)
                    .map_err(|_| {
                        InvalidTransaction::Custom(ERROR_CODE_INVALID_DEREGISTERED_VALIDATOR)
                    })?;
                return approve_vote_validate_unsigned::<T>(
                    &voting_session,
                    validator,
                    eth_encoded_data.encode(),
                    eth_signature,
                    signature,
                )
            } else if let Call::reject_validator_action {
                action_id: deregistered_validator,
                validator,
                signature,
            } = call
            {
                let voting_session = Self::get_voting_session(deregistered_validator);
                return reject_vote_validate_unsigned::<T>(&voting_session, validator, signature)
            } else {
                return InvalidTransaction::Call.into()
            }
        }
    }
}

#[derive(Copy, Clone, Eq, PartialEq, Encode, Decode, Debug, TypeInfo)]
pub enum ValidatorsActionStatus {
    /// Validator enters this state immediately within removal extrinsic, ready for session
    /// confirmation
    AwaitingConfirmation,
    /// Validator enters this state within session handler, ready for signing and sending to T1
    Confirmed,
    /// Validator enters this state once T1 action request is sent, ready to be removed from
    /// hashmap
    Actioned,
    /// Validator enters this state once T1 event processed
    None,
}

#[derive(Copy, Clone, Eq, PartialEq, Encode, Decode, Debug, TypeInfo)]
pub enum ValidatorsActionType {
    /// Validator has asked to leave voluntarily
    Resignation,
    /// Validator is being forced to leave due to a malicious behaviour
    Slashed,
    /// Validator activates himself after he joins an active session
    Activation,
    /// Default value
    Unknown,
}

impl ValidatorsActionType {
    fn is_deregistration(&self) -> bool {
        match self {
            ValidatorsActionType::Resignation => true,
            ValidatorsActionType::Slashed => true,
            _ => false,
        }
    }
}

#[derive(Encode, Decode, Default, Clone, PartialEq, Debug, TypeInfo)]
pub struct ValidatorsActionData<AccountId: Member> {
    pub status: ValidatorsActionStatus,
    pub primary_validator: AccountId,
    pub eth_transaction_id: TransactionId,
    pub action_type: ValidatorsActionType,
    pub reserved_eth_transaction: EthTransactionType,
}

impl<AccountId: Member> ValidatorsActionData<AccountId> {
    fn new(
        status: ValidatorsActionStatus,
        primary_validator: AccountId,
        eth_transaction_id: TransactionId,
        action_type: ValidatorsActionType,
        reserved_eth_transaction: EthTransactionType,
    ) -> Self {
        return ValidatorsActionData::<AccountId> {
            status,
            primary_validator,
            eth_transaction_id,
            action_type,
            reserved_eth_transaction,
        }
    }
}

#[cfg(test)]
mod tests;

#[cfg(test)]
mod tests_voting_deregistration;

#[cfg(test)]
mod mock;

mod benchmarking;

pub mod default_weights;
pub use default_weights::WeightInfo;

// used in benchmarks and weights calculation only
const MAX_VALIDATOR_ACCOUNT_IDS: u32 = 10;
const MAX_OFFENDERS: u32 = 2;

// TODO [TYPE: review][PRI: medium]: if needed, make this the default value to a configurable
// option. See MinimumValidatorCount in Staking pallet as a reference
const DEFAULT_MINIMUM_VALIDATORS_COUNT: usize = 2;
const NAME: &'static [u8; 17] = b"validatorsManager";

// Error codes returned by validate unsigned methods
const ERROR_CODE_INVALID_DEREGISTERED_VALIDATOR: u8 = 10;

pub type AVN<T> = avn::Pallet<T>;

impl<T: Config> Pallet<T> {
    pub fn get_voting_session(
        action_id: &ActionId<T::AccountId>,
    ) -> Box<dyn VotingSessionManager<T::AccountId, T::BlockNumber>> {
        return Box::new(ValidatorManagementVotingSession::<T>::new(action_id))
            as Box<dyn VotingSessionManager<T::AccountId, T::BlockNumber>>
    }

    pub fn sign_validators_action_for_ethereum(
        action_id: &ActionId<T::AccountId>,
    ) -> Result<(String, ecdsa::Signature), DispatchError> {
        let data = Self::convert_data_to_eth_compatible_encoding(action_id)?;
        return Ok((data.clone(), AVN::<T>::request_ecdsa_signature_from_external_service(&data)?))
    }

    pub fn convert_data_to_eth_compatible_encoding(
        action_id: &ActionId<T::AccountId>,
    ) -> Result<String, DispatchError> {
        let validators_action_data = Self::try_get_validators_action_data(action_id)?;
        let eth_description = EthAbiHelper::generate_ethereum_description_for_signature_request(
            &T::AccountToBytesConvert::into_bytes(&validators_action_data.primary_validator),
            &validators_action_data.reserved_eth_transaction,
            validators_action_data.eth_transaction_id,
        )
        .map_err(|_| Error::<T>::ErrorGeneratingEthDescription)?;

        Ok(hex::encode(EthAbiHelper::generate_eth_abi_encoding_for_params_only(&eth_description)))
    }

    fn try_get_validators_action_data(
        action_id: &ActionId<T::AccountId>,
    ) -> Result<ValidatorsActionData<T::AccountId>, Error<T>> {
        if <ValidatorActions<T>>::contains_key(
            &action_id.action_account_id,
            action_id.ingress_counter,
        ) {
            return <ValidatorActions<T>>::get(
                &action_id.action_account_id,
                action_id.ingress_counter,
            )
            .ok_or(Error::<T>::ValidatorsActionDataNotFound)
        }

        Err(Error::<T>::ValidatorsActionDataNotFound)?
    }

    fn end_voting(sender: T::AccountId, action_id: &ActionId<T::AccountId>) -> DispatchResult {
        let voting_session = Self::get_voting_session(&action_id);

        ensure!(voting_session.is_valid(), Error::<T>::VotingSessionIsNotValid);

        let vote = voting_session.state()?;

        ensure!(Self::can_end_vote(&vote), Error::<T>::ErrorEndingVotingPeriod);

        let vote_is_approved = vote.is_approved();

        if vote_is_approved {
            let validators_action_data = Self::try_get_validators_action_data(action_id)?;

            let result = T::CandidateTransactionSubmitter::submit_candidate_transaction_to_tier1(
                validators_action_data.reserved_eth_transaction,
                validators_action_data.eth_transaction_id,
                validators_action_data.primary_validator,
                voting_session.state()?.confirmations,
            );

            if let Err(result) = result {
                log::error!("❌ Error Submitting Tx: {:?}", result);
                Err(result)?
            }

            create_and_report_validators_offence::<T>(
                &sender,
                &vote.nays,
                ValidatorOffenceType::RejectedValidAction,
            );

            <ValidatorActions<T>>::mutate(
                &action_id.action_account_id,
                action_id.ingress_counter,
                |validators_action_data_maybe| {
                    if let Some(validators_action_data) = validators_action_data_maybe {
                        validators_action_data.status = ValidatorsActionStatus::Actioned
                    }
                },
            );
        } else {
            // We didn't get enough votes to approve this deregistration
            create_and_report_validators_offence::<T>(
                &sender,
                &vote.ayes,
                ValidatorOffenceType::ApprovedInvalidAction,
            );
        }

        <PendingApprovals<T>>::remove(&action_id.action_account_id);

        Self::deposit_event(Event::<T>::VotingEnded {
            action_id: action_id.clone(),
            vote_approved: vote_is_approved,
        });

        Ok(())
    }

    fn can_end_vote(vote: &VotingSessionData<T::AccountId, T::BlockNumber>) -> bool {
        return vote.has_outcome() ||
            <system::Pallet<T>>::block_number() >= vote.end_of_voting_period
    }

    /// Helper function to help us fail early if any of the data we need is not available for the
    /// registration & activation
    fn prepare_registration_data(
        validator_id: &T::AccountId,
    ) -> Result<
        (
            <T as pallet_session::Config>::ValidatorId,
            T::AccountId,
            EthTransactionType,
            TransactionId,
        ),
        DispatchError,
    > {
        let new_validator_id = <T as SessionConfig>::ValidatorIdOf::convert(validator_id.clone())
            .ok_or(Error::<T>::ErrorConvertingAccountIdToValidatorId)?;
        let eth_tx_sender =
            AVN::<T>::calculate_primary_validator(<system::Pallet<T>>::block_number())
                .map_err(|_| Error::<T>::ErrorCalculatingPrimaryValidator)?;
        let eth_transaction_type = EthTransactionType::ActivateValidator(
            ActivateValidatorData::new(T::AccountToBytesConvert::into_bytes(&validator_id)),
        );
        let tx_id =
            T::CandidateTransactionSubmitter::reserve_transaction_id(&eth_transaction_type)?;

        Ok((new_validator_id, eth_tx_sender, eth_transaction_type, tx_id))
    }

    fn start_activation_for_registered_validator(
        registered_validator: &T::AccountId,
        eth_tx_sender: T::AccountId,
        eth_transaction_type: EthTransactionType,
        tx_id: TransactionId,
    ) {
        let ingress_counter = Self::get_ingress_counter() + 1;

        TotalIngresses::<T>::put(ingress_counter);
        <ValidatorActions<T>>::insert(
            registered_validator,
            ingress_counter,
            ValidatorsActionData::new(
                ValidatorsActionStatus::AwaitingConfirmation,
                eth_tx_sender,
                tx_id,
                ValidatorsActionType::Activation,
                eth_transaction_type,
            ),
        );
    }

    fn register_validator(
        collator_account_id: &T::AccountId,
        eth_public_key: &ecdsa::Public,
    ) -> DispatchResult {
        let (new_validator_id, eth_tx_sender, eth_transaction_type, tx_id) =
            Self::prepare_registration_data(collator_account_id)?;

        Self::start_activation_for_registered_validator(
            collator_account_id,
            eth_tx_sender,
            eth_transaction_type,
            tx_id,
        );
        T::ValidatorRegistrationNotifier::on_validator_registration(&new_validator_id);

        Self::deposit_event(Event::<T>::ValidatorRegistered {
            validator_id: collator_account_id.clone(),
            eth_key: *eth_public_key,
        });
        Ok(())
    }

    /// We assume the full public key doesn't have the `04` prefix
    #[allow(dead_code)]
    fn compress_eth_public_key(full_public_key: H512) -> ecdsa::Public {
        let mut compressed_public_key = [0u8; 33];

        // Take bytes 0..32 from the full plublic key ()
        compressed_public_key[1..=32].copy_from_slice(&full_public_key.0[0..32]);
        // If the last byte of the full public key is even, prefix compresssed public key with 2,
        // otherwise prefix with 3
        compressed_public_key[0] = if full_public_key.0[63] % 2 == 0 { 2u8 } else { 3u8 };

        return ecdsa::Public::from_raw(compressed_public_key)
    }

    fn remove(
        validator_id: &T::AccountId,
        ingress_counter: IngressCounter,
        action_type: ValidatorsActionType,
        eth_transaction_type: EthTransactionType,
    ) -> DispatchResult {
        let mut validator_account_ids =
            Self::validator_account_ids().ok_or(Error::<T>::NoValidators)?;

        ensure!(
            Self::get_ingress_counter() + 1 == ingress_counter,
            Error::<T>::InvalidIngressCounter
        );
        ensure!(
            validator_account_ids.len() > DEFAULT_MINIMUM_VALIDATORS_COUNT,
            Error::<T>::MinimumValidatorsReached
        );
        ensure!(
            !<ValidatorActions<T>>::contains_key(validator_id, ingress_counter),
            Error::<T>::RemovalAlreadyRequested
        );

        let maybe_validator_index = validator_account_ids.iter().position(|v| v == validator_id);
        if maybe_validator_index.is_none() {
            // Exit early if deregistration is not in the system. As dicussed, we don't want to give
            // any feedback if the validator is not found.
            return Ok(())
        }

        let index_of_validator_to_remove = maybe_validator_index.expect("checked for none already");

        // TODO: decide if this is the best way to handle this
        let eth_tx_sender =
            AVN::<T>::calculate_primary_validator(<system::Pallet<T>>::block_number())
                .map_err(|_| Error::<T>::ErrorCalculatingPrimaryValidator)?;

        let tx_id =
            T::CandidateTransactionSubmitter::reserve_transaction_id(&eth_transaction_type)?;

        TotalIngresses::<T>::put(ingress_counter);
        <ValidatorActions<T>>::insert(
            validator_id,
            ingress_counter,
            ValidatorsActionData::new(
                ValidatorsActionStatus::AwaitingConfirmation,
                eth_tx_sender,
                tx_id,
                action_type,
                eth_transaction_type,
            ),
        );
        validator_account_ids.swap_remove(index_of_validator_to_remove);
        <ValidatorAccountIds<T>>::put(validator_account_ids);

        Ok(())
    }

    fn remove_ethereum_public_key_if_required(validator_id: &T::AccountId) {
        let public_key_to_remove = Self::get_ethereum_public_key_if_exists(&validator_id);
        if let Some(public_key_to_remove) = public_key_to_remove {
            <EthereumPublicKeys<T>>::remove(public_key_to_remove);
        }
    }

    fn get_ethereum_public_key_if_exists(account_id: &T::AccountId) -> Option<ecdsa::Public> {
        return <EthereumPublicKeys<T>>::iter()
            .filter(|(_, acc)| acc == account_id)
            .map(|(pk, _)| pk)
            .nth(0)
    }

    fn validator_permanently_removed(
        active_validators: &Vec<Validator<T::AuthorityId, T::AccountId>>,
        disabled_validators: &Vec<T::AccountId>,
        deregistered_validator: &T::AccountId,
    ) -> bool {
        // If the validator exists in either vectors then they have not been removed from the
        // session
        return !active_validators.iter().any(|v| &v.account_id == deregistered_validator) &&
            !disabled_validators.iter().any(|v| v == deregistered_validator)
    }

    fn remove_slashed_validator(
        slashed_validator_id: &<T as SessionConfig>::ValidatorId,
    ) -> DispatchResult {
        let slashed_validator =
            &T::AccountToBytesConvert::try_from_any(slashed_validator_id.encode())?;

        if !AVN::<T>::is_validator(slashed_validator) {
            return Err(Error::<T>::SlashedValidatorIsNotFound)?
        }

        // Remove collator from parachain_staking pallet
        let candidate_count = parachain_staking::Pallet::<T>::candidate_pool().0.len() as u32;
        parachain_staking::Pallet::<T>::schedule_leave_candidates(
<<<<<<< HEAD
            <T as frame_system::Config>::RuntimeOrigin::from(RawOrigin::Signed(slashed_validator.clone())),
=======
            <T as frame_system::Config>::RuntimeOrigin::from(RawOrigin::Signed(
                slashed_validator.clone(),
            )),
>>>>>>> b2c4e47a
            candidate_count,
        )
        .map_err(|e| {
            log::error!("💔 Error removing slashed validator: {:?}", e);
            Error::<T>::ErrorRemovingAccountFromCollators
        })?;

        let candidate_tx = EthTransactionType::SlashValidator(SlashValidatorData::new(
            T::AccountToBytesConvert::into_bytes(slashed_validator),
        ));

        let ingress_counter = Self::get_ingress_counter() + 1;
        Self::remove(
            slashed_validator,
            ingress_counter,
            ValidatorsActionType::Slashed,
            candidate_tx,
        )?;
        AVN::<T>::remove_validator_from_active_list(slashed_validator);

        Self::remove_ethereum_public_key_if_required(&slashed_validator);

        Self::deposit_event(Event::<T>::ValidatorSlashed {
            action_id: ActionId { action_account_id: slashed_validator.clone(), ingress_counter },
        });

        return Ok(())
    }

    fn remove_resigned_validator(resigned_validator: &T::AccountId) -> DispatchResult {
        let candidate_tx = EthTransactionType::DeregisterValidator(DeregisterValidatorData::new(
            T::AccountToBytesConvert::into_bytes(resigned_validator),
        ));
        let ingress_counter = Self::get_ingress_counter() + 1;
        return Self::remove(
            resigned_validator,
            ingress_counter,
            ValidatorsActionType::Resignation,
            candidate_tx,
        )
    }

    fn can_setup_voting_to_activate_validator(
        validators_action_data: &ValidatorsActionData<T::AccountId>,
        action_account_id: &T::AccountId,
        active_validators: &Vec<Validator<T::AuthorityId, T::AccountId>>,
    ) -> bool {
        return validators_action_data.status == ValidatorsActionStatus::AwaitingConfirmation &&
            validators_action_data.action_type == ValidatorsActionType::Activation &&
            active_validators.iter().any(|v| &v.account_id == action_account_id)
    }

    fn setup_voting_to_activate_validator(
        ingress_counter: IngressCounter,
        validator_to_activate: &T::AccountId,
        quorum: u32,
        voting_period_end: T::BlockNumber,
    ) {
        <ValidatorActions<T>>::mutate(
            &validator_to_activate,
            ingress_counter,
            |validators_action_data_maybe| {
                if let Some(validators_action_data) = validators_action_data_maybe {
                    validators_action_data.status = ValidatorsActionStatus::Confirmed
                }
            },
        );

        <PendingApprovals<T>>::insert(&validator_to_activate, ingress_counter);

        let action_id = ActionId::new(validator_to_activate.clone(), ingress_counter);
        <VotesRepository<T>>::insert(
            action_id.clone(),
            VotingSessionData::new(
                action_id.encode(),
                quorum,
                voting_period_end,
                <system::Pallet<T>>::block_number(),
            ),
        );
        Self::deposit_event(Event::<T>::ValidatorActivationStarted {
            validator_id: validator_to_activate.clone(),
        });
    }

    fn deregistration_state_is_active(status: ValidatorsActionStatus) -> bool {
        return vec![ValidatorsActionStatus::AwaitingConfirmation, ValidatorsActionStatus::Confirmed]
            .contains(&status)
    }

    fn has_active_slash(validator_account_id: &T::AccountId) -> bool {
        return <ValidatorActions<T>>::iter_prefix_values(validator_account_id).any(
            |validators_action_data| {
                validators_action_data.action_type == ValidatorsActionType::Slashed &&
                    Self::deregistration_state_is_active(validators_action_data.status)
            },
        )
    }
    fn clean_up_staking_data(action_account_id: T::AccountId) -> Result<(), ()> {
        // Cleanup staking state for the collator we are removing
        let staking_state = parachain_staking::Pallet::<T>::candidate_info(&action_account_id);
        if staking_state.is_none() {
            log::error!(
                "💔 Unable to find staking candidate info for collator: {:?}",
                action_account_id
            );
            return Err(())
        }

        let staking_state = staking_state.expect("Checked for none already");

        let result = parachain_staking::Pallet::<T>::execute_leave_candidates(
<<<<<<< HEAD
            <T as frame_system::Config>::RuntimeOrigin::from(RawOrigin::Signed(action_account_id.clone())),
=======
            <T as frame_system::Config>::RuntimeOrigin::from(RawOrigin::Signed(
                action_account_id.clone(),
            )),
>>>>>>> b2c4e47a
            action_account_id.clone(),
            staking_state.nomination_count,
        );

        if result.is_err() {
            log::error!(
                "💔 Error removing staking data for collator {:?}: {:?}",
                action_account_id,
                result
            );
            return Err(())
        }

        Ok(())
    }

    fn clean_up_collator_data(
        action_account_id: T::AccountId,
        ingress_counter: IngressCounter,
        quorum: u32,
        voting_period_end: T::BlockNumber,
    ) {
        if let Ok(()) = Self::clean_up_staking_data(action_account_id.clone()) {
            <ValidatorActions<T>>::mutate(
                &action_account_id,
                ingress_counter,
                |validators_action_data_maybe| {
                    if let Some(validators_action_data) = validators_action_data_maybe {
                        validators_action_data.status = ValidatorsActionStatus::Confirmed
                    }
                },
            );

            <PendingApprovals<T>>::insert(&action_account_id, ingress_counter);

            Self::remove_ethereum_public_key_if_required(&action_account_id);

            let action_id = ActionId::new(action_account_id, ingress_counter);
            <VotesRepository<T>>::insert(
                action_id.clone(),
                VotingSessionData::new(
                    action_id.encode(),
                    quorum,
                    voting_period_end,
                    <system::Pallet<T>>::block_number(),
                ),
            );

            Self::deposit_event(Event::<T>::ValidatorActionConfirmed { action_id });
        }
    }
}

#[derive(Encode, Decode, Default, Clone, Copy, PartialEq, Debug, Eq, TypeInfo)]
pub struct ActionId<AccountId: Member> {
    pub action_account_id: AccountId,
    pub ingress_counter: IngressCounter,
}

impl<AccountId: Member> ActionId<AccountId> {
    fn new(action_account_id: AccountId, ingress_counter: IngressCounter) -> Self {
        return ActionId::<AccountId> { action_account_id, ingress_counter }
    }
}

impl<T: Config> NewSessionHandler<T::AuthorityId, T::AccountId> for Pallet<T> {
    fn on_genesis_session(_validators: &Vec<Validator<T::AuthorityId, T::AccountId>>) {
        log::trace!("Validators manager on_genesis_session");
    }

    fn on_new_session(
        _changed: bool,
        active_validators: &Vec<Validator<T::AuthorityId, T::AccountId>>,
        disabled_validators: &Vec<T::AccountId>,
    ) {
        log::trace!("Validators manager on_new_session");
        if <ValidatorActions<T>>::iter().count() > 0 {
            let quorum = calculate_two_third_quorum(AVN::<T>::validators().len() as u32);
            let voting_period_end =
                safe_add_block_numbers(<system::Pallet<T>>::block_number(), T::VotingPeriod::get());

            if let Err(e) = voting_period_end {
                log::error!("💔 Unable to calculate voting period end: {:?}", e);
                return
            }
            let voting_period_end = voting_period_end.expect("already checked");

            for (action_account_id, ingress_counter, validators_action_data) in
                <ValidatorActions<T>>::iter()
            {
                // TODO: Investigate if can_setup_voting_to_activate_validator can be used for
                // deregistration as well
                if validators_action_data.status == ValidatorsActionStatus::AwaitingConfirmation &&
                    validators_action_data.action_type.is_deregistration() &&
                    Self::validator_permanently_removed(
                        &active_validators,
                        &disabled_validators,
                        &action_account_id,
                    )
                {
                    Self::clean_up_collator_data(
                        action_account_id,
                        ingress_counter,
                        quorum,
                        voting_period_end,
                    );
                } else if Self::can_setup_voting_to_activate_validator(
                    &validators_action_data,
                    &action_account_id,
                    active_validators,
                ) {
                    Self::setup_voting_to_activate_validator(
                        ingress_counter,
                        &action_account_id,
                        calculate_two_third_quorum(active_validators.len() as u32),
                        voting_period_end,
                    );
                }
            }
        }
    }
}

/// We use accountId for validatorId for simplicity
pub struct ValidatorOf<T>(sp_std::marker::PhantomData<T>);

impl<T: Config> Convert<T::AccountId, Option<T::AccountId>> for ValidatorOf<T> {
    fn convert(account: T::AccountId) -> Option<T::AccountId> {
        return Some(account)
    }
}

impl Default for ValidatorsActionStatus {
    fn default() -> Self {
        ValidatorsActionStatus::None
    }
}

impl Default for ValidatorsActionType {
    fn default() -> Self {
        ValidatorsActionType::Unknown
    }
}

impl<T: Config> EthereumPublicKeyChecker<T::AccountId> for Pallet<T> {
    fn get_validator_for_eth_public_key(eth_public_key: &ecdsa::Public) -> Option<T::AccountId> {
        Self::get_validator_by_eth_public_key(eth_public_key)
    }
}

impl<T: Config> DisabledValidatorChecker<T::AccountId> for Pallet<T> {
    fn is_disabled(validator_account_id: &T::AccountId) -> bool {
        return Self::has_active_slash(validator_account_id)
    }
}

impl<T: Config> Enforcer<<T as session::Config>::ValidatorId> for Pallet<T> {
    fn slash_validator(
        slashed_validator_id: &<T as session::Config>::ValidatorId,
    ) -> DispatchResult {
        return Self::remove_slashed_validator(slashed_validator_id)
    }
}<|MERGE_RESOLUTION|>--- conflicted
+++ resolved
@@ -883,13 +883,9 @@
         // Remove collator from parachain_staking pallet
         let candidate_count = parachain_staking::Pallet::<T>::candidate_pool().0.len() as u32;
         parachain_staking::Pallet::<T>::schedule_leave_candidates(
-<<<<<<< HEAD
-            <T as frame_system::Config>::RuntimeOrigin::from(RawOrigin::Signed(slashed_validator.clone())),
-=======
             <T as frame_system::Config>::RuntimeOrigin::from(RawOrigin::Signed(
                 slashed_validator.clone(),
             )),
->>>>>>> b2c4e47a
             candidate_count,
         )
         .map_err(|e| {
@@ -1002,13 +998,9 @@
         let staking_state = staking_state.expect("Checked for none already");
 
         let result = parachain_staking::Pallet::<T>::execute_leave_candidates(
-<<<<<<< HEAD
-            <T as frame_system::Config>::RuntimeOrigin::from(RawOrigin::Signed(action_account_id.clone())),
-=======
             <T as frame_system::Config>::RuntimeOrigin::from(RawOrigin::Signed(
                 action_account_id.clone(),
             )),
->>>>>>> b2c4e47a
             action_account_id.clone(),
             staking_state.nomination_count,
         );
