//! # Validators manager Pallet
//!
//! This pallet provides functionality to add/remove validators.
//!
//! The pallet is based on the Substrate session pallet and implements related traits for session
//! management when validators are added or removed.

#![cfg_attr(not(feature = "std"), no_std)]

#[cfg(not(feature = "std"))]
extern crate alloc;
#[cfg(not(feature = "std"))]
use alloc::string::{String, ToString};

pub type EthereumTransactionId = u32;

use frame_support::{dispatch::DispatchResult, ensure, log, traits::Get, transactional};
use frame_system::{offchain::SendTransactionTypes, RawOrigin};
use pallet_session::{self as session, Config as SessionConfig};
use sp_runtime::{
    scale_info::TypeInfo,
    traits::{Convert, Member},
    DispatchError,
};
use sp_std::prelude::*;

use codec::{Decode, Encode, MaxEncodedLen};
use pallet_avn::{
    self as avn, AccountToBytesConverter, DisabledValidatorChecker, Enforcer,
    EthereumPublicKeyChecker, NewSessionHandler, ProcessedEventsChecker,
    ValidatorRegistrationNotifier, OnBridgePublisherResult
};

use sp_avn_common::{
    bounds::MaximumValidatorsBound, eth_key_actions::decompress_eth_public_key,
    event_types::Validator, IngressCounter,
};
use sp_core::{bounded::BoundedVec, ecdsa, H512};

pub use pallet_parachain_staking::{self as parachain_staking, BalanceOf, PositiveImbalanceOf};

use pallet_avn::BridgePublisher;

pub use pallet::*;
use sp_application_crypto::RuntimeAppPublic;

<<<<<<< HEAD
const NAME: &'static [u8; 14] = b"author_manager";
=======
const PALLET_ID: &'static [u8; 14] = b"author_manager";
>>>>>>> cb06b204

#[frame_support::pallet]
pub mod pallet {
    use super::*;
    use frame_support::{assert_ok, pallet_prelude::*};
    use frame_system::pallet_prelude::*;

    #[pallet::pallet]
    #[pallet::generate_store(pub (super) trait Store)]
    #[pallet::storage_version(crate::migration::STORAGE_VERSION)]
    pub struct Pallet<T>(PhantomData<T>);

    #[pallet::config]
    pub trait Config:
        SendTransactionTypes<Call<Self>>
        + frame_system::Config
        + session::Config
        + avn::Config
        + parachain_staking::Config
        + pallet_session::historical::Config
    {
        /// Overarching event type
        type RuntimeEvent: From<Event<Self>>
            + Into<<Self as frame_system::Config>::RuntimeEvent>
            + IsType<<Self as frame_system::Config>::RuntimeEvent>;
        /// A trait that allows to subscribe to notifications triggered when ethereum event
        /// processes an event
        type ProcessedEventsChecker: ProcessedEventsChecker;
        /// A period (in block number) where validators are allowed to vote
        type VotingPeriod: Get<Self::BlockNumber>;
        /// A trait that allows converting between accountIds <-> public keys
        type AccountToBytesConvert: AccountToBytesConverter<Self::AccountId>;
        /// A trait that allows extra work to be done during validator registration
        type ValidatorRegistrationNotifier: ValidatorRegistrationNotifier<
            <Self as session::Config>::ValidatorId,
        >;

        /// Weight information for the extrinsics in this pallet.
        type WeightInfo: WeightInfo;

        type BridgePublisher: avn::BridgePublisher;
    }

    #[pallet::error]
    pub enum Error<T> {
        NoTier1EventForAddingValidator,
        NoTier1EventForRemovingValidator,
        NoValidators,
        ValidatorAlreadyExists,
        InvalidIngressCounter,
        MinimumValidatorsReached,
        ErrorEndingVotingPeriod,
        VotingSessionIsNotValid,
        ErrorSubmitCandidateTxnToTier1,
        ErrorCalculatingPrimaryValidator,
        ErrorGeneratingEthDescription,
        ValidatorsActionDataNotFound,
        RemovalAlreadyRequested,
        ErrorConvertingAccountIdToValidatorId,
        SlashedValidatorIsNotFound,
        ValidatorNotFound,
        InvalidPublicKey,
        /// The ethereum public key of this validator alredy exists
        ValidatorEthKeyAlreadyExists,
        ErrorRemovingAccountFromCollators,
        MaximumValidatorsReached,
    }

    #[pallet::event]
    #[pallet::generate_deposit(pub(super) fn deposit_event)]
    pub enum Event<T: Config> {
        ValidatorRegistered { validator_id: T::AccountId, eth_key: ecdsa::Public },
        ValidatorDeregistered { validator_id: T::AccountId },
        ValidatorActivationStarted { validator_id: T::AccountId },
        ValidatorActionConfirmed { action_id: ActionId<T::AccountId> },
        ValidatorSlashed { action_id: ActionId<T::AccountId> },
        PublishingValidatorActionOnEthereumFailed { tx_id: u32 },
        PublishingValidatorActionOnEthereumSucceeded { tx_id: u32 },
    }

    #[pallet::storage]
    #[pallet::getter(fn validator_account_ids)]
    pub type ValidatorAccountIds<T: Config> =
        StorageValue<_, BoundedVec<T::AccountId, MaximumValidatorsBound>>;

    #[pallet::storage]
    pub type ValidatorActions<T: Config> = StorageDoubleMap<
        _,
        Blake2_128Concat,
        T::AccountId,
        Blake2_128Concat,
        IngressCounter,
        ValidatorsActionData,
        OptionQuery,
        GetDefault,
    >;

    #[pallet::storage]
    #[pallet::getter(fn get_validator_by_eth_public_key)]
    pub type EthereumPublicKeys<T: Config> =
        StorageMap<_, Blake2_128Concat, ecdsa::Public, T::AccountId>;

    #[pallet::storage]
    #[pallet::getter(fn get_ingress_counter)]
    pub type TotalIngresses<T: Config> = StorageValue<_, IngressCounter, ValueQuery>;

    #[pallet::genesis_config]
    pub struct GenesisConfig<T: Config> {
        pub validators: Vec<(T::AccountId, ecdsa::Public)>,
    }

    #[cfg(feature = "std")]
    impl<T: Config> Default for GenesisConfig<T> {
        fn default() -> Self {
            Self { validators: Vec::<(T::AccountId, ecdsa::Public)>::new() }
        }
    }

    #[pallet::genesis_build]
    impl<T: Config> GenesisBuild<T> for GenesisConfig<T> {
        fn build(&self) {
            log::debug!(
                "Validators Manager Genesis build entrypoint - total validators: {}",
                self.validators.len()
            );
            for (validator_account_id, eth_public_key) in &self.validators {
                assert_ok!(<ValidatorAccountIds<T>>::try_append(validator_account_id));
                <EthereumPublicKeys<T>>::insert(eth_public_key, validator_account_id);
            }

            // Set storage version
            crate::migration::STORAGE_VERSION.put::<Pallet<T>>();
            log::debug!(
                "Validators manager storage chain/current storage version: {:?} / {:?}",
                Pallet::<T>::on_chain_storage_version(),
                Pallet::<T>::current_storage_version(),
            );
        }
    }

    #[pallet::call]
    impl<T: Config> Pallet<T> {
        /// Sudo function to add a collator.
        /// This will call the `join_candidates` method in the parachain_staking pallet.
        /// [transactional]: this makes `add_validator` behave like an ethereum transaction (atomic tx). No need to use VFWL.
        /// see here for more info: https://github.com/paritytech/substrate/issues/10806
        #[pallet::call_index(0)]
        #[pallet::weight(<T as Config>::WeightInfo::add_collator())]
        #[transactional]
        pub fn add_collator(
            origin: OriginFor<T>,
            collator_account_id: T::AccountId,
            collator_eth_public_key: ecdsa::Public,
            deposit: Option<BalanceOf<T>>,
        ) -> DispatchResultWithPostInfo {
            ensure_root(origin)?;
            let validator_account_ids =
                Self::validator_account_ids().ok_or(Error::<T>::NoValidators)?;
            ensure!(validator_account_ids.len() > 0, Error::<T>::NoValidators);

            ensure!(
                !validator_account_ids.contains(&collator_account_id),
                Error::<T>::ValidatorAlreadyExists
            );
            ensure!(
                !<EthereumPublicKeys<T>>::contains_key(&collator_eth_public_key),
                Error::<T>::ValidatorEthKeyAlreadyExists
            );

            // This early check ensures a consistent pallet interface, regardless of the staking
            // pallet's configuration. The staking pallet uses a different bound for
            // collator candidates, which could result in its own error code.
            ensure!(
                ValidatorAccountIds::<T>::get().unwrap_or_default().len() <
                    (<MaximumValidatorsBound as sp_core::TypedGet>::get() as usize),
                Error::<T>::MaximumValidatorsReached
            );

            let candidate_count = parachain_staking::Pallet::<T>::candidate_pool().0.len() as u32;
            let bond = deposit
                .or_else(|| Some(parachain_staking::Pallet::<T>::min_collator_stake()))
                .expect("has default value");
            let register_as_candidate_weight = parachain_staking::Pallet::<T>::join_candidates(
                <T as frame_system::Config>::RuntimeOrigin::from(RawOrigin::Signed(
                    collator_account_id.clone(),
                )),
                bond,
                candidate_count,
            )?;

            Self::register_author(&collator_account_id, &collator_eth_public_key)?;

            <ValidatorAccountIds<T>>::try_append(collator_account_id.clone())
                .map_err(|_| Error::<T>::MaximumValidatorsReached)?;
            <EthereumPublicKeys<T>>::insert(collator_eth_public_key, collator_account_id);

            // TODO: benchmark `register_validator` and add to the weight
            return Ok(Some(
                register_as_candidate_weight
                    .actual_weight
                    .or_else(|| Some(Weight::zero()))
                    .expect("Has default value")
                    .saturating_add(T::DbWeight::get().reads_writes(0, 2))
                    .saturating_add(Weight::from_ref_time(40_000_000)),
            )
            .into())
        }

        #[pallet::call_index(1)]
        #[pallet::weight(<T as Config>::WeightInfo::remove_validator(MAX_VALIDATOR_ACCOUNT_IDS))]
        #[transactional]
        pub fn remove_validator(
            origin: OriginFor<T>,
            collator_account_id: T::AccountId,
        ) -> DispatchResultWithPostInfo {
            let _ = ensure_root(origin)?;

            // remove collator from parachain_staking pallet
            let candidate_count = parachain_staking::Pallet::<T>::candidate_pool().0.len() as u32;
            let resign_as_candidate_weight =
                parachain_staking::Pallet::<T>::schedule_leave_candidates(
                    <T as frame_system::Config>::RuntimeOrigin::from(RawOrigin::Signed(
                        collator_account_id.clone(),
                    )),
                    candidate_count,
                )?;

            // TODO [TYPE: security][PRI: low][CRITICAL][JIRA: 66]: ensure that we have
            // authorization from the whole of T2? This is part of the package to
            // implement validator removals, slashing and the economics around that
            Self::remove_deregistered_validator(&collator_account_id)?;

            Self::deposit_event(Event::<T>::ValidatorDeregistered {
                validator_id: collator_account_id,
            });

            // TODO: benchmark `remove_deregistered_validator` and add to the weight
            return Ok(Some(
                resign_as_candidate_weight
                    .actual_weight
                    .or_else(|| Some(Weight::zero()))
                    .expect("Has default value")
                    .saturating_add(Weight::from_ref_time(40_000_000)),
            )
            .into())
        }
    }
}

#[derive(Copy, Clone, Eq, PartialEq, Encode, Decode, Debug, TypeInfo, MaxEncodedLen)]
pub enum ValidatorsActionStatus {
    /// Validator enters this state immediately within removal extrinsic, ready for session
    /// confirmation
    AwaitingConfirmation,
    /// Validator enters this state within session handler, ready for signing and sending to T1
    Confirmed,
    /// Validator enters this state once T1 action request is sent, ready to be removed from
    /// hashmap
    Actioned,
    /// Validator enters this state once T1 event processed
    None,
}

#[derive(Copy, Clone, Eq, PartialEq, Encode, Decode, Debug, TypeInfo, MaxEncodedLen)]
pub enum ValidatorsActionType {
    /// Validator has asked to leave voluntarily
    Resignation,
    /// Validator is being forced to leave due to a malicious behaviour
    Slashed,
    /// Validator activates himself after he joins an active session
    Activation,
    /// Default value
    Unknown,
}

impl ValidatorsActionType {
    fn is_deregistration(&self) -> bool {
        match self {
            ValidatorsActionType::Resignation => true,
            ValidatorsActionType::Slashed => true,
            _ => false,
        }
    }

    fn is_activation(&self) -> bool {
        match self {
            ValidatorsActionType::Activation => true,
            _ => false,
        }
    }
}

#[derive(Encode, Decode, Default, Clone, PartialEq, Debug, TypeInfo, MaxEncodedLen)]
pub struct ValidatorsActionData {
    pub status: ValidatorsActionStatus,
    pub eth_transaction_id: EthereumTransactionId,
    pub action_type: ValidatorsActionType,
}

impl ValidatorsActionData {
    fn new(
        status: ValidatorsActionStatus,
        eth_transaction_id: EthereumTransactionId,
        action_type: ValidatorsActionType,
    ) -> Self {
        return ValidatorsActionData { status, eth_transaction_id, action_type }
    }
}

#[cfg(test)]
#[path = "tests/tests.rs"]
mod tests;

#[cfg(test)]
#[path = "tests/mock.rs"]
mod mock;

mod benchmarking;

pub mod default_weights;
pub use default_weights::WeightInfo;

pub mod migration;

// used in benchmarks and weights calculation only
const MAX_VALIDATOR_ACCOUNT_IDS: u32 = 10;

// TODO [TYPE: review][PRI: medium]: if needed, make this the default value to a configurable
// option. See MinimumValidatorCount in Staking pallet as a reference
const DEFAULT_MINIMUM_VALIDATORS_COUNT: usize = 2;

pub type AVN<T> = avn::Pallet<T>;

impl<T: Config> Pallet<T> {
    fn start_activation_for_registered_validator(
        registered_validator: &T::AccountId,
        tx_id: EthereumTransactionId,
    ) {
        let ingress_counter = Self::get_ingress_counter() + 1;

        TotalIngresses::<T>::put(ingress_counter);
        <ValidatorActions<T>>::insert(
            registered_validator,
            ingress_counter,
            ValidatorsActionData::new(
                ValidatorsActionStatus::AwaitingConfirmation,
                tx_id,
                ValidatorsActionType::Activation,
            ),
        );
    }

    fn register_author(
        collator_account_id: &T::AccountId,
        collator_eth_public_key: &ecdsa::Public,
    ) -> DispatchResult {
        let decompressed_eth_public_key = decompress_eth_public_key(*collator_eth_public_key)
            .map_err(|_| Error::<T>::InvalidPublicKey)?;
        let validator_id_bytes =
            <T as pallet::Config>::AccountToBytesConvert::into_bytes(collator_account_id);
        let function_name = b"addAuthor";

        let params = vec![
            (b"bytes".to_vec(), decompressed_eth_public_key.to_fixed_bytes().to_vec()),
            (b"bytes32".to_vec(), validator_id_bytes.to_vec()),
        ];
<<<<<<< HEAD
        let tx_id = <T as pallet::Config>::BridgePublisher::publish(function_name, &params, NAME.to_vec())
=======
        let tx_id = <T as pallet::Config>::BridgePublisher::publish(function_name, &params, PALLET_ID.to_vec())
>>>>>>> cb06b204
            .map_err(|e| DispatchError::Other(e.into()))?;

        let new_collator_id =
            <T as SessionConfig>::ValidatorIdOf::convert(collator_account_id.clone())
                .ok_or(Error::<T>::ErrorConvertingAccountIdToValidatorId)?;

        Self::start_activation_for_registered_validator(collator_account_id, tx_id);
        T::ValidatorRegistrationNotifier::on_validator_registration(&new_collator_id);

        Self::deposit_event(Event::<T>::ValidatorRegistered {
            validator_id: collator_account_id.clone(),
            eth_key: *collator_eth_public_key,
        });
        Ok(())
    }

    /// We assume the full public key doesn't have the `04` prefix
    #[allow(dead_code)]
    fn compress_eth_public_key(full_public_key: H512) -> ecdsa::Public {
        let mut compressed_public_key = [0u8; 33];

        // Take bytes 0..32 from the full plublic key ()
        compressed_public_key[1..=32].copy_from_slice(&full_public_key.0[0..32]);
        // If the last byte of the full public key is even, prefix compresssed public key with 2,
        // otherwise prefix with 3
        compressed_public_key[0] = if full_public_key.0[63] % 2 == 0 { 2u8 } else { 3u8 };

        return ecdsa::Public::from_raw(compressed_public_key)
    }

    fn remove(
        validator_id: &T::AccountId,
        ingress_counter: IngressCounter,
        action_type: ValidatorsActionType,
        eth_public_key: ecdsa::Public,
    ) -> DispatchResult {
        let mut validator_account_ids =
            Self::validator_account_ids().ok_or(Error::<T>::NoValidators)?;

        ensure!(
            Self::get_ingress_counter() + 1 == ingress_counter,
            Error::<T>::InvalidIngressCounter
        );
        ensure!(
            validator_account_ids.len() > DEFAULT_MINIMUM_VALIDATORS_COUNT,
            Error::<T>::MinimumValidatorsReached
        );
        ensure!(
            !<ValidatorActions<T>>::contains_key(validator_id, ingress_counter),
            Error::<T>::RemovalAlreadyRequested
        );

        let maybe_validator_index = validator_account_ids.iter().position(|v| v == validator_id);
        if maybe_validator_index.is_none() {
            // Exit early if deregistration is not in the system. As dicussed, we don't want to give
            // any feedback if the validator is not found.
            return Ok(())
        }

        let index_of_validator_to_remove = maybe_validator_index.expect("checked for none already");

        let decompressed_eth_public_key =
            decompress_eth_public_key(eth_public_key).map_err(|_| Error::<T>::InvalidPublicKey)?;

        let validator_id_bytes =
            <T as pallet::Config>::AccountToBytesConvert::into_bytes(validator_id);

        let function_name = b"removeAuthor";
        let params = vec![
            (b"bytes32".to_vec(), validator_id_bytes.to_vec()),
            (b"bytes".to_vec(), decompressed_eth_public_key.to_fixed_bytes().to_vec()),
        ];
<<<<<<< HEAD
        let tx_id = <T as pallet::Config>::BridgePublisher::publish(function_name, &params, NAME.to_vec())
=======
        let tx_id = <T as pallet::Config>::BridgePublisher::publish(function_name, &params, PALLET_ID.to_vec())
>>>>>>> cb06b204
            .map_err(|e| DispatchError::Other(e.into()))?;

        TotalIngresses::<T>::put(ingress_counter);
        <ValidatorActions<T>>::insert(
            validator_id,
            ingress_counter,
            ValidatorsActionData::new(
                ValidatorsActionStatus::AwaitingConfirmation,
                tx_id,
                action_type,
            ),
        );
        validator_account_ids.swap_remove(index_of_validator_to_remove);
        <ValidatorAccountIds<T>>::put(validator_account_ids);

        Ok(())
    }

    fn remove_ethereum_public_key_if_required(validator_id: &T::AccountId) {
        let public_key_to_remove = Self::get_ethereum_public_key_if_exists(&validator_id);
        if let Some(public_key_to_remove) = public_key_to_remove {
            <EthereumPublicKeys<T>>::remove(public_key_to_remove);
        }
    }

    fn get_ethereum_public_key_if_exists(account_id: &T::AccountId) -> Option<ecdsa::Public> {
        return <EthereumPublicKeys<T>>::iter()
            .filter(|(_, acc)| acc == account_id)
            .map(|(pk, _)| pk)
            .nth(0)
    }

    fn validator_permanently_removed(
        active_validators: &Vec<Validator<T::AuthorityId, T::AccountId>>,
        disabled_validators: &Vec<T::AccountId>,
        deregistered_validator: &T::AccountId,
    ) -> bool {
        // If the validator exists in either vectors then they have not been removed from the
        // session
        return !active_validators.iter().any(|v| &v.account_id == deregistered_validator) &&
            !disabled_validators.iter().any(|v| v == deregistered_validator)
    }

    fn remove_deregistered_validator(resigned_validator: &T::AccountId) -> DispatchResult {
        // Take key from map.
        let t1_eth_public_key = match Self::get_ethereum_public_key_if_exists(resigned_validator) {
            Some(eth_public_key) => eth_public_key,
            _ => Err(Error::<T>::ValidatorNotFound)?,
        };

        let ingress_counter = Self::get_ingress_counter() + 1;
        return Self::remove(
            resigned_validator,
            ingress_counter,
            ValidatorsActionType::Resignation,
            t1_eth_public_key,
        )
    }

    fn deregistration_state_is_active(status: ValidatorsActionStatus) -> bool {
        return vec![ValidatorsActionStatus::AwaitingConfirmation, ValidatorsActionStatus::Confirmed]
            .contains(&status)
    }

    fn has_active_slash(validator_account_id: &T::AccountId) -> bool {
        return <ValidatorActions<T>>::iter_prefix_values(validator_account_id).any(
            |validators_action_data| {
                validators_action_data.action_type == ValidatorsActionType::Slashed &&
                    Self::deregistration_state_is_active(validators_action_data.status)
            },
        )
    }
    fn clean_up_staking_data(action_account_id: T::AccountId) -> Result<(), ()> {
        // Cleanup staking state for the collator we are removing
        let staking_state = parachain_staking::Pallet::<T>::candidate_info(&action_account_id);
        if staking_state.is_none() {
            log::error!(
                "💔 Unable to find staking candidate info for collator: {:?}",
                action_account_id
            );
            return Err(())
        }

        let staking_state = staking_state.expect("Checked for none already");

        let result = parachain_staking::Pallet::<T>::execute_leave_candidates(
            <T as frame_system::Config>::RuntimeOrigin::from(RawOrigin::Signed(
                action_account_id.clone(),
            )),
            action_account_id.clone(),
            staking_state.nomination_count,
        );

        if result.is_err() {
            log::error!(
                "💔 Error removing staking data for collator {:?}: {:?}",
                action_account_id,
                result
            );
            return Err(())
        }

        Ok(())
    }

    fn clean_up_collator_data(action_account_id: T::AccountId, ingress_counter: IngressCounter) {
        if let Ok(()) = Self::clean_up_staking_data(action_account_id.clone()) {
            <ValidatorActions<T>>::mutate(
                &action_account_id,
                ingress_counter,
                |validators_action_data_maybe| {
                    if let Some(validators_action_data) = validators_action_data_maybe {
                        validators_action_data.status = ValidatorsActionStatus::Confirmed
                    }
                },
            );
            Self::remove_ethereum_public_key_if_required(&action_account_id);

            let action_id = ActionId::new(action_account_id, ingress_counter);

            Self::deposit_event(Event::<T>::ValidatorActionConfirmed { action_id });
        }
    }
}

impl<T: Config> OnBridgePublisherResult for Pallet<T> {
    fn process_result(tx_id: u32, caller_id: Vec<u8>, succeeded: bool) -> DispatchResult {
        // TODO: Update data structure to use tx_id as key
<<<<<<< HEAD
        if caller_id == NAME.to_vec() {
=======
        if caller_id == PALLET_ID.to_vec() {
>>>>>>> cb06b204
            if succeeded {
                log::info!("✅  Transaction with ID {} was successfully published to Ethereum.", tx_id);
                Self::deposit_event(Event::<T>::PublishingValidatorActionOnEthereumSucceeded { tx_id });
            } else {
                log::error!("❌ Transaction with ID {} failed to publish to Ethereum.", tx_id);
                Self::deposit_event(Event::<T>::PublishingValidatorActionOnEthereumFailed { tx_id });
            }
        }

        Ok(())
    }
}

#[derive(Encode, Decode, Default, Clone, Copy, PartialEq, Debug, Eq, TypeInfo, MaxEncodedLen)]
pub struct ActionId<AccountId: Member> {
    pub action_account_id: AccountId,
    pub ingress_counter: IngressCounter,
}

impl<AccountId: Member + Encode> ActionId<AccountId> {
    fn new(action_account_id: AccountId, ingress_counter: IngressCounter) -> Self {
        return ActionId::<AccountId> { action_account_id, ingress_counter }
    }
}

impl<T: Config> NewSessionHandler<T::AuthorityId, T::AccountId> for Pallet<T> {
    fn on_genesis_session(_validators: &Vec<Validator<T::AuthorityId, T::AccountId>>) {
        log::trace!("Validators manager on_genesis_session");
    }

    fn on_new_session(
        _changed: bool,
        active_validators: &Vec<Validator<T::AuthorityId, T::AccountId>>,
        disabled_validators: &Vec<T::AccountId>,
    ) {
        log::trace!("Validators manager on_new_session");
        if <ValidatorActions<T>>::iter().count() > 0 {
            for (action_account_id, ingress_counter, validators_action_data) in
                <ValidatorActions<T>>::iter()
            {
                if validators_action_data.status == ValidatorsActionStatus::AwaitingConfirmation &&
                    validators_action_data.action_type.is_deregistration() &&
                    Self::validator_permanently_removed(
                        &active_validators,
                        &disabled_validators,
                        &action_account_id,
                    )
                {
                    Self::clean_up_collator_data(action_account_id, ingress_counter);
                } else if validators_action_data.status ==
                    ValidatorsActionStatus::AwaitingConfirmation &&
                    validators_action_data.action_type.is_activation()
                {
                    <ValidatorActions<T>>::mutate(
                        &action_account_id,
                        ingress_counter,
                        |validators_action_data_maybe| {
                            if let Some(validators_action_data) = validators_action_data_maybe {
                                validators_action_data.status = ValidatorsActionStatus::Confirmed
                            }
                        },
                    );

                    Self::deposit_event(Event::<T>::ValidatorActivationStarted {
                        validator_id: action_account_id.clone(),
                    });
                }
            }
        }
    }
}

/// We use accountId for validatorId for simplicity
pub struct ValidatorOf<T>(sp_std::marker::PhantomData<T>);

impl<T: Config> Convert<T::AccountId, Option<T::AccountId>> for ValidatorOf<T> {
    fn convert(account: T::AccountId) -> Option<T::AccountId> {
        return Some(account)
    }
}

impl Default for ValidatorsActionStatus {
    fn default() -> Self {
        ValidatorsActionStatus::None
    }
}

impl Default for ValidatorsActionType {
    fn default() -> Self {
        ValidatorsActionType::Unknown
    }
}

impl<T: Config> EthereumPublicKeyChecker<T::AccountId> for Pallet<T> {
    fn get_validator_for_eth_public_key(eth_public_key: &ecdsa::Public) -> Option<T::AccountId> {
        Self::get_validator_by_eth_public_key(eth_public_key)
    }
}

impl<T: Config> DisabledValidatorChecker<T::AccountId> for Pallet<T> {
    fn is_disabled(validator_account_id: &T::AccountId) -> bool {
        return Self::has_active_slash(validator_account_id)
    }
}

impl<T: Config> Enforcer<<T as session::Config>::ValidatorId> for Pallet<T> {
    fn slash_validator(
        slashed_validator_id: &<T as session::Config>::ValidatorId,
    ) -> DispatchResult {
        log::error!("❌ Error: Incomplete Slashing Implementation. An attempt was made to slash validator {:?}, but the slashing implementation is currently incomplete. This code path should not have been reached.", slashed_validator_id);
        Ok(())
    }
}<|MERGE_RESOLUTION|>--- conflicted
+++ resolved
@@ -44,11 +44,7 @@
 pub use pallet::*;
 use sp_application_crypto::RuntimeAppPublic;
 
-<<<<<<< HEAD
-const NAME: &'static [u8; 14] = b"author_manager";
-=======
 const PALLET_ID: &'static [u8; 14] = b"author_manager";
->>>>>>> cb06b204
 
 #[frame_support::pallet]
 pub mod pallet {
@@ -415,11 +411,7 @@
             (b"bytes".to_vec(), decompressed_eth_public_key.to_fixed_bytes().to_vec()),
             (b"bytes32".to_vec(), validator_id_bytes.to_vec()),
         ];
-<<<<<<< HEAD
-        let tx_id = <T as pallet::Config>::BridgePublisher::publish(function_name, &params, NAME.to_vec())
-=======
         let tx_id = <T as pallet::Config>::BridgePublisher::publish(function_name, &params, PALLET_ID.to_vec())
->>>>>>> cb06b204
             .map_err(|e| DispatchError::Other(e.into()))?;
 
         let new_collator_id =
@@ -492,11 +484,7 @@
             (b"bytes32".to_vec(), validator_id_bytes.to_vec()),
             (b"bytes".to_vec(), decompressed_eth_public_key.to_fixed_bytes().to_vec()),
         ];
-<<<<<<< HEAD
-        let tx_id = <T as pallet::Config>::BridgePublisher::publish(function_name, &params, NAME.to_vec())
-=======
         let tx_id = <T as pallet::Config>::BridgePublisher::publish(function_name, &params, PALLET_ID.to_vec())
->>>>>>> cb06b204
             .map_err(|e| DispatchError::Other(e.into()))?;
 
         TotalIngresses::<T>::put(ingress_counter);
@@ -625,11 +613,7 @@
 impl<T: Config> OnBridgePublisherResult for Pallet<T> {
     fn process_result(tx_id: u32, caller_id: Vec<u8>, succeeded: bool) -> DispatchResult {
         // TODO: Update data structure to use tx_id as key
-<<<<<<< HEAD
-        if caller_id == NAME.to_vec() {
-=======
         if caller_id == PALLET_ID.to_vec() {
->>>>>>> cb06b204
             if succeeded {
                 log::info!("✅  Transaction with ID {} was successfully published to Ethereum.", tx_id);
                 Self::deposit_event(Event::<T>::PublishingValidatorActionOnEthereumSucceeded { tx_id });
