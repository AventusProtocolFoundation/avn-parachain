//Copyright 2022 Aventus Network Services (UK) Ltd.

use crate::{self as validators_manager, *};
use frame_support::{
    parameter_types,
    traits::{Currency, GenesisBuild, OnFinalize, OnInitialize},
    BasicExternalities, PalletId,
};
use hex_literal::hex;
use pallet_balances as balances;
use pallet_eth_bridge::offence::CorroborationOffence;
use pallet_parachain_staking::{self as parachain_staking};

use pallet_avn::BridgeInterfaceNotification;
use pallet_timestamp as timestamp;
use sp_avn_common::{
    avn_tests_helpers::ethereum_converters::*,
    event_types::{AddedValidatorData, EthEvent, EthEventId, EventData, ValidEvents},
};
use sp_core::{
    ecdsa::Public,
    offchain::{
        testing::{
            OffchainState, PendingRequest, PoolState, TestOffchainExt, TestTransactionPoolExt,
        },
        OffchainDbExt, OffchainWorkerExt, TransactionPoolExt,
    },
    sr25519, ByteArray, ConstU64, Pair, H256,
};
use sp_runtime::{
    testing::{Header, TestXt, UintAuthorityId},
    traits::{BlakeTwo256, ConvertInto, IdentityLookup, Verify},
};

use codec::alloc::sync::Arc;
use parking_lot::RwLock;
use sp_staking::{
    offence::{Offence, OffenceError, ReportOffence},
    SessionIndex,
};
use std::cell::RefCell;

pub fn validator_id_1() -> AccountId {
    TestAccount::new([1u8; 32]).account_id()
}

pub fn validator_id_2() -> AccountId {
    TestAccount::new([2u8; 32]).account_id()
}

pub fn validator_id_3() -> AccountId {
    TestAccount::new([3u8; 32]).account_id()
}

pub fn validator_id_4() -> AccountId {
    TestAccount::new([4u8; 32]).account_id()
}

pub fn validator_id_5() -> AccountId {
    TestAccount::new([5u8; 32]).account_id()
}

pub fn sender() -> AccountId {
    validator_id_3()
}

pub fn genesis_config_initial_validators() -> [AccountId; 5] {
    [validator_id_1(), validator_id_2(), validator_id_3(), validator_id_4(), validator_id_5()]
}
pub const REGISTERING_VALIDATOR_TIER1_ID: u128 = 200;
pub const EXISTENTIAL_DEPOSIT: u64 = 0;

pub type Extrinsic = TestXt<RuntimeCall, ()>;
pub type BlockNumber = <TestRuntime as system::Config>::BlockNumber;
pub type ValidatorId = <TestRuntime as session::Config>::ValidatorId;
pub type FullIdentification = AccountId;
/// The signature type used by accounts/transactions.
pub type Signature = sr25519::Signature;
/// An identifier for an account on this system.
pub type AccountId = <Signature as Verify>::Signer;

type UncheckedExtrinsic = frame_system::mocking::MockUncheckedExtrinsic<TestRuntime>;
type Block = frame_system::mocking::MockBlock<TestRuntime>;
// TODO: Refactor this struct to be reused in all tests
#[derive(Clone)]
pub struct TestAccount {
    pub seed: [u8; 32],
}

impl TestAccount {
    pub fn new(seed: [u8; 32]) -> Self {
        TestAccount { seed }
    }

    pub fn from_bytes(seed: &[u8]) -> Self {
        let mut seed_bytes: [u8; 32] = Default::default();
        seed_bytes.copy_from_slice(&seed[0..32]);
        TestAccount { seed: seed_bytes }
    }

    pub fn account_id(&self) -> AccountId {
        return AccountId::decode(&mut self.key_pair().public().to_vec().as_slice()).unwrap()
    }

    pub fn key_pair(&self) -> sr25519::Pair {
        return sr25519::Pair::from_seed(&self.seed)
    }
}

frame_support::construct_runtime!(
    pub enum TestRuntime where
        Block = Block,
        NodeBlock = Block,
        UncheckedExtrinsic = UncheckedExtrinsic,
    {
        System: frame_system::{Pallet, Call, Config, Storage, Event<T>},
        ValidatorManager: validators_manager::{Pallet, Call, Storage, Event<T>, Config<T>},
        Session: pallet_session::{Pallet, Call, Storage, Event, Config<T>},
        Balances: pallet_balances::{Pallet, Call, Storage, Config<T>, Event<T>},
        AVN: pallet_avn::{Pallet, Storage, Event},
        ParachainStaking: parachain_staking::{Pallet, Call, Storage, Config<T>, Event<T>},
        EthBridge: pallet_eth_bridge::{Pallet, Call, Storage, Event<T>},
        Timestamp: pallet_timestamp::{Pallet, Call, Storage, Inherent},
    }
);

use frame_system as system;
use pallet_session as session;

impl ValidatorManager {
    pub fn insert_validators_action_data(action_id: &ActionId<AccountId>) {
        <<ValidatorManager as Store>::ValidatorActions>::insert(
            action_id.action_account_id,
            action_id.ingress_counter,
            ValidatorsActionData::new(
                ValidatorsActionStatus::AwaitingConfirmation,
                INITIAL_TRANSACTION_ID,
                ValidatorsActionType::Resignation,
            ),
        );
    }

    pub fn event_emitted(event: &RuntimeEvent) -> bool {
        return System::events().iter().any(|a| a.event == *event)
    }

    pub fn create_mock_identification_tuple(account_id: AccountId) -> (AccountId, AccountId) {
        return (account_id, account_id)
    }
}

parameter_types! {
    pub const VotingPeriod: u64 = 2;
}

impl Config for TestRuntime {
    type RuntimeEvent = RuntimeEvent;
    type ProcessedEventsChecker = Self;
    type VotingPeriod = VotingPeriod;
    type AccountToBytesConvert = AVN;
    type ValidatorRegistrationNotifier = Self;
    type WeightInfo = ();
    type BridgeInterface = EthBridge;
}

impl<LocalCall> system::offchain::SendTransactionTypes<LocalCall> for TestRuntime
where
    RuntimeCall: From<LocalCall>,
{
    type OverarchingCall = RuntimeCall;
    type Extrinsic = Extrinsic;
}

parameter_types! {
    pub const BlockHashCount: u64 = 250;
}

impl system::Config for TestRuntime {
    type BaseCallFilter = frame_support::traits::Everything;
    type BlockWeights = ();
    type BlockLength = ();
    type DbWeight = ();
    type RuntimeOrigin = RuntimeOrigin;
    type RuntimeCall = RuntimeCall;
    type Index = u64;
    type BlockNumber = u64;
    type Hash = H256;
    type Hashing = BlakeTwo256;
    type AccountId = AccountId;
    type Lookup = IdentityLookup<Self::AccountId>;
    type Header = Header;
    type RuntimeEvent = RuntimeEvent;
    type BlockHashCount = BlockHashCount;
    type Version = ();
    type PalletInfo = PalletInfo;
    type AccountData = balances::AccountData<u128>;
    type OnNewAccount = ();
    type OnKilledAccount = ();
    type SystemWeightInfo = ();
    type SS58Prefix = ();
    type OnSetCode = ();
    type MaxConsumers = frame_support::traits::ConstU32<16>;
}

impl avn::Config for TestRuntime {
    type RuntimeEvent = RuntimeEvent;
    type AuthorityId = UintAuthorityId;
    type EthereumPublicKeyChecker = Self;
    type NewSessionHandler = ValidatorManager;
    type DisabledValidatorChecker = ValidatorManager;
    type WeightInfo = ();
}

parameter_types! {
    pub const ExistentialDeposit: u64 = EXISTENTIAL_DEPOSIT;
}

impl balances::Config for TestRuntime {
    type MaxLocks = frame_support::traits::ConstU32<1024>;
    type MaxReserves = ();
    type ReserveIdentifier = [u8; 8];
    type Balance = u128;
    type RuntimeEvent = RuntimeEvent;
    type DustRemoval = ();
    type ExistentialDeposit = ExistentialDeposit;
    type AccountStore = System;
    type WeightInfo = ();
}

parameter_types! {
    pub const MinimumPeriod: u64 = 3;
}

impl timestamp::Config for TestRuntime {
    type Moment = u64;
    type OnTimestampSet = ();
    type MinimumPeriod = MinimumPeriod;
    type WeightInfo = ();
}

impl pallet_eth_bridge::Config for TestRuntime {
    type MaxQueuedTxRequests = frame_support::traits::ConstU32<100>;
    type RuntimeEvent = RuntimeEvent;
    type TimeProvider = Timestamp;
    type MinEthBlockConfirmation = ConstU64<20>;
    type RuntimeCall = RuntimeCall;
    type WeightInfo = ();
    type AccountToBytesConvert = AVN;
    type BridgeInterfaceNotification = Self;
    type ReportCorroborationOffence = ();
}

<<<<<<< HEAD
impl BridgeInterfaceNotification for TestRuntime {
    fn process_result(_tx_id: u32, _caller_id: Vec<u8>, _tx_succeeded: bool) -> sp_runtime::DispatchResult {
        Ok(())
    }

    fn process_lower_proof_result(_: u32, _: Vec<u8>, _: Result<Vec<u8>, ()>) -> DispatchResult {
=======
impl OnBridgePublisherResult for TestRuntime {
    fn process_result(_tx_id: u32, _caller_id: Vec<u8>, _tx_succeeded: bool) -> sp_runtime::DispatchResult {
>>>>>>> deabdce3
        Ok(())
    }
}

parameter_types! {
    pub const Period: u64 = 1;
    pub const Offset: u64 = 0;
}

impl session::Config for TestRuntime {
    type SessionManager = ParachainStaking;
    type Keys = UintAuthorityId;
    type ShouldEndSession = ParachainStaking;
    type SessionHandler = (AVN,);
    type RuntimeEvent = RuntimeEvent;
    type ValidatorId = AccountId;
    type ValidatorIdOf = ConvertInto;
    type NextSessionRotation = ParachainStaking;
    type WeightInfo = ();
}

impl pallet_session::historical::Config for TestRuntime {
    type FullIdentification = AccountId;
    type FullIdentificationOf = ConvertInto;
}

parameter_types! {
    pub const MinBlocksPerEra: u32 = 2;
    pub const DefaultBlocksPerEra: u32 = 2;
    pub const MinSelectedCandidates: u32 = 20;
    pub const MaxTopNominationsPerCandidate: u32 = 4;
    pub const MaxBottomNominationsPerCandidate: u32 = 4;
    pub const MaxNominationsPerNominator: u32 = 4;
    pub const MinNominationPerCollator: u128 = 3;
    pub const ErasPerGrowthPeriod: u32 = 2;
    pub const RewardPaymentDelay: u32 = 2;
    pub const RewardPotId: PalletId = PalletId(*b"av/vamgr");
    pub const MaxCandidates: u32 = 256;
}

impl parachain_staking::Config for TestRuntime {
    type RuntimeCall = RuntimeCall;
    type RuntimeEvent = RuntimeEvent;
    type Currency = Balances;
    type MinBlocksPerEra = MinBlocksPerEra;
    type RewardPaymentDelay = RewardPaymentDelay;
    type MinSelectedCandidates = MinSelectedCandidates;
    type MaxTopNominationsPerCandidate = MaxTopNominationsPerCandidate;
    type MaxBottomNominationsPerCandidate = MaxBottomNominationsPerCandidate;
    type MaxNominationsPerNominator = MaxNominationsPerNominator;
    type MinNominationPerCollator = MinNominationPerCollator;
    type RewardPotId = RewardPotId;
    type ErasPerGrowthPeriod = ErasPerGrowthPeriod;
    type Public = AccountId;
    type Signature = Signature;
    type CollatorSessionRegistration = Session;
    type CollatorPayoutDustHandler = ();
    type ProcessedEventsChecker = ();
    type WeightInfo = ();
    type MaxCandidates = MaxCandidates;
    type AccountToBytesConvert = AVN;
    type BridgeInterface = EthBridge;
}

/// An extrinsic type used for tests.
type IdentificationTuple = (AccountId, AccountId);

pub const INITIAL_TRANSACTION_ID: EthereumTransactionId = 0;

thread_local! {
    static PROCESSED_EVENTS: RefCell<Vec<EthEventId>> = RefCell::new(vec![]);

    pub static VALIDATORS: RefCell<Option<Vec<AccountId>>> = RefCell::new(Some(vec![
        validator_id_1(),
        validator_id_2(),
        validator_id_3(),
        validator_id_4(),
        validator_id_5(),
    ]));

    static MOCK_TX_ID: RefCell<EthereumTransactionId> = RefCell::new(INITIAL_TRANSACTION_ID);
}

impl ProcessedEventsChecker for TestRuntime {
    fn check_event(event_id: &EthEventId) -> bool {
        return PROCESSED_EVENTS.with(|l| l.borrow_mut().iter().any(|event| event == event_id))
    }
}

// TODO: Do we need to test the ECDSA sig verification logic here? If so, replace this with a call
// to the pallet's get_validator_for_eth_public_key method and update the tests to use "real"
// signatures
impl EthereumPublicKeyChecker<AccountId> for TestRuntime {
    fn get_validator_for_eth_public_key(eth_public_key: &ecdsa::Public) -> Option<AccountId> {
        if !<ValidatorManager as Store>::EthereumPublicKeys::contains_key(eth_public_key) {
            return None
        }
        return Some(<ValidatorManager as Store>::EthereumPublicKeys::get(eth_public_key).unwrap())
    }
}

impl ValidatorRegistrationNotifier<ValidatorId> for TestRuntime {
    fn on_validator_registration(_validator_id: &ValidatorId) {}
}

// Derived from [1u8;32] private key
pub(crate) const COLLATOR_1_ETHEREUM_PUPLIC_KEY: [u8; 33] =
    hex!["031b84c5567b126440995d3ed5aaba0565d71e1834604819ff9c17f5e9d5dd078f"];
// Derived from [2u8;32] private key
pub(crate) const COLLATOR_2_ETHEREUM_PUPLIC_KEY: [u8; 33] =
    hex!["024d4b6cd1361032ca9bd2aeb9d900aa4d45d9ead80ac9423374c451a7254d0766"];
// Derived from [3u8;32] private key

pub(crate) const COLLATOR_3_ETHEREUM_PUPLIC_KEY: [u8; 33] =
    hex!["02531fe6068134503d2723133227c867ac8fa6c83c537e9a44c3c5bdbdcb1fe337"];
// Derived from [4u8;32] private key

pub(crate) const COLLATOR_4_ETHEREUM_PUPLIC_KEY: [u8; 33] =
    hex!["03462779ad4aad39514614751a71085f2f10e1c7a593e4e030efb5b8721ce55b0b"];
// Derived from [5u8;32] private key

pub(crate) const COLLATOR_5_ETHEREUM_PUPLIC_KEY: [u8; 33] =
    hex!["0362c0a046dacce86ddd0343c6d3c7c79c2208ba0d9c9cf24a6d046d21d21f90f7"];

fn initial_validators_public_keys() -> Vec<ecdsa::Public> {
    return vec![
        Public::from_slice(&COLLATOR_1_ETHEREUM_PUPLIC_KEY).unwrap(),
        Public::from_slice(&COLLATOR_2_ETHEREUM_PUPLIC_KEY).unwrap(),
        Public::from_slice(&COLLATOR_3_ETHEREUM_PUPLIC_KEY).unwrap(),
        Public::from_slice(&COLLATOR_4_ETHEREUM_PUPLIC_KEY).unwrap(),
        Public::from_slice(&COLLATOR_5_ETHEREUM_PUPLIC_KEY).unwrap(),
    ]
}

fn initial_maximum_validators_public_keys() -> Vec<ecdsa::Public> {
    let mut public_keys = initial_validators_public_keys();

    for i in public_keys.len() as u32..<MaximumValidatorsBound as sp_core::TypedGet>::get() {
        public_keys.push(Public::from_raw([i as u8; 33]));
    }
    public_keys
}

pub struct ExtBuilder {
    pub storage: sp_runtime::Storage,
    offchain_state: Option<Arc<RwLock<OffchainState>>>,
    pool_state: Option<Arc<RwLock<PoolState>>>,
    txpool_extension: Option<TestTransactionPoolExt>,
    offchain_extension: Option<TestOffchainExt>,
    offchain_registered: bool,
}

impl ExtBuilder {
    pub fn build_default() -> Self {
        let storage =
            frame_system::GenesisConfig::default().build_storage::<TestRuntime>().unwrap();
        Self {
            storage,
            pool_state: None,
            offchain_state: None,
            txpool_extension: None,
            offchain_extension: None,
            offchain_registered: false,
        }
    }

    pub fn as_externality(self) -> sp_io::TestExternalities {
        let mut ext = sp_io::TestExternalities::from(self.storage);
        // Events do not get emitted on block 0, so we increment the block here
        ext.execute_with(|| frame_system::Pallet::<TestRuntime>::set_block_number(1u32.into()));
        ext
    }

    /// Setups a genesis configuration with 5 collators to the genesis state
    pub fn with_validators(self) -> Self {
        let validator_account_ids: &Vec<AccountId> =
            &VALIDATORS.with(|l| l.borrow().clone().unwrap());

        self.setup_validators(validator_account_ids, initial_validators_public_keys)
    }

    /// Setups a genesis configuration with maximum collators to the genesis state
    pub fn with_maximum_validators(self) -> Self {
        let mut validators_account_ids: Vec<AccountId> = vec![];
        // mock accounts
        for i in 1..=MaximumValidatorsBound::get() {
            let mut seed = [i as u8; 32];
            // [0u8;32] is the identity of the collator we add in the tests. Change the seed if its
            // the same.
            if seed.eq(&[0u8; 32]) {
                seed[30] = 1;
            }
            validators_account_ids.push(TestAccount::new(seed).account_id());
        }
        println!(
            "keys {:?} {:?}",
            validators_account_ids.len(),
            initial_maximum_validators_public_keys().len()
        );
        self.setup_validators(&validators_account_ids, initial_maximum_validators_public_keys)
    }

    /// Setups a genesis configuration with N collators to the genesis state
    fn setup_validators(
        mut self,
        validator_account_ids: &Vec<AccountId>,
        get_eth_keys: fn() -> Vec<ecdsa::Public>,
    ) -> Self {
        BasicExternalities::execute_with_storage(&mut self.storage, || {
            for ref k in validator_account_ids {
                frame_system::Pallet::<TestRuntime>::inc_providers(k);
            }
        });

        // Important: the order of the storage setup is important. Do not change it.
        let _ = pallet_balances::GenesisConfig::<TestRuntime> {
            balances: validator_account_ids.clone().into_iter().map(|v| (v, 10000)).collect(),
        }
        .assimilate_storage(&mut self.storage);

        let _ = session::GenesisConfig::<TestRuntime> {
            keys: validator_account_ids
                .clone()
                .into_iter()
                .enumerate()
                .map(|(i, v)| (v, v, UintAuthorityId((i as u32).into())))
                .collect(),
        }
        .assimilate_storage(&mut self.storage);

        let _ = parachain_staking::GenesisConfig::<TestRuntime> {
            candidates: validator_account_ids.clone().into_iter().map(|v| (v, 1000)).collect(),
            nominations: vec![],
            delay: 2,
            min_collator_stake: 10,
            min_total_nominator_stake: 5,
        }
        .assimilate_storage(&mut self.storage);

        let _ = validators_manager::GenesisConfig::<TestRuntime> {
            validators: validator_account_ids
                .iter()
                .map(|v| v.clone())
                .zip(get_eth_keys().iter().map(|pk| pk.clone()))
                .collect::<Vec<_>>(),
        }
        .assimilate_storage(&mut self.storage);

        self
    }

    pub fn with_validator_count(self, validators: Vec<AccountId>) -> Self {
        assert!(validators.len() <= initial_validators_public_keys().len());

        VALIDATORS.with(|l| *l.borrow_mut() = Some(validators));

        return self.with_validators()
    }

    pub fn for_offchain_worker(mut self) -> Self {
        assert!(!self.offchain_registered);
        let (offchain, offchain_state) = TestOffchainExt::new();
        let (pool, pool_state) = TestTransactionPoolExt::new();
        self.txpool_extension = Some(pool);
        self.offchain_extension = Some(offchain);
        self.pool_state = Some(pool_state);
        self.offchain_state = Some(offchain_state);
        self.offchain_registered = true;
        self
    }

    pub fn as_externality_with_state(
        self,
    ) -> (sp_io::TestExternalities, Arc<RwLock<PoolState>>, Arc<RwLock<OffchainState>>) {
        assert!(self.offchain_registered);
        let mut ext = sp_io::TestExternalities::from(self.storage);
        ext.register_extension(OffchainDbExt::new(self.offchain_extension.clone().unwrap()));
        ext.register_extension(OffchainWorkerExt::new(self.offchain_extension.unwrap()));
        ext.register_extension(TransactionPoolExt::new(self.txpool_extension.unwrap()));
        assert!(self.pool_state.is_some());
        assert!(self.offchain_state.is_some());
        ext.execute_with(|| frame_system::Pallet::<TestRuntime>::set_block_number(1u32.into()));
        (ext, self.pool_state.unwrap(), self.offchain_state.unwrap())
    }
}

pub struct MockData {
    pub event: EthEvent,
    pub validator_data: AddedValidatorData,
    pub new_validator_id: AccountId,
    pub validator_eth_public_key: ecdsa::Public,
    pub collator_eth_public_key: ecdsa::Public,
}

impl MockData {
    pub fn setup_valid() -> Self {
        let event_id = EthEventId {
            signature: ValidEvents::AddedValidator.signature(),
            transaction_hash: H256::random(),
        };
        let data = Some(LogDataHelper::get_validator_data(REGISTERING_VALIDATOR_TIER1_ID));
        let topics = MockData::get_validator_token_topics();
        let validator_data = AddedValidatorData::parse_bytes(data.clone(), topics.clone()).unwrap();
        let collator_eth_public_key = ecdsa::Public::from_raw(hex!(
            "02407b0d9f41148bbe3b6c7d4a62585ae66cc32a707441197fa5453abfebd31d57"
        ));
        let new_validator_id =
            TestAccount::from_bytes(validator_data.t2_address.clone().as_bytes()).account_id();
        Balances::make_free_balance_be(&new_validator_id, 100000);
        MockData {
            validator_data: validator_data.clone(),
            event: EthEvent {
                event_data: EventData::LogAddedValidator(validator_data.clone()),
                event_id: event_id.clone(),
            },
            new_validator_id,
            validator_eth_public_key: ValidatorManager::compress_eth_public_key(
                validator_data.eth_public_key,
            ),
            collator_eth_public_key,
        }
    }

    pub fn get_validator_token_topics() -> Vec<Vec<u8>> {
        let topic_event_signature = LogDataHelper::get_topic_32_bytes(10);
        let topic_sender_lhs = LogDataHelper::get_topic_32_bytes(15);
        let topic_sender_rhs = LogDataHelper::get_topic_32_bytes(25);
        let topic_receiver = LogDataHelper::get_topic_32_bytes(30);
        return vec![topic_event_signature, topic_sender_lhs, topic_sender_rhs, topic_receiver]
    }
}

impl ValidatorManager {
    pub fn insert_to_validators(to_insert: &AccountId) {
        <ValidatorAccountIds<TestRuntime>>::try_append(to_insert.clone())
            .expect("Too many validator accounts in genesis");
    }
}

/// LogData Helper struct that converts values to topics and data
// TODO [TYPE: refactoring][PRI: low] We should consolidate the different versions of these
// functions and make one helper that can be used everywhere
pub struct LogDataHelper {}

impl LogDataHelper {
    pub fn get_validator_data(deposit: u128) -> Vec<u8> {
        return into_32_be_bytes(&deposit.to_le_bytes())
    }

    pub fn get_topic_32_bytes(n: u8) -> Vec<u8> {
        return vec![n; 32]
    }
}

// TODO [TYPE: test refactoring][PRI: low]: update this function to work with the mock builder
// pattern Currently, a straightforward replacement of the test setup leads to an error on the
// assert_eq!
pub fn advance_session() {
    let now = System::block_number().max(1);
    <crate::parachain_staking::ForceNewEra<TestRuntime>>::put(true);

    Balances::on_finalize(System::block_number());
    System::on_finalize(System::block_number());
    System::set_block_number(now + 1);
    System::on_initialize(System::block_number());
    Balances::on_initialize(System::block_number());
    Session::on_initialize(System::block_number());
    ParachainStaking::on_initialize(System::block_number());
}

pub fn mock_response_of_get_ecdsa_signature(
    state: &mut OffchainState,
    data_to_sign: String,
    response: Option<Vec<u8>>,
) {
    let mut url = "http://127.0.0.1:2020/eth/sign/".to_string();
    url.push_str(&data_to_sign);

    state.expect_request(PendingRequest {
        method: "GET".into(),
        uri: url.into(),
        response,
        sent: true,
        ..Default::default()
    });
}<|MERGE_RESOLUTION|>--- conflicted
+++ resolved
@@ -250,17 +250,8 @@
     type ReportCorroborationOffence = ();
 }
 
-<<<<<<< HEAD
-impl BridgeInterfaceNotification for TestRuntime {
-    fn process_result(_tx_id: u32, _caller_id: Vec<u8>, _tx_succeeded: bool) -> sp_runtime::DispatchResult {
-        Ok(())
-    }
-
-    fn process_lower_proof_result(_: u32, _: Vec<u8>, _: Result<Vec<u8>, ()>) -> DispatchResult {
-=======
 impl OnBridgePublisherResult for TestRuntime {
     fn process_result(_tx_id: u32, _caller_id: Vec<u8>, _tx_succeeded: bool) -> sp_runtime::DispatchResult {
->>>>>>> deabdce3
         Ok(())
     }
 }
