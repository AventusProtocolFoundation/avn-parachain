--- conflicted
+++ resolved
@@ -270,11 +270,7 @@
     }
 
     submit_checkevent_result {
-<<<<<<< HEAD
-        let v in 1 .. MAX_NUMBER_OF_VALIDATORS_ACCOUNTS;
-=======
         let v in 1 .. MAX_VALIDATOR_ACCOUNTS;
->>>>>>> ed2c29c5
         let u in 1 .. MAX_NUMBER_OF_UNCHECKED_EVENTS_BENCH;
 
         let event_type = ValidEvents::Lifted;
@@ -305,11 +301,7 @@
     }
 
     process_event_with_successful_challenge {
-<<<<<<< HEAD
-        let v in 1 .. MAX_NUMBER_OF_VALIDATORS_ACCOUNTS;
-=======
         let v in 1 .. MAX_VALIDATOR_ACCOUNTS;
->>>>>>> ed2c29c5
         let e in 1 .. MAX_NUMBER_OF_EVENTS_PENDING_CHALLENGES_BENCH;
 
         let validators = setup_validators::<T>(v);
@@ -331,11 +323,7 @@
     }
 
     process_event_without_successful_challenge {
-<<<<<<< HEAD
-        let v in 1 .. MAX_NUMBER_OF_VALIDATORS_ACCOUNTS;
-=======
         let v in 1 .. MAX_VALIDATOR_ACCOUNTS;
->>>>>>> ed2c29c5
         let e in 1 .. MAX_NUMBER_OF_EVENTS_PENDING_CHALLENGES_BENCH;
 
         let validators = setup_validators::<T>(v);
@@ -354,11 +342,7 @@
     }
 
     challenge_event {
-<<<<<<< HEAD
-        let v in 3 .. MAX_NUMBER_OF_VALIDATORS_ACCOUNTS;
-=======
         let v in 3 .. MAX_VALIDATOR_ACCOUNTS;
->>>>>>> ed2c29c5
         let e in 1 .. MAX_NUMBER_OF_EVENTS_PENDING_CHALLENGES_BENCH;
         let c in 1 .. MAX_CHALLENGES_BENCH;
 
