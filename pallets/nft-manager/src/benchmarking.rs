--- conflicted
+++ resolved
@@ -468,15 +468,11 @@
         }
     }
 
-<<<<<<< HEAD
-    fn generate_signed_mint_batch_nft(&self, batch_id: U256, index: u64) -> <T as Config>::RuntimeCall {
-=======
     fn generate_signed_mint_batch_nft(
         &self,
         batch_id: U256,
         index: u64,
     ) -> <T as Config>::RuntimeCall {
->>>>>>> b2c4e47a
         let proof: Proof<T::Signature, T::AccountId> =
             get_proof::<T>(self.nft_owner.clone(), self.relayer.clone(), &self.signature);
         return Call::signed_mint_batch_nft {
