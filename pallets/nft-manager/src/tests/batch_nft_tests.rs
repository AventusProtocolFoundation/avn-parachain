// This file is part of Aventus.
// Copyright (C) 2022 Aventus Network Services (UK) Ltd.

// This program is free software: you can redistribute it and/or modify
// it under the terms of the GNU General Public License as published by
// the Free Software Foundation, either version 3 of the License, or
// (at your option) any later version.

// This program is distributed in the hope that it will be useful,
// but WITHOUT ANY WARRANTY; without even the implied warranty of
// MERCHANTABILITY or FITNESS FOR A PARTICULAR PURPOSE. See the
// GNU General Public License for more details.

// You should have received a copy of the GNU General Public License
// along with this program. If not, see <https://www.gnu.org/licenses/>.

#![cfg(test)]
use super::*;
use crate::{
    mock::{AccountId, RuntimeCall as MockCall, *},
    Call,
};
use codec::Encode;
use frame_support::{assert_noop, assert_ok, error::BadOrigin};
use frame_system::RawOrigin;
use hex_literal::hex;
use mock::{RuntimeEvent as Event, RuntimeOrigin as Origin};
use sp_core::sr25519::Pair;

fn build_proof(
    signer: &AccountId,
    relayer: &AccountId,
    signature: Signature,
) -> Proof<Signature, AccountId> {
    return Proof { signer: *signer, relayer: *relayer, signature }
}

fn create_batch_and_list() -> U256 {
    let batch_id = create_batch();
    list_batch(batch_id, NftSaleType::Fiat);

    return batch_id
}

fn create_batch() -> U256 {
    let context = CreateBatchContext::default();
    let batch_id = generate_batch_id::<TestRuntime>(<NextSingleNftUniqueId<TestRuntime>>::get());

    assert_eq!(false, <BatchInfoId<TestRuntime>>::contains_key(batch_id));
    let nonce = <BatchNonces<TestRuntime>>::get(context.creator_account);
    let inner_call = context.create_signed_create_batch_call(nonce);
    assert_ok!(NftManager::proxy(Origin::signed(context.relayer), inner_call));

    return batch_id
}

fn list_batch(batch_id: U256, market: NftSaleType) {
    let mut sale_context = OpenForSaleContext::default();
    sale_context.market = market;

    let nonce = <BatchNonces<TestRuntime>>::get(&sale_context.creator_account);
    let inner_call = sale_context.create_signed_list_batch_for_sale_call(batch_id, nonce);
    assert_ok!(NftManager::proxy(Origin::signed(sale_context.relayer), inner_call));
}

struct CreateBatchContext {
    relayer: AccountId,
    royalties: Vec<Royalty>,
    t1_authority: H160,
    total_supply: u64,
    creator_account: AccountId,
    creator_key_pair: Pair,
}

impl Default for CreateBatchContext {
    fn default() -> Self {
        let t1_authority = H160(hex!("0000000000000000000000000000000000000001"));
        let creator = TestAccount::new([1u8; 32]);
        let relayer = TestAccount::new([2u8; 32]);
        let royalties = vec![
            Royalty {
                recipient_t1_address: H160(hex!("0000000000000000000000000000000000000002")),
                rate: RoyaltyRate { parts_per_million: 1_000u32 },
            },
            Royalty {
                recipient_t1_address: H160(hex!("0000000000000000000000000000000000000003")),
                rate: RoyaltyRate { parts_per_million: 500u32 },
            },
        ];

        CreateBatchContext {
            relayer: relayer.account_id(),
            royalties,
            t1_authority,
            total_supply: 5u64,
            creator_account: creator.account_id(),
            creator_key_pair: creator.key_pair(),
        }
    }
}

impl CreateBatchContext {
<<<<<<< HEAD
    fn create_signed_create_batch_call(&self, nonce: u64) -> Box<<TestRuntime as Config>::RuntimeCall> {
=======
    fn create_signed_create_batch_call(
        &self,
        nonce: u64,
    ) -> Box<<TestRuntime as Config>::RuntimeCall> {
>>>>>>> b2c4e47a
        let proof = self.create_signed_create_batch_proof(nonce);

        return Box::new(MockCall::NftManager(super::Call::<TestRuntime>::signed_create_batch {
            proof,
            total_supply: self.total_supply,
            royalties: self.royalties.clone(),
            t1_authority: self.t1_authority,
        }))
    }

    fn create_signed_create_batch_proof(&self, nonce: u64) -> Proof<Signature, AccountId> {
        let data_to_sign = (
            SIGNED_CREATE_BATCH_CONTEXT,
            self.relayer,
            self.total_supply,
            self.royalties.clone(),
            self.t1_authority,
            nonce,
        );
        let signature = sign(&self.creator_key_pair, &data_to_sign.encode());

        return build_proof(&self.creator_account, &self.relayer, signature)
    }

    fn batch_created_event_emitted(&self, batch_id: U256) -> bool {
        return System::events().iter().any(|a| {
            a.event ==
                Event::NftManager(crate::Event::<TestRuntime>::BatchCreated {
                    batch_nft_id: batch_id,
                    total_supply: self.total_supply,
                    batch_creator: self.creator_account,
                    authority: self.t1_authority,
                })
        })
    }
}

mod signed_create_batch {
    use super::*;

    #[test]
    fn succeeds_with_good_parameters() {
        let mut ext = ExtBuilder::build_default().as_externality();
        ext.execute_with(|| {
            let context = CreateBatchContext::default();
            let expected_batch_id =
                generate_batch_id::<TestRuntime>(<NextSingleNftUniqueId<TestRuntime>>::get());

            assert_eq!(false, <BatchInfoId<TestRuntime>>::contains_key(expected_batch_id));

            let nonce = <BatchNonces<TestRuntime>>::get(context.creator_account);
            let inner_call = context.create_signed_create_batch_call(nonce);

            assert_ok!(NftManager::proxy(Origin::signed(context.relayer), inner_call));

            //Batch has been created
            assert_eq!(true, <BatchInfoId<TestRuntime>>::contains_key(expected_batch_id));

            //Correct event is emited
            assert_eq!(true, context.batch_created_event_emitted(expected_batch_id));

            //Info is correctly populated
            let info =
                <NftInfos<TestRuntime>>::get(<BatchInfoId<TestRuntime>>::get(expected_batch_id))
                    .unwrap();
            assert_eq!(Some(expected_batch_id), info.batch_id);
            assert_eq!(context.total_supply, info.total_supply);
            assert_eq!(Some(context.creator_account), info.creator);

            //Nonce has incremented
            assert_eq!(nonce + 1, <BatchNonces<TestRuntime>>::get(context.creator_account));

            //Unique id has incremented
            assert_eq!(U256::zero() + 1, <NextSingleNftUniqueId<TestRuntime>>::get());
        });
    }

    mod fails_when {
        use super::*;

        #[test]
        fn origin_is_unsigned() {
            let mut ext = ExtBuilder::build_default().as_externality();
            ext.execute_with(|| {
                let context = CreateBatchContext::default();

                let nonce = <BatchNonces<TestRuntime>>::get(context.creator_account);
                let inner_call = context.create_signed_create_batch_call(nonce);

                assert_noop!(NftManager::proxy(RawOrigin::None.into(), inner_call), BadOrigin);
            });
        }

        #[test]
        fn total_supply_is_zero() {
            let mut ext = ExtBuilder::build_default().as_externality();
            ext.execute_with(|| {
                let mut context = CreateBatchContext::default();
                context.total_supply = 0u64;

                let nonce = <BatchNonces<TestRuntime>>::get(context.creator_account);
                let inner_call = context.create_signed_create_batch_call(nonce);

                assert_noop!(
                    NftManager::proxy(Origin::signed(context.relayer), inner_call),
                    Error::<TestRuntime>::TotalSupplyZero
                );
            });
        }

        #[test]
        fn t1_authority_is_empty() {
            let mut ext = ExtBuilder::build_default().as_externality();
            ext.execute_with(|| {
                let mut context = CreateBatchContext::default();
                context.t1_authority = H160::zero();

                let nonce = <BatchNonces<TestRuntime>>::get(context.creator_account);
                let inner_call = context.create_signed_create_batch_call(nonce);

                assert_noop!(
                    NftManager::proxy(Origin::signed(context.relayer), inner_call),
                    Error::<TestRuntime>::T1AuthorityIsMandatory
                );
            });
        }

        #[test]
        fn one_royalty_rate_is_greater_than_denominator() {
            let mut ext = ExtBuilder::build_default().as_externality();
            ext.execute_with(|| {
                let mut context = CreateBatchContext::default();
                context.royalties = vec![
                    Royalty {
                        recipient_t1_address: H160(hex!(
                            "0000000000000000000000000000000000000002"
                        )),
                        rate: RoyaltyRate { parts_per_million: 1 },
                    },
                    Royalty {
                        recipient_t1_address: H160(hex!(
                            "0000000000000000000000000000000000000003"
                        )),
                        rate: RoyaltyRate { parts_per_million: ROYALTY_RATE_DENOMINATOR + 1 },
                    },
                ];

                let nonce = <BatchNonces<TestRuntime>>::get(context.creator_account);
                let inner_call = context.create_signed_create_batch_call(nonce);

                assert_noop!(
                    NftManager::proxy(Origin::signed(context.relayer), inner_call),
                    Error::<TestRuntime>::RoyaltyRateIsNotValid
                );
            });
        }

        #[test]
        fn royalty_rates_total_is_greater_than_denominator() {
            let mut ext = ExtBuilder::build_default().as_externality();
            ext.execute_with(|| {
                let mut context = CreateBatchContext::default();
                context.royalties = vec![
                    Royalty {
                        recipient_t1_address: H160(hex!(
                            "0000000000000000000000000000000000000002"
                        )),
                        rate: RoyaltyRate { parts_per_million: 1 },
                    },
                    Royalty {
                        recipient_t1_address: H160(hex!(
                            "0000000000000000000000000000000000000003"
                        )),
                        rate: RoyaltyRate { parts_per_million: ROYALTY_RATE_DENOMINATOR },
                    },
                ];

                let nonce = <BatchNonces<TestRuntime>>::get(context.creator_account);
                let inner_call = context.create_signed_create_batch_call(nonce);

                assert_noop!(
                    NftManager::proxy(Origin::signed(context.relayer), inner_call),
                    Error::<TestRuntime>::TotalRoyaltyRateIsNotValid
                );
            });
        }

        mod the_proof_is_invalid_because {
            use super::*;

            fn get_call(context: &CreateBatchContext, data_to_sign: &[u8]) -> Box<MockCall> {
                let signature = sign(&context.creator_key_pair, data_to_sign);
                let proof = build_proof(&context.creator_account, &context.relayer, signature);

                return Box::new(MockCall::NftManager(
                    super::Call::<TestRuntime>::signed_create_batch {
                        proof,
                        total_supply: context.total_supply.clone(),
                        royalties: context.royalties.clone(),
                        t1_authority: context.t1_authority,
                    },
                ))
            }

            fn create_batch_and_assert_success(context: &CreateBatchContext, nonce: u64) {
                let batch_id =
                    generate_batch_id::<TestRuntime>(<NextSingleNftUniqueId<TestRuntime>>::get());
                assert_eq!(false, context.batch_created_event_emitted(batch_id));

                //now show that it will work if we fix the bad data.
                let data_to_sign = (
                    SIGNED_CREATE_BATCH_CONTEXT,
                    &context.relayer,
                    &context.total_supply,
                    &context.royalties,
                    context.t1_authority,
                    nonce,
                );

                let call = get_call(&context, &data_to_sign.encode());
                assert_ok!(NftManager::proxy(Origin::signed(context.relayer), call));
                assert_eq!(true, context.batch_created_event_emitted(batch_id));
            }

            #[test]
            fn context_is_bad() {
                let mut ext = ExtBuilder::build_default().as_externality();
                ext.execute_with(|| {
                    let context = CreateBatchContext::default();
                    let nonce = <BatchNonces<TestRuntime>>::get(context.creator_account);

                    let other_context: &'static [u8] = b"authorization for something else";
                    let data_to_sign = (
                        other_context,
                        &context.relayer,
                        &context.total_supply,
                        &context.royalties,
                        context.t1_authority,
                        nonce,
                    );

                    let call = get_call(&context, &data_to_sign.encode());

                    assert_noop!(
                        NftManager::proxy(Origin::signed(context.relayer), call.clone()),
                        Error::<TestRuntime>::UnauthorizedSignedCreateBatchTransaction
                    );

                    // now show that it will work if we fix the bad data.
                    create_batch_and_assert_success(&context, nonce);
                });
            }

            #[test]
            fn mismatched_proof_total_supply() {
                let mut ext = ExtBuilder::build_default().as_externality();
                ext.execute_with(|| {
                    let context = CreateBatchContext::default();
                    let nonce = <BatchNonces<TestRuntime>>::get(context.creator_account);

                    let other_total_supply = 17u64;
                    let data_to_sign = (
                        SIGNED_CREATE_BATCH_CONTEXT,
                        &context.relayer,
                        other_total_supply,
                        &context.royalties,
                        context.t1_authority,
                        nonce,
                    );

                    let call = get_call(&context, &data_to_sign.encode());

                    assert_noop!(
                        NftManager::proxy(Origin::signed(context.relayer), call.clone()),
                        Error::<TestRuntime>::UnauthorizedSignedCreateBatchTransaction
                    );

                    // now show that it will work if we fix the bad data.
                    create_batch_and_assert_success(&context, nonce);
                });
            }

            #[test]
            fn mismatched_proof_other_royalties() {
                let mut ext = ExtBuilder::build_default().as_externality();
                ext.execute_with(|| {
                    let context = CreateBatchContext::default();
                    let nonce = <BatchNonces<TestRuntime>>::get(context.creator_account);

                    let other_royalties = vec![Royalty {
                        recipient_t1_address: H160(hex!(
                            "0000000000000000000000000000000000000001"
                        )),
                        rate: RoyaltyRate { parts_per_million: 1 },
                    }];
                    let data_to_sign = (
                        SIGNED_CREATE_BATCH_CONTEXT,
                        &context.relayer,
                        &context.total_supply,
                        other_royalties,
                        context.t1_authority,
                    );

                    let call = get_call(&context, &data_to_sign.encode());

                    assert_noop!(
                        NftManager::proxy(Origin::signed(context.relayer), call.clone()),
                        Error::<TestRuntime>::UnauthorizedSignedCreateBatchTransaction
                    );

                    // now show that it will work if we fix the bad data.
                    create_batch_and_assert_success(&context, nonce);
                });
            }

            #[test]
            fn mismatched_proof_other_t1_authority() {
                let mut ext = ExtBuilder::build_default().as_externality();
                ext.execute_with(|| {
                    let context = CreateBatchContext::default();
                    let nonce = <BatchNonces<TestRuntime>>::get(context.creator_account);

                    let other_t1_authority = H160(hex!("1111111111111111111111111111111111111111"));
                    let data_to_sign = (
                        SIGNED_CREATE_BATCH_CONTEXT,
                        &context.relayer,
                        &context.total_supply,
                        &context.royalties,
                        other_t1_authority,
                    );

                    let call = get_call(&context, &data_to_sign.encode());

                    assert_noop!(
                        NftManager::proxy(Origin::signed(context.relayer), call.clone()),
                        Error::<TestRuntime>::UnauthorizedSignedCreateBatchTransaction
                    );

                    // now show that it will work if we fix the bad data.
                    create_batch_and_assert_success(&context, nonce);
                });
            }

            #[test]
            fn mismatched_proof_relayer() {
                let mut ext = ExtBuilder::build_default().as_externality();
                ext.execute_with(|| {
                    let context = CreateBatchContext::default();
                    let nonce = <BatchNonces<TestRuntime>>::get(context.creator_account);

                    let bad_relayer = TestAccount::new([71u8; 32]).account_id();
                    let data_to_sign = (
                        SIGNED_CREATE_BATCH_CONTEXT,
                        &bad_relayer,
                        &context.total_supply,
                        &context.royalties,
                        &context.t1_authority,
                    );

                    let call = get_call(&context, &data_to_sign.encode());

                    assert_noop!(
                        NftManager::proxy(Origin::signed(context.relayer), call.clone()),
                        Error::<TestRuntime>::UnauthorizedSignedCreateBatchTransaction
                    );

                    // now show that it will work if we fix the bad data.
                    create_batch_and_assert_success(&context, nonce);
                });
            }
        }
    }
}

struct MintBatchNftContext {
    nft_owner_account: AccountId,
    nft_owner_key_pair: Pair,
    relayer: AccountId,
    nft_id: NftId,
    unique_external_ref: Vec<u8>,
    t1_authority: H160,
}

impl Default for MintBatchNftContext {
    fn default() -> Self {
        // This is generated based on unique_id = 1 and index = 0
        let nft_id = U256::from([
            101, 94, 240, 118, 189, 202, 200, 247, 116, 145, 110, 133, 216, 128, 100, 172, 36, 189,
            18, 53, 164, 178, 200, 65, 155, 27, 180, 246, 23, 91, 12, 175,
        ]);

        let nft_owner = TestAccount::new([1u8; 32]);
        let relayer = TestAccount::new([2u8; 32]);
        let unique_external_ref = String::from("Offchain location of NFT").into_bytes();
        let t1_authority = H160(hex!("0000000000000000000000000000000000000001"));

        MintBatchNftContext {
            nft_owner_account: nft_owner.account_id(),
            nft_owner_key_pair: nft_owner.key_pair(),
            relayer: relayer.account_id(),
            nft_id,
            unique_external_ref,
            t1_authority,
        }
    }
}

impl MintBatchNftContext {
    fn setup(&self) {
        <Nfts<TestRuntime>>::remove(&self.nft_id);
        <NftInfos<TestRuntime>>::remove(&self.nft_id);
        <UsedExternalReferences<TestRuntime>>::remove(&self.unique_external_ref);
    }

    fn create_signed_mint_batch_nft_call(
        &self,
        batch_id: U256,
        index: u64,
    ) -> Box<<TestRuntime as Config>::RuntimeCall> {
        let proof = self.create_signed_mint_batch_nft_proof(batch_id, index);

        return Box::new(MockCall::NftManager(super::Call::<TestRuntime>::signed_mint_batch_nft {
            proof,
            batch_id,
            index,
            owner: self.nft_owner_account,
            unique_external_ref: self.unique_external_ref.clone(),
        }))
    }

    fn create_signed_mint_batch_nft_proof(
        &self,
        batch_id: U256,
        index: u64,
    ) -> Proof<Signature, AccountId> {
        let data_to_sign = (
            SIGNED_MINT_BATCH_NFT_CONTEXT,
            self.relayer,
            batch_id,
            index,
            self.unique_external_ref.clone(),
            self.nft_owner_account,
        );
        let signature = sign(&self.nft_owner_key_pair, &data_to_sign.encode());

        return build_proof(&self.nft_owner_account, &self.relayer, signature)
    }

    fn mint_batch_nft_event_emitted(&self, batch_id: U256) -> bool {
        return System::events().iter().any(|a| {
            a.event ==
                Event::NftManager(crate::Event::<TestRuntime>::BatchNftMinted {
                    nft_id: self.nft_id,
                    batch_nft_id: batch_id,
                    authority: self.t1_authority,
                    owner: self.nft_owner_account,
                })
        })
    }
}

mod signed_mint_batch_nft {
    use super::*;

    mod succeeds {
        use super::*;

        #[test]
        fn with_good_parameters() {
            let mut ext = ExtBuilder::build_default().as_externality();
            ext.execute_with(|| {
                let context = MintBatchNftContext::default();
                context.setup();

                let index = 0u64;
                let batch_id = create_batch_and_list();

                let inner_call = context.create_signed_mint_batch_nft_call(batch_id, index);
                assert_ok!(NftManager::proxy(Origin::signed(context.relayer), inner_call));

                // Nft has been minted
                assert_eq!(true, <Nfts<TestRuntime>>::contains_key(&context.nft_id));

                // Ownership data is updated
                assert_eq!(true, nft_is_owned(&context.nft_owner_account, &context.nft_id));

                // Batch_id map has been created
                assert!(<NftBatches<TestRuntime>>::contains_key(&batch_id));

                // Newly minted nft is linked to the correct batch_id
                assert_eq!(<NftBatches<TestRuntime>>::get(batch_id)[0], context.nft_id);

                // Correct event is emited
                assert_eq!(true, context.mint_batch_nft_event_emitted(batch_id));

                // External ref is used
                assert_eq!(
                    true,
                    <UsedExternalReferences<TestRuntime>>::contains_key(
                        &context.unique_external_ref
                    )
                );

                // Total supply has not been exceeded
                let info = <NftInfos<TestRuntime>>::get(<BatchInfoId<TestRuntime>>::get(batch_id))
                    .unwrap();
                assert!(
                    <NftBatches<TestRuntime>>::get(&batch_id).len() <=
                        info.total_supply.try_into().unwrap()
                );
            });
        }

        #[test]
        fn with_multiple_batch_nfts_minted() {
            let mut ext = ExtBuilder::build_default().as_externality();
            ext.execute_with(|| {
                let mut context = MintBatchNftContext::default();
                context.setup();

                let mut index = 0u64;
                let batch_id = create_batch_and_list();

                // mint first nft
                let inner_call = context.create_signed_mint_batch_nft_call(batch_id, index);
                assert_ok!(NftManager::proxy(Origin::signed(context.relayer), inner_call));

                context.unique_external_ref =
                    String::from("Offchain location of NFT 1").into_bytes();
                index = 1u64;

                // mint second nft
                let inner_call = context.create_signed_mint_batch_nft_call(batch_id, index);
                assert_ok!(NftManager::proxy(Origin::signed(context.relayer), inner_call));

                // 2 Nfts minted and assigned to the same batch
                assert_eq!(<NftBatches<TestRuntime>>::get(batch_id).len(), 2);

                // Ownership data is updated
                assert_eq!(
                    true,
                    nft_is_owned(
                        &context.nft_owner_account,
                        &<NftBatches<TestRuntime>>::get(batch_id)[0]
                    )
                );
                assert_eq!(
                    true,
                    nft_is_owned(
                        &context.nft_owner_account,
                        &<NftBatches<TestRuntime>>::get(batch_id)[1]
                    )
                );
            });
        }
    }

    mod fails_when {
        use super::*;

        #[test]
        fn origin_is_unsigned() {
            let mut ext = ExtBuilder::build_default().as_externality();
            ext.execute_with(|| {
                let context = MintBatchNftContext::default();
                context.setup();

                let index = 0u64;
                let batch_id = create_batch_and_list();
                let inner_call = context.create_signed_mint_batch_nft_call(batch_id, index);

                assert_noop!(NftManager::proxy(RawOrigin::None.into(), inner_call), BadOrigin);
            });
        }

        #[test]
        fn batch_id_does_not_exist() {
            let mut ext = ExtBuilder::build_default().as_externality();
            ext.execute_with(|| {
                let context = MintBatchNftContext::default();
                context.setup();

                let index = 0u64;
                let batch_id = U256::zero() + 1;
                let inner_call = context.create_signed_mint_batch_nft_call(batch_id, index);

                assert_noop!(
                    NftManager::proxy(Origin::signed(context.relayer), inner_call),
                    Error::<TestRuntime>::BatchDoesNotExist
                );
            });
        }

        #[test]
        fn batch_not_listed_for_sale() {
            let mut ext = ExtBuilder::build_default().as_externality();
            ext.execute_with(|| {
                let context = MintBatchNftContext::default();
                context.setup();

                let index = 0u64;
                // Create the batch without listing it
                let batch_id = create_batch();

                let inner_call = context.create_signed_mint_batch_nft_call(batch_id, index);

                assert_noop!(
                    NftManager::proxy(Origin::signed(context.relayer), inner_call),
                    Error::<TestRuntime>::BatchNotListed
                );
            });
        }

        #[test]
        fn batch_listed_for_sale_on_wrong_market() {
            let mut ext = ExtBuilder::build_default().as_externality();
            ext.execute_with(|| {
                let context = MintBatchNftContext::default();
                context.setup();

                let index = 0u64;
                let batch_id = create_batch();

                // List on Etherum. Only fiat listings can be minted via an extrinsic
                list_batch(batch_id, NftSaleType::Ethereum);

                let inner_call = context.create_signed_mint_batch_nft_call(batch_id, index);

                assert_noop!(
                    NftManager::proxy(Origin::signed(context.relayer), inner_call),
                    Error::<TestRuntime>::BatchNotListedForFiatSale
                );
            });
        }

        #[test]
        fn external_ref_is_empty() {
            let mut ext = ExtBuilder::build_default().as_externality();
            ext.execute_with(|| {
                let mut context = MintBatchNftContext::default();
                context.setup();

                // bad external ref
                context.unique_external_ref = vec![];

                let index = 0u64;
                let batch_id = create_batch_and_list();

                let inner_call = context.create_signed_mint_batch_nft_call(batch_id, index);

                assert_noop!(
                    NftManager::proxy(Origin::signed(context.relayer), inner_call),
                    Error::<TestRuntime>::ExternalRefIsMandatory
                );
            });
        }

        #[test]
        fn external_ref_is_reused() {
            let mut ext = ExtBuilder::build_default().as_externality();
            ext.execute_with(|| {
                let context = MintBatchNftContext::default();
                context.setup();

                let mut index = 0u64;
                let batch_id = create_batch_and_list();

                // mint first nft
                let inner_call = context.create_signed_mint_batch_nft_call(batch_id, index);
                assert_ok!(NftManager::proxy(Origin::signed(context.relayer), inner_call));

                // Keep external ref the same but increment index
                index = 1u64;

                // mint second nft
                let inner_call = context.create_signed_mint_batch_nft_call(batch_id, index);
                assert_noop!(
                    NftManager::proxy(Origin::signed(context.relayer), inner_call),
                    Error::<TestRuntime>::ExternalRefIsAlreadyInUse
                );
            });
        }

        #[test]
        fn total_supply_is_exceeded() {
            let mut ext = ExtBuilder::build_default().as_externality();
            ext.execute_with(|| {
                let mut context = MintBatchNftContext::default();
                context.setup();

                let mut index = 0u64;
                let batch_id = create_batch_and_list();
                let info = <NftInfos<TestRuntime>>::get(<BatchInfoId<TestRuntime>>::get(batch_id))
                    .unwrap();

                // Can mint until total supply is exceeded
                for i in 0..info.total_supply + 1 {
                    let inner_call = context.create_signed_mint_batch_nft_call(batch_id, index);

                    if i == info.total_supply {
                        assert_noop!(
                            NftManager::proxy(Origin::signed(context.relayer), inner_call),
                            Error::<TestRuntime>::TotalSupplyExceeded
                        );
                    } else {
                        assert_ok!(NftManager::proxy(Origin::signed(context.relayer), inner_call));
                    }

                    context.unique_external_ref = index.encode();
                    index += 1;
                }

                assert!(
                    <NftBatches<TestRuntime>>::get(&batch_id).len() <=
                        info.total_supply.try_into().unwrap()
                );
            });
        }

        #[test]
        fn batch_id_is_not_set() {
            let mut ext = ExtBuilder::build_default().as_externality();
            ext.execute_with(|| {
                let context = MintBatchNftContext::default();
                context.setup();

                let index = 0u64;
                let batch_id = U256::zero();
                let inner_call = context.create_signed_mint_batch_nft_call(batch_id, index);

                assert_noop!(
                    NftManager::proxy(Origin::signed(context.relayer), inner_call),
                    Error::<TestRuntime>::BatchIdIsMandatory
                );
            });
        }

        #[test]
        fn index_is_reused() {
            let mut ext = ExtBuilder::build_default().as_externality();
            ext.execute_with(|| {
                let mut context = MintBatchNftContext::default();
                context.setup();

                let index = 0u64;
                let batch_id = create_batch_and_list();

                // mint first nft
                let inner_call = context.create_signed_mint_batch_nft_call(batch_id, index);
                assert_ok!(NftManager::proxy(Origin::signed(context.relayer), inner_call));

                // update external ref but keep at 0 to cause error
                context.unique_external_ref =
                    String::from("Offchain location of NFT 1").into_bytes();

                // mint second nft
                let inner_call = context.create_signed_mint_batch_nft_call(batch_id, index);
                assert_noop!(
                    NftManager::proxy(Origin::signed(context.relayer), inner_call),
                    Error::<TestRuntime>::NftAlreadyExists
                );
            });
        }

        mod the_proof_is_invalid_because {
            use super::*;

            fn get_call(
                context: &MintBatchNftContext,
                batch_id: &U256,
                index: &u64,
                data_to_sign: &[u8],
            ) -> Box<MockCall> {
                let signature = sign(&context.nft_owner_key_pair, data_to_sign);
                let proof = build_proof(&context.nft_owner_account, &context.relayer, signature);

                return Box::new(MockCall::NftManager(
                    super::Call::<TestRuntime>::signed_mint_batch_nft {
                        proof,
                        batch_id: *batch_id,
                        index: *index,
                        owner: context.nft_owner_account,
                        unique_external_ref: context.unique_external_ref.clone(),
                    },
                ))
            }

            fn create_batch_and_assert_success(
                context: &MintBatchNftContext,
                batch_id: U256,
                index: u64,
            ) {
                //now show that it will work if we fix the bad data.
                let data_to_sign = (
                    SIGNED_MINT_BATCH_NFT_CONTEXT,
                    &context.relayer,
                    &batch_id,
                    index,
                    &context.unique_external_ref,
                    &context.nft_owner_account,
                );

                let call = get_call(&context, &batch_id, &index, &data_to_sign.encode());
                assert_ok!(NftManager::proxy(Origin::signed(context.relayer), call));
                assert_eq!(true, context.mint_batch_nft_event_emitted(batch_id));
            }

            #[test]
            fn context_is_bad() {
                let mut ext = ExtBuilder::build_default().as_externality();
                ext.execute_with(|| {
                    let context = MintBatchNftContext::default();
                    context.setup();

                    let index = 0u64;
                    let batch_id = create_batch_and_list();

                    let other_context: &'static [u8] = b"authorization for something else";
                    let data_to_sign = (
                        other_context,
                        &context.relayer,
                        &batch_id,
                        index,
                        &context.unique_external_ref,
                        &context.nft_owner_account,
                    );

                    let call = get_call(&context, &batch_id, &index, &data_to_sign.encode());

                    assert_noop!(
                        NftManager::proxy(Origin::signed(context.relayer), call.clone()),
                        Error::<TestRuntime>::UnauthorizedSignedMintBatchNftTransaction
                    );

                    // now show that it will work if we fix the bad data.
                    create_batch_and_assert_success(&context, batch_id, index);
                });
            }

            #[test]
            fn mismatched_proof_batch_id() {
                let mut ext = ExtBuilder::build_default().as_externality();
                ext.execute_with(|| {
                    let context = MintBatchNftContext::default();
                    context.setup();

                    let index = 0u64;
                    let batch_id = create_batch_and_list();

                    let bad_batch_id = batch_id + 5;
                    let data_to_sign = (
                        SIGNED_MINT_BATCH_NFT_CONTEXT,
                        &context.relayer,
                        &bad_batch_id,
                        index,
                        &context.unique_external_ref,
                        &context.nft_owner_account,
                    );

                    let call = get_call(&context, &batch_id, &index, &data_to_sign.encode());

                    assert_noop!(
                        NftManager::proxy(Origin::signed(context.relayer), call.clone()),
                        Error::<TestRuntime>::UnauthorizedSignedMintBatchNftTransaction
                    );

                    // now show that it will work if we fix the bad data.
                    create_batch_and_assert_success(&context, batch_id, index);
                });
            }

            #[test]
            fn mismatched_proof_index() {
                let mut ext = ExtBuilder::build_default().as_externality();
                ext.execute_with(|| {
                    let context = MintBatchNftContext::default();
                    context.setup();

                    let index = 0u64;
                    let batch_id = create_batch_and_list();

                    let bad_index = index + 5;
                    let data_to_sign = (
                        SIGNED_MINT_BATCH_NFT_CONTEXT,
                        &context.relayer,
                        &batch_id,
                        bad_index,
                        &context.unique_external_ref,
                        &context.nft_owner_account,
                    );

                    let call = get_call(&context, &batch_id, &index, &data_to_sign.encode());

                    assert_noop!(
                        NftManager::proxy(Origin::signed(context.relayer), call.clone()),
                        Error::<TestRuntime>::UnauthorizedSignedMintBatchNftTransaction
                    );

                    // now show that it will work if we fix the bad data.
                    create_batch_and_assert_success(&context, batch_id, index);
                });
            }

            #[test]
            fn mismatched_proof_external_ref() {
                let mut ext = ExtBuilder::build_default().as_externality();
                ext.execute_with(|| {
                    let context = MintBatchNftContext::default();
                    context.setup();

                    let index = 0u64;
                    let batch_id = create_batch_and_list();

                    let bad_external_ref =
                        (context.unique_external_ref.clone(), String::from("bad_ref")).encode();
                    let data_to_sign = (
                        SIGNED_MINT_BATCH_NFT_CONTEXT,
                        &context.relayer,
                        &batch_id,
                        index,
                        &bad_external_ref,
                        &context.nft_owner_account,
                    );

                    let call = get_call(&context, &batch_id, &index, &data_to_sign.encode());

                    assert_noop!(
                        NftManager::proxy(Origin::signed(context.relayer), call.clone()),
                        Error::<TestRuntime>::UnauthorizedSignedMintBatchNftTransaction
                    );

                    // now show that it will work if we fix the bad data.
                    create_batch_and_assert_success(&context, batch_id, index);
                });
            }

            #[test]
            fn mismatched_proof_external_owner() {
                let mut ext = ExtBuilder::build_default().as_externality();
                ext.execute_with(|| {
                    let context = MintBatchNftContext::default();
                    context.setup();

                    let index = 0u64;
                    let batch_id = create_batch_and_list();

                    let bad_owner_account = TestAccount::new([71u8; 32]).account_id();
                    let data_to_sign = (
                        SIGNED_MINT_BATCH_NFT_CONTEXT,
                        &context.relayer,
                        &batch_id,
                        index,
                        &context.unique_external_ref,
                        &bad_owner_account,
                    );

                    let call = get_call(&context, &batch_id, &index, &data_to_sign.encode());

                    assert_noop!(
                        NftManager::proxy(Origin::signed(context.relayer), call.clone()),
                        Error::<TestRuntime>::UnauthorizedSignedMintBatchNftTransaction
                    );

                    // now show that it will work if we fix the bad data.
                    create_batch_and_assert_success(&context, batch_id, index);
                });
            }

            #[test]
            fn mismatched_proof_relayer() {
                let mut ext = ExtBuilder::build_default().as_externality();
                ext.execute_with(|| {
                    let context = MintBatchNftContext::default();
                    context.setup();

                    let index = 0u64;
                    let batch_id = create_batch_and_list();

                    let bad_relayer = TestAccount::new([71u8; 32]).account_id();
                    let data_to_sign = (
                        SIGNED_MINT_BATCH_NFT_CONTEXT,
                        &bad_relayer,
                        &batch_id,
                        index,
                        &context.unique_external_ref,
                        &context.nft_owner_account,
                    );

                    let call = get_call(&context, &batch_id, &index, &data_to_sign.encode());

                    assert_noop!(
                        NftManager::proxy(Origin::signed(context.relayer), call.clone()),
                        Error::<TestRuntime>::UnauthorizedSignedMintBatchNftTransaction
                    );

                    // now show that it will work if we fix the bad data.
                    create_batch_and_assert_success(&context, batch_id, index);
                });
            }
        }
    }
}

struct OpenForSaleContext {
    relayer: AccountId,
    market: NftSaleType,
    creator_account: AccountId,
    creator_key_pair: Pair,
}

impl Default for OpenForSaleContext {
    fn default() -> Self {
        let creator_account = TestAccount::new([1u8; 32]);
        let relayer = TestAccount::new([2u8; 32]);
        OpenForSaleContext {
            creator_account: creator_account.account_id(),
            creator_key_pair: creator_account.key_pair(),
            relayer: relayer.account_id(),
            market: NftSaleType::Fiat,
        }
    }
}

impl OpenForSaleContext {
    fn create_signed_list_batch_for_sale_call(
        &self,
        batch_id: U256,
        nonce: u64,
    ) -> Box<<TestRuntime as Config>::RuntimeCall> {
        let proof = self.create_signed_list_batch_for_sale_proof(batch_id, nonce);

        return Box::new(MockCall::NftManager(
            super::Call::<TestRuntime>::signed_list_batch_for_sale {
                proof,
                batch_id,
                market: self.market,
            },
        ))
    }

    fn create_signed_list_batch_for_sale_proof(
        &self,
        batch_id: U256,
        nonce: u64,
    ) -> Proof<Signature, AccountId> {
        let data_to_sign =
            (SIGNED_LIST_BATCH_FOR_SALE_CONTEXT, &self.relayer, batch_id, self.market, nonce);

        let signature = sign(&self.creator_key_pair, &data_to_sign.encode());
        return build_proof(&self.creator_account, &self.relayer, signature)
    }

    fn batch_listed_for_sale_event_emitted(&self, batch_id: U256) -> bool {
        return System::events().iter().any(|a| {
            a.event ==
                Event::NftManager(crate::Event::<TestRuntime>::BatchOpenForSale {
                    batch_nft_id: batch_id,
                    sale_type: self.market,
                })
        })
    }
}

mod signed_list_batch_for_sale {
    use super::*;

    mod succeeds {
        use super::*;

        #[test]
        fn with_good_parameters_on_ethereum() {
            let mut ext = ExtBuilder::build_default().as_externality();
            ext.execute_with(|| {
                let context = OpenForSaleContext::default();

                let batch_id = create_batch();
                let nonce = <BatchNonces<TestRuntime>>::get(&context.creator_account);
                let inner_call = context.create_signed_list_batch_for_sale_call(batch_id, nonce);
                assert_ok!(NftManager::proxy(Origin::signed(context.relayer), inner_call));

                // State changed to listed
                assert_eq!(true, <BatchOpenForSale<TestRuntime>>::contains_key(&batch_id));

                // The market is correctly set
                assert_eq!(<BatchOpenForSale<TestRuntime>>::get(&batch_id), context.market);

                // Correct event is emited
                assert_eq!(true, context.batch_listed_for_sale_event_emitted(batch_id));
            });
        }

        #[test]
        fn with_good_parameters_on_fiat() {
            let mut ext = ExtBuilder::build_default().as_externality();
            ext.execute_with(|| {
                let mut context = OpenForSaleContext::default();
                context.market = NftSaleType::Fiat;

                let batch_id = create_batch();
                let nonce = <BatchNonces<TestRuntime>>::get(&context.creator_account);
                let inner_call = context.create_signed_list_batch_for_sale_call(batch_id, nonce);
                assert_ok!(NftManager::proxy(Origin::signed(context.relayer), inner_call));

                // State changed to listed
                assert_eq!(true, <BatchOpenForSale<TestRuntime>>::contains_key(&batch_id));

                // The market is correctly set
                assert_eq!(<BatchOpenForSale<TestRuntime>>::get(&batch_id), context.market);

                // Correct event is emited
                assert_eq!(true, context.batch_listed_for_sale_event_emitted(batch_id));
            });
        }
    }

    mod fails_when {
        use super::*;

        #[test]
        fn origin_is_unsigned() {
            let mut ext = ExtBuilder::build_default().as_externality();
            ext.execute_with(|| {
                let context = OpenForSaleContext::default();

                let batch_id = create_batch();
                let nonce = <BatchNonces<TestRuntime>>::get(&context.creator_account);

                let inner_call = context.create_signed_list_batch_for_sale_call(batch_id, nonce);

                assert_noop!(NftManager::proxy(RawOrigin::None.into(), inner_call), BadOrigin);
            });
        }

        #[test]
        fn batch_id_does_not_exist() {
            let mut ext = ExtBuilder::build_default().as_externality();
            ext.execute_with(|| {
                let context = OpenForSaleContext::default();

                let batch_id = U256::zero() + 1;
                let nonce = <BatchNonces<TestRuntime>>::get(&context.creator_account);
                let inner_call = context.create_signed_list_batch_for_sale_call(batch_id, nonce);

                assert_noop!(
                    NftManager::proxy(Origin::signed(context.relayer), inner_call),
                    Error::<TestRuntime>::BatchDoesNotExist
                );
            });
        }

        #[test]
        fn batch_id_is_not_set() {
            let mut ext = ExtBuilder::build_default().as_externality();
            ext.execute_with(|| {
                let context = OpenForSaleContext::default();

                let batch_id = U256::zero();
                let nonce = <BatchNonces<TestRuntime>>::get(&context.creator_account);
                let inner_call = context.create_signed_list_batch_for_sale_call(batch_id, nonce);

                assert_noop!(
                    NftManager::proxy(Origin::signed(context.relayer), inner_call),
                    Error::<TestRuntime>::BatchIdIsMandatory
                );
            });
        }

        #[test]
        fn total_supply_is_exceeded() {
            let mut ext = ExtBuilder::build_default().as_externality();
            ext.execute_with(|| {
                let context = OpenForSaleContext::default();

                let batch_id = create_batch();
                let nonce = <BatchNonces<TestRuntime>>::get(&context.creator_account);

                // Manually "mint" nfts and exhaust the total supply
                let info = <NftInfos<TestRuntime>>::get(<BatchInfoId<TestRuntime>>::get(batch_id))
                    .unwrap();
                let mut nft_ids: Vec<U256> = vec![U256::zero()];
                for i in 0..info.total_supply {
                    nft_ids.push(U256::zero() + i);
                }
                <NftBatches<TestRuntime>>::insert(batch_id, nft_ids);

                // Now try to list the batch for sale
                let inner_call = context.create_signed_list_batch_for_sale_call(batch_id, nonce);

                assert_noop!(
                    NftManager::proxy(Origin::signed(context.relayer), inner_call),
                    Error::<TestRuntime>::NoNftsToSell
                );
            });
        }

        #[test]
        fn market_is_invalid() {
            let mut ext = ExtBuilder::build_default().as_externality();
            ext.execute_with(|| {
                let mut context = OpenForSaleContext::default();
                context.market = NftSaleType::Unknown;

                let batch_id = create_batch();
                let nonce = <BatchNonces<TestRuntime>>::get(&context.creator_account);
                let inner_call = context.create_signed_list_batch_for_sale_call(batch_id, nonce);

                assert_noop!(
                    NftManager::proxy(Origin::signed(context.relayer), inner_call),
                    Error::<TestRuntime>::UnsupportedMarket
                );
            });
        }

        #[test]
        fn sender_is_not_batch_creator() {
            let mut ext = ExtBuilder::build_default().as_externality();
            ext.execute_with(|| {
                let mut context = OpenForSaleContext::default();
                let batch_id = create_batch();

                context.creator_account = TestAccount::new([41u8; 32]).account_id();
                let nonce = <BatchNonces<TestRuntime>>::get(&context.creator_account);
                let inner_call = context.create_signed_list_batch_for_sale_call(batch_id, nonce);

                assert_noop!(
                    NftManager::proxy(Origin::signed(context.relayer), inner_call),
                    Error::<TestRuntime>::SenderIsNotBatchCreator
                );
            });
        }

        #[test]
        fn batch_already_listed() {
            let mut ext = ExtBuilder::build_default().as_externality();
            ext.execute_with(|| {
                let context = OpenForSaleContext::default();

                let batch_id = create_batch();
                let mut nonce = <BatchNonces<TestRuntime>>::get(&context.creator_account);
                let mut inner_call =
                    context.create_signed_list_batch_for_sale_call(batch_id, nonce);

                // Initial listing works
                assert_ok!(NftManager::proxy(Origin::signed(context.relayer), inner_call));

                //List the same batch again, with the correct nonce
                nonce = <BatchNonces<TestRuntime>>::get(&context.creator_account);
                inner_call = context.create_signed_list_batch_for_sale_call(batch_id, nonce);

                assert_noop!(
                    NftManager::proxy(Origin::signed(context.relayer), inner_call),
                    Error::<TestRuntime>::BatchAlreadyListed
                );
            });
        }

        mod the_proof_is_invalid_because {
            use super::*;

            fn get_call(
                context: &OpenForSaleContext,
                batch_id: &U256,
                data_to_sign: &[u8],
            ) -> Box<MockCall> {
                let signature = sign(&context.creator_key_pair, data_to_sign);
                let proof = build_proof(&context.creator_account, &context.relayer, signature);

                return Box::new(MockCall::NftManager(
                    super::Call::<TestRuntime>::signed_list_batch_for_sale {
                        proof,
                        batch_id: *batch_id,
                        market: context.market,
                    },
                ))
            }

            fn create_batch_and_assert_success(
                context: &OpenForSaleContext,
                batch_id: U256,
                nonce: u64,
            ) {
                //now show that it will work if we fix the bad data.
                let data_to_sign = (
                    SIGNED_LIST_BATCH_FOR_SALE_CONTEXT,
                    &context.relayer,
                    &batch_id,
                    &context.market,
                    nonce,
                );

                let call = get_call(&context, &batch_id, &data_to_sign.encode());
                assert_ok!(NftManager::proxy(Origin::signed(context.relayer), call));
                assert_eq!(true, context.batch_listed_for_sale_event_emitted(batch_id));
            }

            #[test]
            fn context_is_bad() {
                let mut ext = ExtBuilder::build_default().as_externality();
                ext.execute_with(|| {
                    let context = OpenForSaleContext::default();
                    let batch_id = create_batch();
                    let nonce = <BatchNonces<TestRuntime>>::get(context.creator_account);

                    let other_context: &'static [u8] = b"authorization for something else";
                    let data_to_sign =
                        (other_context, &context.relayer, &batch_id, &context.market, nonce);

                    let call = get_call(&context, &batch_id, &data_to_sign.encode());

                    assert_noop!(
                        NftManager::proxy(Origin::signed(context.relayer), call.clone()),
                        Error::<TestRuntime>::UnauthorizedSignedListBatchForSaleTransaction
                    );

                    //now show that it will work if we fix the bad data.
                    create_batch_and_assert_success(&context, batch_id, nonce);
                });
            }

            #[test]
            fn mismatched_proof_batch_id() {
                let mut ext = ExtBuilder::build_default().as_externality();
                ext.execute_with(|| {
                    let context = OpenForSaleContext::default();
                    let batch_id = create_batch();
                    let nonce = <BatchNonces<TestRuntime>>::get(context.creator_account);

                    let bad_batch_id = batch_id + 5;
                    let data_to_sign = (
                        SIGNED_LIST_BATCH_FOR_SALE_CONTEXT,
                        &context.relayer,
                        &bad_batch_id,
                        &context.market,
                        nonce,
                    );

                    let call = get_call(&context, &batch_id, &data_to_sign.encode());

                    assert_noop!(
                        NftManager::proxy(Origin::signed(context.relayer), call.clone()),
                        Error::<TestRuntime>::UnauthorizedSignedListBatchForSaleTransaction
                    );

                    //now show that it will work if we fix the bad data.
                    create_batch_and_assert_success(&context, batch_id, nonce);
                });
            }

            #[test]
            fn mismatched_proof_market() {
                let mut ext = ExtBuilder::build_default().as_externality();
                ext.execute_with(|| {
                    let context = OpenForSaleContext::default();
                    let batch_id = create_batch();
                    let nonce = <BatchNonces<TestRuntime>>::get(context.creator_account);

                    let bad_market = NftSaleType::Unknown;
                    let data_to_sign = (
                        SIGNED_LIST_BATCH_FOR_SALE_CONTEXT,
                        &context.relayer,
                        &batch_id,
                        &bad_market,
                        nonce,
                    );

                    let call = get_call(&context, &batch_id, &data_to_sign.encode());

                    assert_noop!(
                        NftManager::proxy(Origin::signed(context.relayer), call.clone()),
                        Error::<TestRuntime>::UnauthorizedSignedListBatchForSaleTransaction
                    );

                    //now show that it will work if we fix the bad data.
                    create_batch_and_assert_success(&context, batch_id, nonce);
                });
            }

            #[test]
            fn mismatched_proof_nonce() {
                let mut ext = ExtBuilder::build_default().as_externality();
                ext.execute_with(|| {
                    let context = OpenForSaleContext::default();
                    let batch_id = create_batch();
                    let nonce = <BatchNonces<TestRuntime>>::get(context.creator_account);

                    let bad_nonce = nonce + 99;
                    let data_to_sign = (
                        SIGNED_LIST_BATCH_FOR_SALE_CONTEXT,
                        &context.relayer,
                        &batch_id,
                        &context.market,
                        bad_nonce,
                    );

                    let call = get_call(&context, &batch_id, &data_to_sign.encode());

                    assert_noop!(
                        NftManager::proxy(Origin::signed(context.relayer), call.clone()),
                        Error::<TestRuntime>::UnauthorizedSignedListBatchForSaleTransaction
                    );

                    //now show that it will work if we fix the bad data.
                    create_batch_and_assert_success(&context, batch_id, nonce);
                });
            }

            #[test]
            fn mismatched_proof_relayer() {
                let mut ext = ExtBuilder::build_default().as_externality();
                ext.execute_with(|| {
                    let context = OpenForSaleContext::default();
                    let batch_id = create_batch();
                    let nonce = <BatchNonces<TestRuntime>>::get(context.creator_account);

                    let bad_relayer = TestAccount::new([71u8; 32]).account_id();
                    let data_to_sign = (
                        SIGNED_LIST_BATCH_FOR_SALE_CONTEXT,
                        &bad_relayer,
                        &batch_id,
                        &context.market,
                        nonce,
                    );

                    let call = get_call(&context, &batch_id, &data_to_sign.encode());

                    assert_noop!(
                        NftManager::proxy(Origin::signed(context.relayer), call.clone()),
                        Error::<TestRuntime>::UnauthorizedSignedListBatchForSaleTransaction
                    );

                    //now show that it will work if we fix the bad data.
                    create_batch_and_assert_success(&context, batch_id, nonce);
                });
            }
        }
    }
}

struct EndBatchSaleContext {
    relayer: AccountId,
    market: NftSaleType,
    creator_account: AccountId,
    creator_key_pair: Pair,
}

impl Default for EndBatchSaleContext {
    fn default() -> Self {
        let creator_account = TestAccount::new([1u8; 32]);
        let relayer = TestAccount::new([2u8; 32]);
        EndBatchSaleContext {
            //origin: Origin::signed(creator_account.account_id()),
            creator_account: creator_account.account_id(),
            creator_key_pair: creator_account.key_pair(),
            relayer: relayer.account_id(),
            market: NftSaleType::Fiat,
        }
    }
}

impl EndBatchSaleContext {
    fn create_signed_end_batch_sale_call(
        &self,
        batch_id: U256,
        nonce: u64,
    ) -> Box<<TestRuntime as Config>::RuntimeCall> {
        let proof = self.create_signed_end_batch_sale_proof(batch_id, nonce);

        return Box::new(MockCall::NftManager(super::Call::<TestRuntime>::signed_end_batch_sale {
            proof,
            batch_id,
        }))
    }

    fn create_signed_end_batch_sale_proof(
        &self,
        batch_id: U256,
        nonce: u64,
    ) -> Proof<Signature, AccountId> {
        let data_to_sign = (SIGNED_END_BATCH_SALE_CONTEXT, &self.relayer, batch_id, nonce);

        let signature = sign(&self.creator_key_pair, &data_to_sign.encode());
        return build_proof(&self.creator_account, &self.relayer, signature)
    }

    fn batch_sale_ended_event_emitted(&self, batch_id: U256) -> bool {
        return System::events().iter().any(|a| {
            a.event ==
                Event::NftManager(crate::Event::<TestRuntime>::BatchSaleEnded {
                    batch_nft_id: batch_id,
                    sale_type: self.market,
                })
        })
    }
}

mod signed_end_batch_sale {
    use super::*;

    mod succeeds {
        use super::*;

        #[test]
        fn with_good_parameters() {
            let mut ext = ExtBuilder::build_default().as_externality();
            ext.execute_with(|| {
                let context = EndBatchSaleContext::default();

                let batch_id = create_batch_and_list();
                let nonce = <BatchNonces<TestRuntime>>::get(&context.creator_account);

                assert_eq!(true, <BatchOpenForSale<TestRuntime>>::contains_key(&batch_id));

                let inner_call = context.create_signed_end_batch_sale_call(batch_id, nonce);
                assert_ok!(NftManager::proxy(Origin::signed(context.relayer), inner_call));

                // State changed to not listed
                assert_eq!(false, <BatchOpenForSale<TestRuntime>>::contains_key(&batch_id));

                // Correct event is emited
                assert_eq!(true, context.batch_sale_ended_event_emitted(batch_id));
            });
        }

        #[test]
        fn when_a_batch_is_relisted_with_good_parameters() {
            let mut ext = ExtBuilder::build_default().as_externality();
            ext.execute_with(|| {
                let context = EndBatchSaleContext::default();

                let batch_id = create_batch_and_list();
                let nonce = <BatchNonces<TestRuntime>>::get(&context.creator_account);

                // The batch is listed
                assert_eq!(true, <BatchOpenForSale<TestRuntime>>::contains_key(&batch_id));

                let inner_call = context.create_signed_end_batch_sale_call(batch_id, nonce);
                assert_ok!(NftManager::proxy(Origin::signed(context.relayer), inner_call));

                // State changed to not listed
                assert_eq!(false, <BatchOpenForSale<TestRuntime>>::contains_key(&batch_id));
                // Correct event is emited
                assert_eq!(true, context.batch_sale_ended_event_emitted(batch_id));

                list_batch(batch_id, NftSaleType::Fiat);

                // The batch is listed again
                assert_eq!(true, <BatchOpenForSale<TestRuntime>>::contains_key(&batch_id));
            });
        }
    }

    mod fails_when {
        use super::*;

        #[test]
        fn origin_is_unsigned() {
            let mut ext = ExtBuilder::build_default().as_externality();
            ext.execute_with(|| {
                let context = EndBatchSaleContext::default();

                let batch_id = create_batch_and_list();
                let nonce = <BatchNonces<TestRuntime>>::get(&context.creator_account);
                let inner_call = context.create_signed_end_batch_sale_call(batch_id, nonce);

                assert_noop!(NftManager::proxy(RawOrigin::None.into(), inner_call), BadOrigin);
            });
        }

        #[test]
        fn batch_id_does_not_exist() {
            let mut ext = ExtBuilder::build_default().as_externality();
            ext.execute_with(|| {
                let context = EndBatchSaleContext::default();

                let batch_id = U256::zero() + 1;
                let nonce = <BatchNonces<TestRuntime>>::get(&context.creator_account);
                let inner_call = context.create_signed_end_batch_sale_call(batch_id, nonce);

                assert_noop!(
                    NftManager::proxy(Origin::signed(context.relayer), inner_call),
                    Error::<TestRuntime>::BatchDoesNotExist
                );
            });
        }

        #[test]
        fn batch_id_is_not_set() {
            let mut ext = ExtBuilder::build_default().as_externality();
            ext.execute_with(|| {
                let context = EndBatchSaleContext::default();

                let batch_id = U256::zero();
                let nonce = <BatchNonces<TestRuntime>>::get(&context.creator_account);
                let inner_call = context.create_signed_end_batch_sale_call(batch_id, nonce);

                assert_noop!(
                    NftManager::proxy(Origin::signed(context.relayer), inner_call),
                    Error::<TestRuntime>::BatchIdIsMandatory
                );
            });
        }

        #[test]
        fn sender_is_not_batch_creator() {
            let mut ext = ExtBuilder::build_default().as_externality();
            ext.execute_with(|| {
                let mut context = EndBatchSaleContext::default();
                let batch_id = create_batch_and_list();

                context.creator_account = TestAccount::new([41u8; 32]).account_id();
                let nonce = <BatchNonces<TestRuntime>>::get(&context.creator_account);
                let inner_call = context.create_signed_end_batch_sale_call(batch_id, nonce);

                assert_noop!(
                    NftManager::proxy(Origin::signed(context.relayer), inner_call),
                    Error::<TestRuntime>::SenderIsNotBatchCreator
                );
            });
        }

        #[test]
        fn batch_not_listed() {
            let mut ext = ExtBuilder::build_default().as_externality();
            ext.execute_with(|| {
                let context = EndBatchSaleContext::default();

                // create the batch, but not list it
                let batch_id = create_batch();
                let nonce = <BatchNonces<TestRuntime>>::get(&context.creator_account);
                let inner_call = context.create_signed_end_batch_sale_call(batch_id, nonce);

                assert_noop!(
                    NftManager::proxy(Origin::signed(context.relayer), inner_call),
                    Error::<TestRuntime>::BatchNotListed
                );
            });
        }

        #[test]
        fn batch_listed_for_sale_on_wrong_market() {
            let mut ext = ExtBuilder::build_default().as_externality();
            ext.execute_with(|| {
                let context = EndBatchSaleContext::default();

                let batch_id = create_batch();

                // List on Etherum. Only fiat listings can be minted via an extrinsic
                list_batch(batch_id, NftSaleType::Ethereum);

                let nonce = <BatchNonces<TestRuntime>>::get(&context.creator_account);
                let inner_call = context.create_signed_end_batch_sale_call(batch_id, nonce);

                assert_noop!(
                    NftManager::proxy(Origin::signed(context.relayer), inner_call),
                    Error::<TestRuntime>::BatchNotListedForFiatSale
                );
            });
        }

        mod the_proof_is_invalid_because {
            use super::*;

            fn get_call(
                context: &EndBatchSaleContext,
                batch_id: &U256,
                data_to_sign: &[u8],
            ) -> Box<MockCall> {
                let signature = sign(&context.creator_key_pair, data_to_sign);
                let proof = build_proof(&context.creator_account, &context.relayer, signature);

                return Box::new(MockCall::NftManager(
                    super::Call::<TestRuntime>::signed_end_batch_sale {
                        proof,
                        batch_id: *batch_id,
                    },
                ))
            }

            fn end_sale_and_assert_success(
                context: &EndBatchSaleContext,
                batch_id: U256,
                nonce: u64,
            ) {
                //now show that it will work if we fix the bad data.
                let data_to_sign =
                    (SIGNED_END_BATCH_SALE_CONTEXT, &context.relayer, &batch_id, nonce);

                let call = get_call(&context, &batch_id, &data_to_sign.encode());
                assert_ok!(NftManager::proxy(Origin::signed(context.relayer), call));
                assert_eq!(true, context.batch_sale_ended_event_emitted(batch_id));
            }

            #[test]
            fn context_is_bad() {
                let mut ext = ExtBuilder::build_default().as_externality();
                ext.execute_with(|| {
                    let context = EndBatchSaleContext::default();
                    let batch_id = create_batch_and_list();
                    let nonce = <BatchNonces<TestRuntime>>::get(context.creator_account);

                    let other_context: &'static [u8] = b"authorization for something else";
                    let data_to_sign = (other_context, &context.relayer, &batch_id, nonce);

                    let call = get_call(&context, &batch_id, &data_to_sign.encode());

                    assert_noop!(
                        NftManager::proxy(Origin::signed(context.relayer), call.clone()),
                        Error::<TestRuntime>::UnauthorizedSignedEndBatchSaleTransaction
                    );

                    //now show that it will work if we fix the bad data.
                    end_sale_and_assert_success(&context, batch_id, nonce);
                });
            }

            #[test]
            fn mismatched_proof_batch_id() {
                let mut ext = ExtBuilder::build_default().as_externality();
                ext.execute_with(|| {
                    let context = EndBatchSaleContext::default();
                    let batch_id = create_batch_and_list();
                    let nonce = <BatchNonces<TestRuntime>>::get(context.creator_account);

                    let bad_batch_id = batch_id + 5;
                    let data_to_sign =
                        (SIGNED_END_BATCH_SALE_CONTEXT, &context.relayer, &bad_batch_id, nonce);

                    let call = get_call(&context, &batch_id, &data_to_sign.encode());

                    assert_noop!(
                        NftManager::proxy(Origin::signed(context.relayer), call.clone()),
                        Error::<TestRuntime>::UnauthorizedSignedEndBatchSaleTransaction
                    );

                    //now show that it will work if we fix the bad data.
                    end_sale_and_assert_success(&context, batch_id, nonce);
                });
            }

            #[test]
            fn mismatched_proof_nonce() {
                let mut ext = ExtBuilder::build_default().as_externality();
                ext.execute_with(|| {
                    let context = EndBatchSaleContext::default();
                    let batch_id = create_batch_and_list();
                    let nonce = <BatchNonces<TestRuntime>>::get(context.creator_account);

                    let bad_nonce = nonce + 99;
                    let data_to_sign =
                        (SIGNED_END_BATCH_SALE_CONTEXT, &context.relayer, &batch_id, bad_nonce);

                    let call = get_call(&context, &batch_id, &data_to_sign.encode());

                    assert_noop!(
                        NftManager::proxy(Origin::signed(context.relayer), call.clone()),
                        Error::<TestRuntime>::UnauthorizedSignedEndBatchSaleTransaction
                    );

                    //now show that it will work if we fix the bad data.
                    end_sale_and_assert_success(&context, batch_id, nonce);
                });
            }

            #[test]
            fn mismatched_proof_relayer() {
                let mut ext = ExtBuilder::build_default().as_externality();
                ext.execute_with(|| {
                    let context = EndBatchSaleContext::default();
                    let batch_id = create_batch_and_list();
                    let nonce = <BatchNonces<TestRuntime>>::get(context.creator_account);

                    let bad_relayer = TestAccount::new([71u8; 32]).account_id();
                    let data_to_sign =
                        (SIGNED_END_BATCH_SALE_CONTEXT, &bad_relayer, &batch_id, nonce);

                    let call = get_call(&context, &batch_id, &data_to_sign.encode());

                    assert_noop!(
                        NftManager::proxy(Origin::signed(context.relayer), call.clone()),
                        Error::<TestRuntime>::UnauthorizedSignedEndBatchSaleTransaction
                    );

                    //now show that it will work if we fix the bad data.
                    end_sale_and_assert_success(&context, batch_id, nonce);
                });
            }
        }
    }
}<|MERGE_RESOLUTION|>--- conflicted
+++ resolved
@@ -100,14 +100,10 @@
 }
 
 impl CreateBatchContext {
-<<<<<<< HEAD
-    fn create_signed_create_batch_call(&self, nonce: u64) -> Box<<TestRuntime as Config>::RuntimeCall> {
-=======
     fn create_signed_create_batch_call(
         &self,
         nonce: u64,
     ) -> Box<<TestRuntime as Config>::RuntimeCall> {
->>>>>>> b2c4e47a
         let proof = self.create_signed_create_batch_proof(nonce);
 
         return Box::new(MockCall::NftManager(super::Call::<TestRuntime>::signed_create_batch {
