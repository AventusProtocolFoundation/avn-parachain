--- conflicted
+++ resolved
@@ -615,12 +615,8 @@
     }
 }
 
-<<<<<<< HEAD
-mod set_rates_refresh_range {
-=======
 #[cfg(test)]
 mod format_rates {
->>>>>>> e2bcca33
     use super::*;
 
     #[cfg(test)]
@@ -628,18 +624,6 @@
         use super::*;
 
         #[test]
-<<<<<<< HEAD
-        fn range_is_valid() {
-            let mut ext = ExtBuilder::build_default().with_validators().as_externality();
-            ext.execute_with(|| {
-                let valid_rates_range: u32 =
-                    <TestRuntime as Config>::MinRatesRefreshRange::get();
-
-                assert_ok!(AvnOracle::set_rates_refresh_range(
-                    RuntimeOrigin::root(),
-                    valid_rates_range
-                ));
-=======
         fn rate_with_one_currencies() {
             let mut ext = ExtBuilder::build_default().with_validators().as_externality();
             ext.execute_with(|| {
@@ -679,7 +663,6 @@
                 let rates = create_rates(vec![(usd, scale_rate(usd_rate)), (eur, scale_rate(eur_rate))]);
 
                 assert_eq!(sort_rates(formatted_rates.expect("ok")), sort_rates(rates));
->>>>>>> e2bcca33
             });
         }
     }
@@ -689,21 +672,6 @@
         use super::*;
 
         #[test]
-<<<<<<< HEAD
-        fn range_is_invalid() {
-            let mut ext = ExtBuilder::build_default().with_validators().as_externality();
-            ext.execute_with(|| {
-                let min_rates_range: u32 =
-                    <TestRuntime as Config>::MinRatesRefreshRange::get();
-                let invalid_rates_range: u32 = min_rates_range.saturating_sub(1);
-
-                assert_err!(
-                    AvnOracle::set_rates_refresh_range(
-                        RuntimeOrigin::root(),
-                        invalid_rates_range
-                    ),
-                    Error::<TestRuntime>::RateRangeTooLow
-=======
         fn any_rate_with_price_zero() {
             let mut ext = ExtBuilder::build_default().with_validators().as_externality();
             ext.execute_with(|| {
@@ -754,7 +722,53 @@
                 assert_err!(
                     Pallet::<TestRuntime>::format_rates(invalid_format_json),
                     Error::<TestRuntime>::InvalidRateFormat
->>>>>>> e2bcca33
+                );
+            });
+        }
+    }
+}
+
+
+mod set_rates_refresh_range {
+    use super::*;
+
+    #[cfg(test)]
+    mod succeeds_if {
+        use super::*;
+
+        #[test]
+        fn range_is_valid() {
+            let mut ext = ExtBuilder::build_default().with_validators().as_externality();
+            ext.execute_with(|| {
+                let valid_rates_range: u32 =
+                    <TestRuntime as Config>::MinRatesRefreshRange::get();
+
+                assert_ok!(AvnOracle::set_rates_refresh_range(
+                    RuntimeOrigin::root(),
+                    valid_rates_range
+                ));
+            });
+        }
+    }
+
+    #[cfg(test)]
+    mod fails_if {
+        use super::*;
+
+        #[test]
+        fn range_is_invalid() {
+            let mut ext = ExtBuilder::build_default().with_validators().as_externality();
+            ext.execute_with(|| {
+                let min_rates_range: u32 =
+                    <TestRuntime as Config>::MinRatesRefreshRange::get();
+                let invalid_rates_range: u32 = min_rates_range.saturating_sub(1);
+
+                assert_err!(
+                    AvnOracle::set_rates_refresh_range(
+                        RuntimeOrigin::root(),
+                        invalid_rates_range
+                    ),
+                    Error::<TestRuntime>::RateRangeTooLow
                 );
             });
         }
