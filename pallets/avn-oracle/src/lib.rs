--- conflicted
+++ resolved
@@ -108,18 +108,11 @@
     #[pallet::event]
     #[pallet::generate_deposit(pub(super) fn deposit_event)]
     pub enum Event<T: Config> {
-<<<<<<< HEAD
-        RatesUpdated { rates: Rates, nonce: u32 },
-        ConsensusCleared { period: u32 },
-        CurrencyRegistered { symbol: Vec<u8> },
-        CurrencyRemoved { symbol: Vec<u8> },
-        RatesRefreshRangeUpdated { old: u32, new: u32 },
-=======
         RatesUpdated { rates: Rates, round_id: u32 },
         ConsensusCleared { period: u32 },
         CurrencyRegistered { currency: Vec<u8> },
         CurrencyRemoved { currency: Vec<u8> },
->>>>>>> e2bcca33
+        RatesRefreshRangeUpdated { old: u32, new: u32 },
     }
 
     #[pallet::error]
@@ -169,11 +162,7 @@
 
             if count > AVN::<T>::quorum() {
                 log::info!("🎁 Quorum reached: {}, proceeding to publish rates", count);
-<<<<<<< HEAD
-                Self::deposit_event(Event::<T>::RatesUpdated { rates: rates.clone(), nonce });
-=======
                 Self::deposit_event(Event::<T>::RatesUpdated { rates: rates.clone(), round_id });
->>>>>>> e2bcca33
 
                 for (currency, value) in &rates.0 {
                     NativeTokenRateByCurrency::<T>::insert(currency, value.clone());
@@ -289,17 +278,8 @@
             let total_weight = Weight::zero();
 
             let last_submission_block = LastPriceSubmission::<T>::get();
-<<<<<<< HEAD
-            let nonce = Nonce::<T>::get();
-            if (n >=
-                last_submission_block +
-                    BlockNumberFor::<T>::from(RatesRefreshRangeBlocks::<T>::get())) &&
-                !PriceSubmissionTimestamps::<T>::contains_key(nonce)
-            {
-=======
             let round_id = VotingRoundId::<T>::get();
             if Self::is_refresh_due(n, last_submission_block) && !PriceSubmissionTimestamps::<T>::contains_key(round_id) {
->>>>>>> e2bcca33
                 let now = pallet_timestamp::Pallet::<T>::now();
                 let now_u64: u64 = now.try_into().unwrap_or_default();
                 let now_secs = now_u64 / 1000;
@@ -472,14 +452,7 @@
             let guard_lock_name =
                 Self::create_guard_lock(b"submit_price::", round_id, &submitter.account_id);
 
-<<<<<<< HEAD
-            if current_block >=
-                last_submission_block +
-                    BlockNumberFor::<T>::from(RatesRefreshRangeBlocks::<T>::get())
-            {
-=======
             if Self::is_refresh_due(current_block, last_submission_block) {
->>>>>>> e2bcca33
                 let mut lock = AVN::<T>::get_ocw_locker(&guard_lock_name);
                 if let Ok(guard) = lock.try_lock() {
                     let rates = Self::fetch_and_decode_rates()?;
@@ -511,15 +484,7 @@
 
             let last_submission_block = LastPriceSubmission::<T>::get();
 
-<<<<<<< HEAD
-            if current_block >=
-                last_submission_block
-                    .saturating_add(BlockNumberFor::<T>::from(RatesRefreshRangeBlocks::<T>::get()))
-                    .saturating_add(BlockNumberFor::<T>::from(T::ConsensusGracePeriod::get()))
-            {
-=======
             if Self::can_clear(current_block, last_submission_block) {
->>>>>>> e2bcca33
                 let signature = submitter
                     .key
                     .sign(&(CLEAR_CONSENSUS_SUBMISSION_CONTEXT, VotingRoundId::<T>::get()).encode())
@@ -610,14 +575,14 @@
         fn is_refresh_due(current: BlockNumberFor<T>, last: BlockNumberFor<T>) -> bool {
             current >=
                 last.saturating_add(BlockNumberFor::<T>::from(
-                    T::PriceRefreshRangeInBlocks::get(),
+                    RatesRefreshRangeBlocks::<T>::get(),
                 ))
         }
 
         fn can_clear(current: BlockNumberFor<T>, last: BlockNumberFor<T>) -> bool {
             current >=
                 last.saturating_add(BlockNumberFor::<T>::from(
-                    T::PriceRefreshRangeInBlocks::get(),
+                    RatesRefreshRangeBlocks::<T>::get(),
                 ))
                 .saturating_add(BlockNumberFor::<T>::from(T::ConsensusGracePeriod::get()))
         }
