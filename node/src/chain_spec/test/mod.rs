--- conflicted
+++ resolved
@@ -9,15 +9,9 @@
     ImOnlineId, ParaId,
 };
 use avn_test_runtime::{
-<<<<<<< HEAD
-    self as avn_test_runtime, AuthorityDiscoveryConfig, EthBridgeConfig, EthereumEventsConfig, 
-    ImOnlineConfig, ParachainStakingConfig, SudoConfig, SummaryConfig,
-    TokenManagerConfig, ValidatorsManagerConfig,
-=======
     self as avn_test_runtime, AuthorityDiscoveryConfig, EthBridgeConfig, EthereumEventsConfig,
     ImOnlineConfig, ParachainStakingConfig, SudoConfig, SummaryConfig, TokenManagerConfig,
     ValidatorsManagerConfig,
->>>>>>> 3a4bd6e8
 };
 use node_primitives::AccountId;
 
@@ -58,13 +52,8 @@
     event_challenge_period: BlockNumber,
     schedule_period: BlockNumber,
     voting_period: BlockNumber,
-<<<<<<< HEAD
-) -> avn_test_runtime::GenesisConfig {
-    avn_test_runtime::GenesisConfig {
-=======
 ) -> avn_test_runtime::RuntimeGenesisConfig {
     avn_test_runtime::RuntimeGenesisConfig {
->>>>>>> 3a4bd6e8
         avn: pallet_avn::GenesisConfig {
             _phantom: Default::default(),
             bridge_contract_address: avn_eth_contract.clone(),
@@ -78,14 +67,10 @@
         balances: avn_test_runtime::BalancesConfig {
             balances: endowed_accounts.iter().cloned().map(|(k, a)| (k, a)).collect(),
         },
-<<<<<<< HEAD
-        parachain_info: avn_test_runtime::ParachainInfoConfig { parachain_id: id, ..Default::default() },
-=======
         parachain_info: avn_test_runtime::ParachainInfoConfig {
             parachain_id: id,
             ..Default::default()
         },
->>>>>>> 3a4bd6e8
         session: avn_test_runtime::SessionConfig {
             keys: candidates
                 .iter()
