--- conflicted
+++ resolved
@@ -7,11 +7,7 @@
 use sp_core::{ecdsa::Signature, hashing::keccak_256};
 use sp_runtime::traits::Block as BlockT;
 use std::{marker::PhantomData, time::Instant};
-<<<<<<< HEAD
 use web3::{Web3, types::TransactionReceipt, transports::Http};
-=======
-use web3::types::TransactionReceipt;
->>>>>>> e4b6d55d
 use sc_client_api::{client::BlockBackend, UsageProvider};
 
 pub use std::{path::PathBuf, sync::Arc};
@@ -97,7 +93,7 @@
                 return Err(server_error("Error creating a web3 connection".to_string()))
             }
 
-            log::info!("⏲️ web3 init task completed in: {:?}", web3_init_time.elapsed());
+            log::info!("⏲️  web3 init task completed in: {:?}", web3_init_time.elapsed());
             web3_data_mutex.web3 = web3;
             Ok(())
         } else {
@@ -161,11 +157,7 @@
     )
 }
 
-<<<<<<< HEAD
 fn to_eth_query_response<T: TxQueryData>(
-=======
-fn to_eth_query_response<T: Encode>(
->>>>>>> e4b6d55d
     data: &T,
     current_block_number: u64,
     data_block_number: Option<web3::types::U64>,
@@ -173,11 +165,7 @@
     Ok(
         hex::encode(
             EthQueryResponse {
-<<<<<<< HEAD
                 data: data.as_encodable().unwrap_or(vec![]).encode(),
-=======
-                data: data.encode(),
->>>>>>> e4b6d55d
                 num_confirmations: current_block_number - data_block_number.unwrap_or(Default::default()).as_u64(),
             }.encode()
         )
@@ -332,8 +320,6 @@
         Ok(hex::encode(result.0))
     } else {
         Err(server_error(format!("Failed to acquire web3 mutex")))
-<<<<<<< HEAD
-=======
     }
 }
 
@@ -367,100 +353,8 @@
             .map_err(|e| server_error(format!("Error getting block number: {:?}", e)))?;
 
         match query_request.response_type {
-            EthQueryResponseType::CallData => {
-                let maybe_tx = web3_utils::get_tx_call_data(&web3, tx_hash).await
-                    .map_err(|e| server_error(format!("Error getting tx call data: {:?}", e)))?;
-
-                let response;
-                match maybe_tx {
-                    None => {
-                        server_error(format!("Transaction for tx hash {:?} is empty", tx_hash));
-                        response = to_eth_query_response::<Vec<u8>>(&vec![], current_block_number, None)?;
-                    },
-                    Some(data) => {
-                        response = to_eth_query_response::<Vec<u8>>(&data.input.0.to_vec(), current_block_number, data.block_number)?;
-                    }
-                };
-
-                log::info!("⛓️  avn-service: eth query response {:?}", response);
-                Ok(response)
-            }
-        }
-    } else {
-        Err(server_error(format!("Failed to acquire web3 mutex")))
->>>>>>> e4b6d55d
-    }
-}
-
-#[tokio::main]
-async fn tx_query_main<Block: BlockT, ClientT>(
-    mut req: tide::Request<Arc<Config<Block, ClientT>>>,
-) -> Result<String, TideError>
-where
-    ClientT: BlockBackend<Block> + UsageProvider<Block> + Send + Sync + 'static,
-{
-<<<<<<< HEAD
-    log::info!("⛓️  avn-service: query Request.");
-    let post_body = req.body_bytes().await?;
-
-    let request = &EthTransaction::decode(&mut &post_body[..]).map_err(|e| {
-        server_error(format!("Error decoding eth transaction data: {:?}", e))
-    })?;
-
-    let query_request = &EthQueryRequest::decode(&mut &request.data[..]).map_err(|e| {
-        server_error(format!("Error decoding query request data: {:?}", e))
-    })?;
-
-    if let Some(mutex_web3_data) = req.state().web3_data_mutex.try_lock() {
-        if mutex_web3_data.web3.is_none() {
-=======
-    log::info!("⛓️  avn-service: eth events");
-    let tx_hash: H256 = H256::from_slice(&to_bytes32(
-        req.param("txHash")
-            .map_err(|_| server_error("txHash is not a valid transaction hash".to_string()))?
-            .to_string(),
-    )?);
-
-    if let Some(web3_data_mutex) = req.state().web3_data_mutex.try_lock() {
-        if web3_data_mutex.web3.is_none() {
->>>>>>> e4b6d55d
-            return Err(server_error("Web3 connection not setup".to_string()))
-        }
-
-        let web3 = mutex_web3_data.web3.as_ref().unwrap();
-        let tx_hash = H256::from_slice(&to_bytes32(hex::encode(query_request.tx_hash))?);
-
-        let current_block_number = web3_utils::get_current_block_number(&web3).await
-            .map_err(|e| server_error(format!("Error getting block number: {:?}", e)))?;
-<<<<<<< HEAD
-
-        match query_request.response_type {
             EthQueryResponseType::CallData => get_call_data(&web3, current_block_number, tx_hash).await,
             EthQueryResponseType::TransactionReceipt => get_tx_receipt(&web3, current_block_number, tx_hash).await,
-=======
-        let maybe_receipt = web3_utils::get_tx_receipt(web3, tx_hash)
-            .await
-            .map_err(|e| server_error(format!("Error getting tx receipt: {:?}", e)))?;
-        match maybe_receipt {
-            None => Err(TideError::from_str(
-                StatusCode::Ok,
-                "❗Transaction receipt is empty".to_string(),
-            )),
-            Some(receipt) => {
-                let response = Response {
-                    result: serde_json::to_value(&receipt).map_err(|_| {
-                        TideError::from_str(StatusCode::Ok, "❗Eth response is not a valid JSON".to_string())
-                    })?,
-                    num_confirmations: current_block_number -
-                        receipt.block_number.unwrap_or(Default::default()).as_u64(),
-                };
-
-                let json_response = serde_json::to_string(&response)
-                    .map_err(|_| server_error("Error serialising response".to_string()))?;
-
-                return Ok(json_response)
-            }
->>>>>>> e4b6d55d
         }
     } else {
         Err(server_error(format!("Failed to acquire web3 mutex")))
@@ -528,15 +422,6 @@
 
     app.at("/eth/query")
         .post(|req: tide::Request<Arc<Config<Block, ClientT>>>| async move {
-<<<<<<< HEAD
-=======
-            // Methods that require web3 must be run within the tokio runtime (#[tokio::main])
-            return tx_query_main(req)
-        });
-
-    app.at("/eth/events/:txHash").get(
-        |req: tide::Request<Arc<Config<Block, ClientT>>>| async move {
->>>>>>> e4b6d55d
             // Methods that require web3 must be run within the tokio runtime (#[tokio::main])
             return tx_query_main(req)
         });
