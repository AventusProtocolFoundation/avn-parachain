#![cfg_attr(not(feature = "std"), no_std)]
// `construct_runtime!` does a lot of recursion and requires us to increase the limit to 256.
#![recursion_limit = "256"]

// Make the WASM binary available.
#[cfg(feature = "std")]
include!(concat!(env!("OUT_DIR"), "/wasm_binary.rs"));

pub mod governance;
pub mod proxy_config;
pub mod xcm_config;

use core::cmp::Ordering;

use codec::{Decode, Encode};
use scale_info::TypeInfo;
use sp_core::sr25519::Public;

use sp_runtime::RuntimeAppPublic;

use cumulus_pallet_parachain_system::RelayNumberStrictlyIncreases;
use sp_api::impl_runtime_apis;
use sp_core::{ConstU128, OpaqueMetadata, H160};
use sp_runtime::{
    create_runtime_str, generic, impl_opaque_keys,
    traits::{AccountIdLookup, BlakeTwo256, Block as BlockT, ConvertInto},
    transaction_validity::{TransactionPriority, TransactionSource, TransactionValidity},
    ApplyExtrinsicResult,
};
pub extern crate alloc;
use alloc::collections::BTreeSet;

use sp_std::prelude::*;
#[cfg(feature = "std")]
use sp_version::NativeVersion;
use sp_version::RuntimeVersion;

use frame_support::{
    construct_runtime,
    dispatch::DispatchClass,
    parameter_types,
    traits::{
        AsEnsureOriginWithArg, ConstBool, ConstU32, ConstU64, Contains, Currency, Imbalance,
        OnUnbalanced, PrivilegeCmp,
    },
    weights::{constants::WEIGHT_REF_TIME_PER_SECOND, ConstantMultiplier, Weight},
    PalletId, RuntimeDebug,
};
use frame_system::{
    limits::{BlockLength, BlockWeights},
    EnsureRoot, EnsureSigned,
};
use governance::pallet_custom_origins;
use proxy_config::AvnProxyConfig;
pub use sp_consensus_aura::sr25519::AuthorityId as AuraId;
pub use sp_runtime::{MultiAddress, Perbill, Permill};
use xcm_config::{XcmConfig, XcmOriginToTransactDispatchOrigin};

#[cfg(any(feature = "std", test))]
pub use sp_runtime::BuildStorage;

// Polkadot imports
use polkadot_runtime_common::{BlockHashCount, SlowAdjustingFeeUpdate};

// XCM Imports
use xcm_executor::XcmExecutor;

use pallet_im_online::sr25519::AuthorityId as ImOnlineId;
use pallet_session::historical::{self as pallet_session_historical};
use sp_authority_discovery::AuthorityId as AuthorityDiscoveryId;

use pallet_avn::sr25519::AuthorityId as AvnId;

use pallet_avn_proxy::ProvableProxy;
use sp_avn_common::{
<<<<<<< HEAD
    event_discovery::{EthBridgeEventsFilter, EthereumEventsFilterTrait},
=======
    event_discovery::{
        EthBlockRange, EthBridgeEventsFilter, EthereumEventsFilterTrait, EthereumEventsPartition,
    },
>>>>>>> b6d3ca83
    event_types::ValidEvents,
    InnerCallValidator, Proof,
};

use pallet_parachain_staking;
pub type NegativeImbalance<T> = <pallet_balances::Pallet<T> as Currency<
    <T as frame_system::Config>::AccountId,
>>::NegativeImbalance;

/// Logic for the staking pot to get all the fees, including tips.
pub struct ToStakingPot<R>(sp_std::marker::PhantomData<R>);
impl<R> OnUnbalanced<NegativeImbalance<R>> for ToStakingPot<R>
where
    R: pallet_balances::Config + pallet_parachain_staking::Config,
    <R as frame_system::Config>::AccountId: From<AccountId>,
    <R as frame_system::Config>::AccountId: Into<AccountId>,
    <R as frame_system::Config>::RuntimeEvent: From<pallet_balances::Event<R>>,
{
    fn on_nonzero_unbalanced(amount: NegativeImbalance<R>) {
        let staking_pot_address =
            <pallet_parachain_staking::Pallet<R>>::compute_reward_pot_account_id();
        <pallet_balances::Pallet<R>>::resolve_creating(&staking_pot_address, amount);
    }
}

pub struct DealWithFees<R>(sp_std::marker::PhantomData<R>);
impl<R> OnUnbalanced<NegativeImbalance<R>> for DealWithFees<R>
where
    R: pallet_balances::Config + pallet_parachain_staking::Config,
    <R as frame_system::Config>::AccountId: From<AccountId>,
    <R as frame_system::Config>::AccountId: Into<AccountId>,
    <R as frame_system::Config>::RuntimeEvent: From<pallet_balances::Event<R>>,
{
    fn on_unbalanceds<B>(mut fees_then_tips: impl Iterator<Item = NegativeImbalance<R>>) {
        if let Some(mut fees) = fees_then_tips.next() {
            if let Some(tips) = fees_then_tips.next() {
                tips.merge_into(&mut fees);
            }
            <ToStakingPot<R> as OnUnbalanced<_>>::on_unbalanced(fees);
        }
    }
}

pub struct EthBridgeTestRuntimeEventsFilter;
impl EthereumEventsFilterTrait for EthBridgeTestRuntimeEventsFilter {
    fn get_filter() -> EthBridgeEventsFilter {
        let allowed_events: BTreeSet<ValidEvents> = vec![
            ValidEvents::AddedValidator,
            ValidEvents::Lifted,
            ValidEvents::AvtGrowthLifted,
            ValidEvents::AvtLowerClaimed,
<<<<<<< HEAD
=======
            ValidEvents::NftMint,
            ValidEvents::NftTransferTo,
            ValidEvents::NftCancelListing,
            ValidEvents::NftEndBatchListing,
>>>>>>> b6d3ca83
        ]
        .into_iter()
        .collect();

        EthBridgeEventsFilter::try_from(allowed_events).unwrap_or_default()
    }
}

pub use node_primitives::{AccountId, Signature};
use node_primitives::{Balance, BlockNumber, Hash, Nonce};

use runtime_common::{
    constants::{currency::*, time::*},
    weights, Address, Header, OperationalFeeMultiplier, TransactionByteFee, WeightToFee,
};
use weights::{BlockExecutionWeight, ExtrinsicBaseWeight, RocksDbWeight};

/// Block type as expected by this runtime.
pub type Block = generic::Block<Header, UncheckedExtrinsic>;

/// A Block signed with a Justification
pub type SignedBlock = generic::SignedBlock<Block>;

/// BlockId type as expected by this runtime.
pub type BlockId = generic::BlockId<Block>;

/// The SignedExtension to the basic transaction logic.
pub type SignedExtra = (
    frame_system::CheckNonZeroSender<Runtime>,
    frame_system::CheckSpecVersion<Runtime>,
    frame_system::CheckTxVersion<Runtime>,
    frame_system::CheckGenesis<Runtime>,
    frame_system::CheckEra<Runtime>,
    frame_system::CheckNonce<Runtime>,
    frame_system::CheckWeight<Runtime>,
    pallet_transaction_payment::ChargeTransactionPayment<Runtime>,
);

/// Unchecked extrinsic type as expected by this runtime.
pub type UncheckedExtrinsic =
    generic::UncheckedExtrinsic<Address, RuntimeCall, Signature, SignedExtra>;

/// Extrinsic type that has already been checked.
pub type CheckedExtrinsic = generic::CheckedExtrinsic<AccountId, RuntimeCall, SignedExtra>;

/// Executive: handles dispatch to the various modules.
pub type Executive = frame_executive::Executive<
    Runtime,
    Block,
    frame_system::ChainContext<Runtime>,
    Runtime,
    AllPalletsWithSystem,
    pallet_eth_bridge::migration::SetBlockRangeSize<Runtime>,
>;

impl_opaque_keys! {
    pub struct SessionKeys {
        pub aura: Aura,
        pub authority_discovery: AuthorityDiscovery,
        pub im_online: ImOnline,
        pub avn: Avn,
    }
}

#[sp_version::runtime_version]
pub const VERSION: RuntimeVersion = RuntimeVersion {
    spec_name: create_runtime_str!("avn-test-parachain"),
    impl_name: create_runtime_str!("avn-test-parachain"),
    authoring_version: 1,
    spec_version: 70,
    impl_version: 0,
    apis: RUNTIME_API_VERSIONS,
    transaction_version: 1,
    state_version: 1,
};

/// This determines the average expected block time that we are targeting.
/// Blocks will be produced at a minimum duration defined by `SLOT_DURATION`.
/// `SLOT_DURATION` is picked up by `pallet_timestamp` which is in turn picked
/// up by `pallet_aura` to implement `fn slot_duration()`.

// NOTE: Currently it is not possible to change the slot duration after the chain has started.
//       Attempting to do so will brick block production.
pub const SLOT_DURATION: u64 = MILLISECS_PER_BLOCK;

/// The existential deposit. Set to 1/10 of the Connected Relay Chain.
pub const EXISTENTIAL_DEPOSIT: Balance = 0;

/// We assume that ~5% of the block weight is consumed by `on_initialize` handlers. This is
/// used to limit the maximal weight of a single extrinsic.
const AVERAGE_ON_INITIALIZE_RATIO: Perbill = Perbill::from_percent(5);

/// We allow `Normal` extrinsics to fill up the block up to 75%, the rest can be used by
/// `Operational` extrinsics.
const NORMAL_DISPATCH_RATIO: Perbill = Perbill::from_percent(75);

/// We allow for 0.5 of a second of compute with a 12 second average block time.
const MAXIMUM_BLOCK_WEIGHT: Weight = Weight::from_parts(
    WEIGHT_REF_TIME_PER_SECOND.saturating_div(2),
    cumulus_primitives_core::relay_chain::MAX_POV_SIZE as u64,
);

/// The version information used to identify this runtime when compiled natively.
#[cfg(feature = "std")]
pub fn native_version() -> NativeVersion {
    NativeVersion { runtime_version: VERSION, can_author_with: Default::default() }
}

parameter_types! {
    pub const Version: RuntimeVersion = VERSION;

    // This part is copied from Substrate's `bin/node/runtime/src/lib.rs`.
    //  The `RuntimeBlockLength` and `RuntimeBlockWeights` exist here because the
    // `DeletionWeightLimit` and `DeletionQueueDepth` depend on those to parameterize
    // the lazy contract deletion.
    pub RuntimeBlockLength: BlockLength =
        BlockLength::max_with_normal_ratio(5 * 1024 * 1024, NORMAL_DISPATCH_RATIO);
    pub RuntimeBlockWeights: BlockWeights = BlockWeights::builder()
        .base_block(BlockExecutionWeight::get())
        .for_class(DispatchClass::all(), |weights| {
            weights.base_extrinsic = ExtrinsicBaseWeight::get();
        })
        .for_class(DispatchClass::Normal, |weights| {
            weights.max_total = Some(NORMAL_DISPATCH_RATIO * MAXIMUM_BLOCK_WEIGHT);
        })
        .for_class(DispatchClass::Operational, |weights| {
            weights.max_total = Some(MAXIMUM_BLOCK_WEIGHT);
            // Operational transactions have some extra reserved space, so that they
            // are included even if block reached `MAXIMUM_BLOCK_WEIGHT`.
            weights.reserved = Some(
                MAXIMUM_BLOCK_WEIGHT - NORMAL_DISPATCH_RATIO * MAXIMUM_BLOCK_WEIGHT
            );
        })
        .avg_block_initialization(AVERAGE_ON_INITIALIZE_RATIO)
        .build_or_panic();
    pub const SS58Prefix: u16 = 42;
}

// Configure FRAME pallets to include in runtime.

/// Use this filter to block users from calling extrinsics listed here.
pub struct RestrictedEndpointFilter;
impl Contains<RuntimeCall> for RestrictedEndpointFilter {
    fn contains(c: &RuntimeCall) -> bool {
        !matches!(
            c,
            RuntimeCall::ParachainStaking(pallet_parachain_staking::Call::join_candidates { .. }) |
                RuntimeCall::ParachainStaking(
                    pallet_parachain_staking::Call::schedule_leave_candidates { .. }
                ) |
                RuntimeCall::ParachainStaking(
                    pallet_parachain_staking::Call::execute_leave_candidates { .. }
                ) |
                RuntimeCall::ParachainStaking(
                    pallet_parachain_staking::Call::cancel_leave_candidates { .. }
                ) /* Allow the following direct staking extrinsics: */
                  /*
                      Call::ParachainStaking(pallet_parachain_staking::Call::nominate {..}) |
                      Call::ParachainStaking(pallet_parachain_staking::Call::nominator_bond_more {..}) |
                      Call::ParachainStaking(pallet_parachain_staking::Call::schedule_nominator_bond_less {..}) |
                      Call::ParachainStaking(pallet_parachain_staking::Call::schedule_revoke_nomination {..}) |
                      Call::ParachainStaking(pallet_parachain_staking::Call::execute_nomination_request {..}) |
                      Call::ParachainStaking(pallet_parachain_staking::Call::cancel_nomination_request {..}) |

                      Call::ParachainStaking(pallet_parachain_staking::Call::schedule_candidate_bond_less {..}) |
                      Call::ParachainStaking(pallet_parachain_staking::Call::execute_candidate_bond_less {..}) |
                      Call::ParachainStaking(pallet_parachain_staking::Call::cancel_candidate_bond_less {..}) |

                      Call::ParachainStaking(pallet_parachain_staking::Call::schedule_leave_nominators {..}) |
                      Call::ParachainStaking(pallet_parachain_staking::Call::execute_leave_nominators {..}) |
                      Call::ParachainStaking(pallet_parachain_staking::Call::cancel_leave_nominators {..}) |

                      Call::ParachainStaking(pallet_parachain_staking::Call::hotfix_remove_nomination_requests_exited_candidates{..})
                  */
        )
    }
}

impl frame_system::Config for Runtime {
    /// The identifier used to distinguish between accounts.
    type AccountId = AccountId;
    /// The aggregated dispatch type that is available for extrinsics.
    type RuntimeCall = RuntimeCall;
    /// The lookup mechanism to get account ID from whatever is passed in dispatchers.
    type Lookup = AccountIdLookup<AccountId, ()>;
    /// The index type for storing how many extrinsics an account has signed.
    type Nonce = Nonce;
    /// The type for hashing blocks and tries.
    type Hash = Hash;
    /// The hashing algorithm used.
    type Hashing = BlakeTwo256;
    /// The header type.
    type Block = Block;
    /// The ubiquitous event type.
    type RuntimeEvent = RuntimeEvent;
    // type Call = Call;
    /// The ubiquitous origin type.
    type RuntimeOrigin = RuntimeOrigin;
    /// Maximum number of block number to block hash mappings to keep (oldest pruned first).
    type BlockHashCount = BlockHashCount;
    /// Runtime version.
    type Version = Version;
    /// Converts a module to an index of this module in the runtime.
    type PalletInfo = PalletInfo;
    /// The data to be stored in an account.
    type AccountData = pallet_balances::AccountData<Balance>;
    /// What to do if a new account is created.
    type OnNewAccount = ();
    /// What to do if an account is fully reaped from the system.
    type OnKilledAccount = ();
    /// The weight of database operations that the runtime can invoke.
    type DbWeight = RocksDbWeight;
    /// The basic call filter to use in dispatchable.
    type BaseCallFilter = RestrictedEndpointFilter;
    /// Weight information for the extrinsics of this pallet.
    type SystemWeightInfo = ();
    /// Block & extrinsics weights: base values and limits.
    type BlockWeights = RuntimeBlockWeights;
    /// The maximum length of a block (in bytes).
    type BlockLength = RuntimeBlockLength;
    /// This is used as an identifier of the chain. 42 is the generic substrate prefix.
    type SS58Prefix = SS58Prefix;
    /// The action to take on a Runtime Upgrade
    type OnSetCode = cumulus_pallet_parachain_system::ParachainSetCode<Self>;
    type MaxConsumers = frame_support::traits::ConstU32<16>;
}

impl pallet_timestamp::Config for Runtime {
    /// A timestamp: milliseconds since the unix epoch.
    type Moment = u64;
    type OnTimestampSet = Aura;
    type MinimumPeriod = ConstU64<{ SLOT_DURATION / 2 }>;
    type WeightInfo = ();
}

impl pallet_authorship::Config for Runtime {
    type FindAuthor = pallet_session::FindAccountFromAuthorIndex<Self, Aura>;
    type EventHandler = (ParachainStaking,);
}

parameter_types! {
    pub const ExistentialDeposit: Balance = EXISTENTIAL_DEPOSIT;
}

impl pallet_balances::Config for Runtime {
    type MaxLocks = ConstU32<50>;
    /// The type for recording an account's balance.
    type Balance = Balance;
    /// The ubiquitous event type.
    type RuntimeEvent = RuntimeEvent;
    type DustRemoval = ();
    type ExistentialDeposit = ExistentialDeposit;
    type AccountStore = System;
    type WeightInfo = pallet_balances::weights::SubstrateWeight<Runtime>;
    type MaxReserves = ConstU32<50>;
    type ReserveIdentifier = [u8; 8];
    type RuntimeHoldReason = RuntimeHoldReason;
    type FreezeIdentifier = ();
    type MaxHolds = ConstU32<0>;
    type MaxFreezes = ConstU32<0>;
}

impl pallet_transaction_payment::Config for Runtime {
    type RuntimeEvent = RuntimeEvent;
    type OnChargeTransaction =
        pallet_transaction_payment::CurrencyAdapter<Balances, DealWithFees<Runtime>>;
    type WeightToFee = WeightToFee;
    type LengthToFee = ConstantMultiplier<Balance, TransactionByteFee>;
    type FeeMultiplierUpdate = SlowAdjustingFeeUpdate<Self>;
    type OperationalFeeMultiplier = OperationalFeeMultiplier;
}

parameter_types! {
    pub const ReservedXcmpWeight: Weight = MAXIMUM_BLOCK_WEIGHT.saturating_div(4);
    pub const ReservedDmpWeight: Weight = MAXIMUM_BLOCK_WEIGHT.saturating_div(4);
}

impl cumulus_pallet_parachain_system::Config for Runtime {
    type RuntimeEvent = RuntimeEvent;
    type OnSystemEvent = ();
    type SelfParaId = parachain_info::Pallet<Runtime>;
    type OutboundXcmpMessageSource = XcmpQueue;
    type DmpMessageHandler = DmpQueue;
    type ReservedDmpWeight = ReservedDmpWeight;
    type XcmpMessageHandler = XcmpQueue;
    type ReservedXcmpWeight = ReservedXcmpWeight;
    type CheckAssociatedRelayNumber = RelayNumberStrictlyIncreases;
}

impl parachain_info::Config for Runtime {}

impl cumulus_pallet_aura_ext::Config for Runtime {}

impl cumulus_pallet_xcmp_queue::Config for Runtime {
    type RuntimeEvent = RuntimeEvent;
    type XcmExecutor = XcmExecutor<XcmConfig>;
    type ChannelInfo = ParachainSystem;
    type VersionWrapper = ();
    type ExecuteOverweightOrigin = EnsureRoot<AccountId>;
    type ControllerOrigin = EnsureRoot<AccountId>;
    type ControllerOriginConverter = XcmOriginToTransactDispatchOrigin;
    type WeightInfo = ();
    type PriceForSiblingDelivery = ();
}

impl cumulus_pallet_dmp_queue::Config for Runtime {
    type RuntimeEvent = RuntimeEvent;
    type XcmExecutor = XcmExecutor<XcmConfig>;
    type ExecuteOverweightOrigin = EnsureRoot<AccountId>;
}

parameter_types! {
    pub const Period: u32 = 6 * HOURS;
    pub const Offset: u32 = 0;
}

impl pallet_session::Config for Runtime {
    type RuntimeEvent = RuntimeEvent;
    type ValidatorId = <Self as frame_system::Config>::AccountId;
    // we don't have stash and controller, thus we don't need the convert as well.
    type ValidatorIdOf = ConvertInto;
    type ShouldEndSession = ParachainStaking;
    type NextSessionRotation = ParachainStaking;
    type SessionManager = ParachainStaking;
    // Essentially just Aura, but let's be pedantic.
    type SessionHandler = <SessionKeys as sp_runtime::traits::OpaqueKeys>::KeyTypeIdProviders;
    type Keys = SessionKeys;
    type WeightInfo = ();
}

impl pallet_aura::Config for Runtime {
    type AuthorityId = AuraId;
    type DisabledValidators = ();
    type MaxAuthorities = ConstU32<100_000>;
    type AllowMultipleBlocksPerSlot = ConstBool<false>;
}

parameter_types! {
    // The accountId that will hold the reward for the staking pallet
    pub const RewardPotId: PalletId = PalletId(*b"av/vamgr");
}
impl pallet_parachain_staking::Config for Runtime {
    type RuntimeCall = RuntimeCall;
    type RuntimeEvent = RuntimeEvent;
    type Currency = Balances;
    /// Minimum era length is 4 minutes (20 * 12 second block times)
    type MinBlocksPerEra = ConstU32<20>;
    /// Eras before the reward is paid
    type RewardPaymentDelay = ConstU32<2>;
    /// Minimum collators selected per era, default at genesis and minimum forever after
    type MinSelectedCandidates = ConstU32<20>;
    /// Maximum top nominations per candidate
    type MaxTopNominationsPerCandidate = ConstU32<300>;
    /// Maximum bottom nominations per candidate
    type MaxBottomNominationsPerCandidate = ConstU32<50>;
    /// Maximum nominations per nominator
    type MaxNominationsPerNominator = ConstU32<100>;
    /// Minimum stake required to be reserved to be a nominator
    type MinNominationPerCollator = ConstU128<1>;
    type RewardPotId = RewardPotId;
    type ErasPerGrowthPeriod = ConstU32<30>; // 30 eras (~ 1 month if era = 1 day)
    type ProcessedEventsChecker = EthereumEvents;
    type Public = <Signature as sp_runtime::traits::Verify>::Signer;
    type Signature = Signature;
    type CollatorSessionRegistration = Session;
    type CollatorPayoutDustHandler = TokenManager;
    type WeightInfo = pallet_parachain_staking::weights::SubstrateWeight<Runtime>;
    type MaxCandidates = ConstU32<100>;
    type AccountToBytesConvert = Avn;
    type BridgeInterface = EthBridge;
}

// Substrate pallets that AvN has dependency
impl pallet_authority_discovery::Config for Runtime {
    type MaxAuthorities = ConstU32<100_000>;
}

impl pallet_session::historical::Config for Runtime {
    // TODO review this as originally was using the staking pallet. This is a minimal approach on
    // the Identification
    type FullIdentification = AccountId;
    type FullIdentificationOf = ConvertInto;
}

impl pallet_offences::Config for Runtime {
    type RuntimeEvent = RuntimeEvent;
    type IdentificationTuple = pallet_session::historical::IdentificationTuple<Self>;
    type OnOffenceHandler = AvnOffenceHandler;
}

impl<C> frame_system::offchain::SendTransactionTypes<C> for Runtime
where
    RuntimeCall: From<C>,
{
    type Extrinsic = UncheckedExtrinsic;
    type OverarchingCall = RuntimeCall;
}

parameter_types! {
    pub const ImOnlineUnsignedPriority: TransactionPriority = TransactionPriority::max_value();
    pub const MaxKeys: u16 = 100;
    pub const MaxPeerInHeartbeats: u32 = 10_000;
    pub const MaxPeerDataEncodingSize: u32 = 1_000;
}

impl pallet_im_online::Config for Runtime {
    type AuthorityId = ImOnlineId;
    type RuntimeEvent = RuntimeEvent;
    type NextSessionRotation = ParachainStaking;
    type ValidatorSet = Historical;
    type ReportUnresponsiveness = Offences;
    type UnsignedPriority = ImOnlineUnsignedPriority;
    type WeightInfo = pallet_im_online::weights::SubstrateWeight<Runtime>;
    type MaxKeys = MaxKeys;
    type MaxPeerInHeartbeats = MaxPeerInHeartbeats;
}

impl pallet_sudo::Config for Runtime {
    type RuntimeEvent = RuntimeEvent;
    type RuntimeCall = RuntimeCall;
    type WeightInfo = ();
}

impl pallet_utility::Config for Runtime {
    type RuntimeEvent = RuntimeEvent;
    type RuntimeCall = RuntimeCall;
    type PalletsOrigin = OriginCaller;
    type WeightInfo = pallet_utility::weights::SubstrateWeight<Runtime>;
}

// AvN pallets
impl pallet_avn_offence_handler::Config for Runtime {
    type RuntimeEvent = RuntimeEvent;
    type Enforcer = ValidatorsManager;
    type WeightInfo = pallet_avn_offence_handler::default_weights::SubstrateWeight<Runtime>;
}

impl pallet_avn::Config for Runtime {
    type RuntimeEvent = RuntimeEvent;
    type AuthorityId = AvnId;
    type EthereumPublicKeyChecker = ValidatorsManager;
    type NewSessionHandler = ValidatorsManager;
    type DisabledValidatorChecker = ValidatorsManager;
    type WeightInfo = pallet_avn::default_weights::SubstrateWeight<Runtime>;
}

parameter_types! {
    // TODO [TYPE: review][PRI: medium][JIRA: SYS-358]: Configurable in eth-events pallet?
    pub const MinEthBlockConfirmation: u64 = 20;
}

impl pallet_ethereum_events::Config for Runtime {
    type RuntimeCall = RuntimeCall;
    type RuntimeEvent = RuntimeEvent;
    type ProcessedEventHandler = (TokenManager, NftManager);
    type MinEthBlockConfirmation = MinEthBlockConfirmation;
    type Public = <Signature as sp_runtime::traits::Verify>::Signer;
    type Signature = Signature;
    type ReportInvalidEthereumLog = Offences;
    type WeightInfo = pallet_ethereum_events::default_weights::SubstrateWeight<Runtime>;
}

parameter_types! {
    pub const ValidatorManagerVotingPeriod: BlockNumber = 30 * MINUTES;
}

impl pallet_validators_manager::Config for Runtime {
    type RuntimeEvent = RuntimeEvent;
    type ProcessedEventsChecker = EthereumEvents;
    type VotingPeriod = ValidatorManagerVotingPeriod;
    type AccountToBytesConvert = Avn;
    type ValidatorRegistrationNotifier = AvnOffenceHandler;
    type WeightInfo = pallet_validators_manager::default_weights::SubstrateWeight<Runtime>;
    type BridgeInterface = EthBridge;
}

parameter_types! {
    // TODO [TYPE: review][PRI: high][CRITICAL][JIRA: 434]: review this value.
    pub const AdvanceSlotGracePeriod: BlockNumber = 5;
    pub const MinBlockAge: BlockNumber = 5;
    pub const AvnTreasuryPotId: PalletId = PalletId(*b"Treasury");
    pub const TreasuryGrowthPercentage: Perbill = Perbill::from_percent(75);
}

impl pallet_summary::Config for Runtime {
    type RuntimeEvent = RuntimeEvent;
    type AdvanceSlotGracePeriod = AdvanceSlotGracePeriod;
    type MinBlockAge = MinBlockAge;
    type AccountToBytesConvert = Avn;
    type ReportSummaryOffence = Offences;
    type WeightInfo = pallet_summary::default_weights::SubstrateWeight<Runtime>;
    type BridgeInterface = EthBridge;
}

pub type EthAddress = H160;

impl pallet_token_manager::pallet::Config for Runtime {
    type RuntimeEvent = RuntimeEvent;
    type RuntimeCall = RuntimeCall;
    type Currency = Balances;
    type TokenBalance = Balance;
    type TokenId = EthAddress;
    type ProcessedEventsChecker = EthereumEvents;
    type Public = <Signature as sp_runtime::traits::Verify>::Signer;
    type Signature = Signature;
    type OnGrowthLiftedHandler = ParachainStaking;
    type TreasuryGrowthPercentage = TreasuryGrowthPercentage;
    type AvnTreasuryPotId = AvnTreasuryPotId;
    type WeightInfo = pallet_token_manager::default_weights::SubstrateWeight<Runtime>;
    type Scheduler = Scheduler;
    type Preimages = Preimage;
    type PalletsOrigin = OriginCaller;
    type BridgeInterface = EthBridge;
}

impl pallet_nft_manager::Config for Runtime {
    type RuntimeEvent = RuntimeEvent;
    type RuntimeCall = RuntimeCall;
    type ProcessedEventsChecker = EthereumEvents;
    type Public = <Signature as sp_runtime::traits::Verify>::Signer;
    type Signature = Signature;
    type BatchBound = pallet_nft_manager::BatchNftBound;
    type WeightInfo = pallet_nft_manager::default_weights::SubstrateWeight<Runtime>;
}

impl pallet_avn_proxy::Config for Runtime {
    type RuntimeEvent = RuntimeEvent;
    type RuntimeCall = RuntimeCall;
    type Currency = Balances;
    type Public = <Signature as sp_runtime::traits::Verify>::Signer;
    type Signature = Signature;
    type ProxyConfig = AvnProxyConfig;
    type WeightInfo = pallet_avn_proxy::default_weights::SubstrateWeight<Runtime>;
}

impl pallet_eth_bridge::Config for Runtime {
    type MaxQueuedTxRequests = ConstU32<100>;
    type RuntimeEvent = RuntimeEvent;
    type RuntimeCall = RuntimeCall;
    type MinEthBlockConfirmation = MinEthBlockConfirmation;
    type ProcessedEventsChecker = EthereumEvents;
    type AccountToBytesConvert = Avn;
    type ReportCorroborationOffence = Offences;
    type TimeProvider = pallet_timestamp::Pallet<Runtime>;
    type WeightInfo = pallet_eth_bridge::default_weights::SubstrateWeight<Runtime>;
<<<<<<< HEAD
    type BridgeInterfaceNotification = (Summary, TokenManager, ParachainStaking);
=======
    type BridgeInterfaceNotification = (Summary, TokenManager, NftManager, ParachainStaking);
>>>>>>> b6d3ca83
    type EthereumEventsFilter = EthBridgeTestRuntimeEventsFilter;
}

// Other pallets
parameter_types! {
    pub const AssetDeposit: Balance = 10 * MILLI_AVT;
    pub const ApprovalDeposit: Balance = 100 * MICRO_AVT;
    pub const StringLimit: u32 = 50;
    pub const MetadataDepositBase: Balance = 1 * MILLI_AVT;
    pub const MetadataDepositPerByte: Balance = 100 * MICRO_AVT;
}
const ASSET_ACCOUNT_DEPOSIT: Balance = 100 * MICRO_AVT;

impl pallet_assets::Config for Runtime {
    type RuntimeEvent = RuntimeEvent;
    type Balance = u128;
    type RemoveItemsLimit = ConstU32<5>;
    type AssetId = u32;
    type AssetIdParameter = u32;
    type Currency = Balances;
    type CreateOrigin = AsEnsureOriginWithArg<EnsureSigned<AccountId>>;
    type ForceOrigin = EnsureRoot<AccountId>;
    type AssetDeposit = AssetDeposit;
    type AssetAccountDeposit = ConstU128<ASSET_ACCOUNT_DEPOSIT>;
    type MetadataDepositBase = MetadataDepositBase;
    type MetadataDepositPerByte = MetadataDepositPerByte;
    type ApprovalDeposit = ApprovalDeposit;
    type StringLimit = StringLimit;
    type Freezer = ();
    type Extra = ();
    type CallbackHandle = ();
    type WeightInfo = pallet_assets::weights::SubstrateWeight<Runtime>;
    #[cfg(feature = "runtime-benchmarks")]
    type BenchmarkHelper = ();
}

parameter_types! {
    pub MaximumSchedulerWeight: Weight = RuntimeBlockWeights::get().max_block;
    pub const MaxScheduledPerBlock: u32 = 50;
    pub const NoPreimagePostponement: Option<u32> = Some(10);
}

/// Used the compare the privilege of an origin inside the scheduler.
pub struct OriginPrivilegeCmp;

impl PrivilegeCmp<OriginCaller> for OriginPrivilegeCmp {
    fn cmp_privilege(left: &OriginCaller, right: &OriginCaller) -> Option<Ordering> {
        if left == right {
            return Some(Ordering::Equal)
        }

        match (left, right) {
            // Root is greater than anything.
            (OriginCaller::system(frame_system::RawOrigin::Root), _) => Some(Ordering::Greater),
            // For every other origin we don't care, as they are not used for `ScheduleOrigin`.
            _ => None,
        }
    }
}

impl pallet_scheduler::Config for Runtime {
    type RuntimeOrigin = RuntimeOrigin;
    type RuntimeEvent = RuntimeEvent;
    type PalletsOrigin = OriginCaller;
    type RuntimeCall = RuntimeCall;
    type MaximumWeight = MaximumSchedulerWeight;
    type ScheduleOrigin = EnsureRoot<AccountId>;
    type MaxScheduledPerBlock = MaxScheduledPerBlock;
    type WeightInfo = pallet_scheduler::weights::SubstrateWeight<Runtime>;
    type OriginPrivilegeCmp = OriginPrivilegeCmp;
    type Preimages = Preimage;
}

impl pallet_preimage::Config for Runtime {
    type WeightInfo = pallet_preimage::weights::SubstrateWeight<Runtime>;
    type RuntimeEvent = RuntimeEvent;
    type Currency = Balances;
    type ManagerOrigin = EnsureRoot<AccountId>;
    type BaseDeposit = ConstU128<{ 5 * AVT }>;
    type ByteDeposit = ConstU128<{ 100 * MICRO_AVT }>;
}

// Create the runtime by composing the FRAME pallets that were previously configured.
construct_runtime!(
    pub enum Runtime
    {
        // System support stuff.
        System: frame_system = 0,
        ParachainSystem: cumulus_pallet_parachain_system = 1,
        Timestamp: pallet_timestamp = 2,
        ParachainInfo: parachain_info = 3,

        // Monetary stuff.
        Balances: pallet_balances::{Pallet, Call, Storage, Config<T>, Event<T>} = 10,
        TransactionPayment: pallet_transaction_payment::{Pallet, Storage, Event<T>} = 11,

        // Collator support. The order of these 4 are important and shall not change.
        Authorship: pallet_authorship = 20,
        Session: pallet_session = 22,
        Aura: pallet_aura = 23,
        AuraExt: cumulus_pallet_aura_ext = 24,
        ParachainStaking: pallet_parachain_staking = 96,

        // Since the ValidatorsManager integrates with the ParachainStaking pallet, we want to initialise after it.
        ValidatorsManager: pallet_validators_manager = 18,

        // XCM helpers.
        XcmpQueue: cumulus_pallet_xcmp_queue = 30,
        PolkadotXcm: pallet_xcm = 31,
        CumulusXcm: cumulus_pallet_xcm = 32,
        DmpQueue: cumulus_pallet_dmp_queue = 33,

        // Substrate pallets
        Assets: pallet_assets = 60,
        Sudo: pallet_sudo = 62,
        AuthorityDiscovery: pallet_authority_discovery = 70,
        Historical: pallet_session_historical::{Pallet} = 71,
        Offences: pallet_offences = 72,
        ImOnline: pallet_im_online = 73,
        Utility: pallet_utility = 74,

        // Rest of AvN pallets
        Avn: pallet_avn = 81,
        AvnOffenceHandler: pallet_avn_offence_handler = 83,
        EthereumEvents: pallet_ethereum_events = 84,
        NftManager: pallet_nft_manager = 86,
        TokenManager: pallet_token_manager = 87,
        Summary: pallet_summary = 88,
        AvnProxy: pallet_avn_proxy = 89,
        EthBridge: pallet_eth_bridge = 91,

         // OpenGov pallets
         Preimage: pallet_preimage::{Pallet, Call, Storage, Event<T>} = 97,
         Scheduler: pallet_scheduler::{Pallet, Storage, Event<T>, Call} = 98,
         Origins: pallet_custom_origins::{Origin} = 99,
         ConvictionVoting: pallet_conviction_voting::{Pallet, Call, Storage, Event<T>} = 100,
         Referenda: pallet_referenda::{Pallet, Call, Storage, Event<T>} = 101,
         Whitelist: pallet_whitelist::{Pallet, Call, Storage, Event<T>} = 102
    }
);

#[cfg(feature = "runtime-benchmarks")]
#[macro_use]
extern crate frame_benchmarking;

#[cfg(feature = "runtime-benchmarks")]
mod benches {
    define_benchmarks!(
        [frame_system, SystemBench::<Runtime>]
        [pallet_assets, Assets]
        [pallet_balances, Balances]
        [pallet_avn_offence_handler, AvnOffenceHandler]
        [pallet_avn_proxy, AvnProxy]
        [pallet_avn, Avn]
        [pallet_eth_bridge, EthBridge]
        [pallet_ethereum_events, EthereumEvents]
        [pallet_nft_manager, NftManager]
        [pallet_summary, Summary]
        [pallet_token_manager, TokenManager]
        [pallet_validators_manager, ValidatorsManager]
        [pallet_session, SessionBench::<Runtime>]
        [pallet_timestamp, Timestamp]
        [pallet_utility, Utility]
        [pallet_parachain_staking, ParachainStaking]
        [cumulus_pallet_xcmp_queue, XcmpQueue]
    );
}

impl_runtime_apis! {
    impl sp_consensus_aura::AuraApi<Block, AuraId> for Runtime {
        fn slot_duration() -> sp_consensus_aura::SlotDuration {
            sp_consensus_aura::SlotDuration::from_millis(Aura::slot_duration())
        }

        fn authorities() -> Vec<AuraId> {
            Aura::authorities().into_inner()
        }
    }

    impl sp_api::Core<Block> for Runtime {
        fn version() -> RuntimeVersion {
            VERSION
        }

        fn execute_block(block: Block) {
            Executive::execute_block(block)
        }

        fn initialize_block(header: &<Block as BlockT>::Header) {
            Executive::initialize_block(header)
        }
    }

    impl sp_api::Metadata<Block> for Runtime {
        fn metadata() -> OpaqueMetadata {
            OpaqueMetadata::new(Runtime::metadata().into())
        }

        fn metadata_at_version(version: u32) -> Option<OpaqueMetadata> {
            Runtime::metadata_at_version(version)
        }

        fn metadata_versions() -> sp_std::vec::Vec<u32> {
            Runtime::metadata_versions()
        }
    }

    impl sp_block_builder::BlockBuilder<Block> for Runtime {
        fn apply_extrinsic(extrinsic: <Block as BlockT>::Extrinsic) -> ApplyExtrinsicResult {
            Executive::apply_extrinsic(extrinsic)
        }

        fn finalize_block() -> <Block as BlockT>::Header {
            Executive::finalize_block()
        }

        fn inherent_extrinsics(data: sp_inherents::InherentData) -> Vec<<Block as BlockT>::Extrinsic> {
            data.create_extrinsics()
        }

        fn check_inherents(
            block: Block,
            data: sp_inherents::InherentData,
        ) -> sp_inherents::CheckInherentsResult {
            data.check_extrinsics(&block)
        }
    }

    impl sp_transaction_pool::runtime_api::TaggedTransactionQueue<Block> for Runtime {
        fn validate_transaction(
            source: TransactionSource,
            tx: <Block as BlockT>::Extrinsic,
            block_hash: <Block as BlockT>::Hash,
        ) -> TransactionValidity {
            Executive::validate_transaction(source, tx, block_hash)
        }
    }

    impl sp_offchain::OffchainWorkerApi<Block> for Runtime {
        fn offchain_worker(header: &<Block as BlockT>::Header) {
            Executive::offchain_worker(header)
        }
    }

    impl pallet_transaction_payment_rpc_runtime_api::TransactionPaymentApi<Block, Balance> for Runtime {
        fn query_info(
            uxt: <Block as BlockT>::Extrinsic,
            len: u32,
        ) -> pallet_transaction_payment_rpc_runtime_api::RuntimeDispatchInfo<Balance> {
            TransactionPayment::query_info(uxt, len)
        }
        fn query_fee_details(
            uxt: <Block as BlockT>::Extrinsic,
            len: u32,
        ) -> pallet_transaction_payment::FeeDetails<Balance> {
            TransactionPayment::query_fee_details(uxt, len)
        }

        fn query_weight_to_fee(weight: Weight) -> Balance {
            TransactionPayment::weight_to_fee(weight)
        }
        fn query_length_to_fee(length: u32) -> Balance {
            TransactionPayment::length_to_fee(length)
        }
    }

    impl frame_system_rpc_runtime_api::AccountNonceApi<Block, AccountId, Nonce> for Runtime {
        fn account_nonce(account: AccountId) -> Nonce {
            System::account_nonce(account)
        }
    }

     impl pallet_transaction_payment_rpc_runtime_api::TransactionPaymentCallApi<Block, Balance, RuntimeCall>
        for Runtime
    {
        fn query_call_info(
            call: RuntimeCall,
            len: u32,
        ) -> pallet_transaction_payment::RuntimeDispatchInfo<Balance> {
            TransactionPayment::query_call_info(call, len)
        }
        fn query_call_fee_details(
            call: RuntimeCall,
            len: u32,
        ) -> pallet_transaction_payment::FeeDetails<Balance> {
            TransactionPayment::query_call_fee_details(call, len)
        }

        fn query_weight_to_fee(weight: Weight) -> Balance {
            TransactionPayment::weight_to_fee(weight)
        }
        fn query_length_to_fee(length: u32) -> Balance {
            TransactionPayment::length_to_fee(length)
        }
    }

    impl pallet_eth_bridge_runtime_api::EthEventHandlerApi<Block, AccountId> for Runtime {
        fn query_authors() -> Vec<([u8; 32], [u8; 32])> {
            let validators = Avn::validators().to_vec();
            let res = validators.iter().map(|validator| {
                let mut address: [u8; 32] = Default::default();
                address.copy_from_slice(&validator.account_id.encode()[0..32]);

                let mut key: [u8; 32] = Default::default();
                key.copy_from_slice(&validator.key.to_raw_vec()[0..32]);

                return (address, key)
            }).collect();
            return res
        }

        fn query_active_block_range()-> Option<(EthBlockRange, u16)> {
            if let Some(active_eth_range) =  EthBridge::active_ethereum_range(){
                Some((active_eth_range.range, active_eth_range.partition))
            } else {
                None
            }
        }
        fn query_has_author_casted_vote(account_id: AccountId) -> bool{
           pallet_eth_bridge::author_has_cast_event_vote::<Runtime>(&account_id) ||
           pallet_eth_bridge::author_has_submitted_latest_block::<Runtime>(&account_id)
        }

        fn query_signatures() -> Vec<sp_core::H256> {
            EthBridge::signatures()
        }

        fn query_bridge_contract() -> H160 {
            Avn::get_bridge_contract_address()
        }

        fn submit_vote(author: AccountId,
            events_partition: EthereumEventsPartition,
            signature: sp_core::sr25519::Signature,
        ) -> Option<()>{
            EthBridge::submit_vote(author, events_partition, signature.into()).ok()
        }

        fn submit_latest_ethereum_block(
            author: AccountId,
            latest_seen_block: u32,
            signature: sp_core::sr25519::Signature
        ) -> Option<()>{
            EthBridge::submit_latest_ethereum_block_vote(author, latest_seen_block, signature.into()).ok()
        }

    }

    impl cumulus_primitives_core::CollectCollationInfo<Block> for Runtime {
        fn collect_collation_info(header: &<Block as BlockT>::Header) -> cumulus_primitives_core::CollationInfo {
            ParachainSystem::collect_collation_info(header)
        }
    }

    #[cfg(feature = "try-runtime")]
    impl frame_try_runtime::TryRuntime<Block> for Runtime {
        fn on_runtime_upgrade(checks: frame_try_runtime::UpgradeCheckSelect) -> (Weight, Weight) {
            log::info!("try-runtime::on_runtime_upgrade avn-test-parachain.");
            let weight = Executive::try_runtime_upgrade(checks).unwrap();
            (weight, RuntimeBlockWeights::get().max_block)
        }

        fn execute_block(
            block: Block,
            state_root_check: bool,
            signature_check: bool,
            select: frame_try_runtime::TryStateSelect,
        ) -> Weight {
            // NOTE: intentional unwrap: we don't want to propagate the error backwards, and want to
            // have a backtrace here.
            Executive::try_execute_block(block, state_root_check, signature_check, select).unwrap()
        }
    }

    #[cfg(feature = "runtime-benchmarks")]
    impl frame_benchmarking::Benchmark<Block> for Runtime {
        fn benchmark_metadata(extra: bool) -> (
            Vec<frame_benchmarking::BenchmarkList>,
            Vec<frame_support::traits::StorageInfo>,
        ) {
            use frame_benchmarking::{Benchmarking, BenchmarkList};
            use frame_support::traits::StorageInfoTrait;
            use frame_system_benchmarking::Pallet as SystemBench;
            use cumulus_pallet_session_benchmarking::Pallet as SessionBench;

            let mut list = Vec::<BenchmarkList>::new();
            list_benchmarks!(list, extra);

            let storage_info = AllPalletsWithSystem::storage_info();
            return (list, storage_info)
        }

        fn dispatch_benchmark(
            config: frame_benchmarking::BenchmarkConfig
        ) -> Result<Vec<frame_benchmarking::BenchmarkBatch>, sp_runtime::RuntimeString> {
            use frame_benchmarking::{Benchmarking, BenchmarkBatch, TrackedStorageKey};

            use frame_system_benchmarking::Pallet as SystemBench;
            impl frame_system_benchmarking::Config for Runtime {}

            use cumulus_pallet_session_benchmarking::Pallet as SessionBench;
            impl cumulus_pallet_session_benchmarking::Config for Runtime {}

            let whitelist: Vec<TrackedStorageKey> = vec![
                // Block Number
                hex_literal::hex!("26aa394eea5630e07c48ae0c9558cef702a5c1b19ab7a04f536c519aca4983ac").to_vec().into(),
                // Total Issuance
                hex_literal::hex!("c2261276cc9d1f8598ea4b6a74b15c2f57c875e4cff74148e4628f264b974c80").to_vec().into(),
                // Execution Phase
                hex_literal::hex!("26aa394eea5630e07c48ae0c9558cef7ff553b5a9862a516939d82b3d3d8661a").to_vec().into(),
                // Event Count
                hex_literal::hex!("26aa394eea5630e07c48ae0c9558cef70a98fdbe9ce6c55837576c60c7af3850").to_vec().into(),
                // System Events
                hex_literal::hex!("26aa394eea5630e07c48ae0c9558cef780d41e5e16056765bc8461851072c9d7").to_vec().into(),
            ];

            let mut batches = Vec::<BenchmarkBatch>::new();
            let params = (&config, &whitelist);
            add_benchmarks!(params, batches);

            if batches.is_empty() { return Err("Benchmark not found for this pallet.".into()) }
            Ok(batches)
        }
    }

    impl sp_authority_discovery::AuthorityDiscoveryApi<Block> for Runtime {
        fn authorities() -> Vec<AuthorityDiscoveryId> {
            AuthorityDiscovery::authorities()
        }
    }
}

struct CheckInherents;

impl cumulus_pallet_parachain_system::CheckInherents<Block> for CheckInherents {
    fn check_inherents(
        block: &Block,
        relay_state_proof: &cumulus_pallet_parachain_system::RelayChainStateProof,
    ) -> sp_inherents::CheckInherentsResult {
        let relay_chain_slot = relay_state_proof
            .read_slot()
            .expect("Could not read the relay chain slot from the proof");

        let inherent_data =
            cumulus_primitives_timestamp::InherentDataProvider::from_relay_chain_slot_and_duration(
                relay_chain_slot,
                sp_std::time::Duration::from_secs(6),
            )
            .create_inherent_data()
            .expect("Could not create the timestamp inherent data");

        inherent_data.check_extrinsics(block)
    }
}

cumulus_pallet_parachain_system::register_validate_block! {
    Runtime = Runtime,
    BlockExecutor = cumulus_pallet_aura_ext::BlockExecutor::<Runtime, Executive>,
    CheckInherents = CheckInherents,
}<|MERGE_RESOLUTION|>--- conflicted
+++ resolved
@@ -73,13 +73,9 @@
 
 use pallet_avn_proxy::ProvableProxy;
 use sp_avn_common::{
-<<<<<<< HEAD
-    event_discovery::{EthBridgeEventsFilter, EthereumEventsFilterTrait},
-=======
     event_discovery::{
         EthBlockRange, EthBridgeEventsFilter, EthereumEventsFilterTrait, EthereumEventsPartition,
     },
->>>>>>> b6d3ca83
     event_types::ValidEvents,
     InnerCallValidator, Proof,
 };
@@ -131,13 +127,10 @@
             ValidEvents::Lifted,
             ValidEvents::AvtGrowthLifted,
             ValidEvents::AvtLowerClaimed,
-<<<<<<< HEAD
-=======
             ValidEvents::NftMint,
             ValidEvents::NftTransferTo,
             ValidEvents::NftCancelListing,
             ValidEvents::NftEndBatchListing,
->>>>>>> b6d3ca83
         ]
         .into_iter()
         .collect();
@@ -683,11 +676,7 @@
     type ReportCorroborationOffence = Offences;
     type TimeProvider = pallet_timestamp::Pallet<Runtime>;
     type WeightInfo = pallet_eth_bridge::default_weights::SubstrateWeight<Runtime>;
-<<<<<<< HEAD
-    type BridgeInterfaceNotification = (Summary, TokenManager, ParachainStaking);
-=======
     type BridgeInterfaceNotification = (Summary, TokenManager, NftManager, ParachainStaking);
->>>>>>> b6d3ca83
     type EthereumEventsFilter = EthBridgeTestRuntimeEventsFilter;
 }
 
