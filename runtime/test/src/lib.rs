#![cfg_attr(not(feature = "std"), no_std)]
// `construct_runtime!` does a lot of recursion and requires us to increase the limit to 256.
#![recursion_limit = "256"]

// Make the WASM binary available.
#[cfg(feature = "std")]
include!(concat!(env!("OUT_DIR"), "/wasm_binary.rs"));

pub mod governance;
pub mod proxy_config;
pub mod xcm_config;

use core::cmp::Ordering;

use codec::{Decode, Encode};
use scale_info::TypeInfo;

use cumulus_pallet_parachain_system::RelayNumberStrictlyIncreases;
use sp_api::impl_runtime_apis;
use sp_core::{crypto::KeyTypeId, ConstU128, OpaqueMetadata, H160};
use sp_runtime::{
    create_runtime_str, generic, impl_opaque_keys,
    traits::{AccountIdLookup, BlakeTwo256, Block as BlockT, ConvertInto},
    transaction_validity::{TransactionPriority, TransactionSource, TransactionValidity},
    ApplyExtrinsicResult,
};

use sp_std::prelude::*;
#[cfg(feature = "std")]
use sp_version::NativeVersion;
use sp_version::RuntimeVersion;

use frame_support::{
    construct_runtime,
    dispatch::{DispatchClass, GetStorageVersion},
    pallet_prelude::StorageVersion,
    parameter_types,
    traits::{
        AsEnsureOriginWithArg, ConstU32, ConstU64, Contains, Currency, Defensive, Imbalance,
        OnUnbalanced, PrivilegeCmp,
    },
    weights::{constants::WEIGHT_REF_TIME_PER_SECOND, ConstantMultiplier, Weight},
    PalletId, RuntimeDebug,
};
use frame_system::{
    limits::{BlockLength, BlockWeights},
    EnsureRoot, EnsureSigned,
};
use governance::pallet_custom_origins;
use proxy_config::AvnProxyConfig;
pub use sp_consensus_aura::sr25519::AuthorityId as AuraId;
pub use sp_runtime::{MultiAddress, Perbill, Permill};
use xcm_config::{XcmConfig, XcmOriginToTransactDispatchOrigin};

#[cfg(any(feature = "std", test))]
pub use sp_runtime::BuildStorage;

// Polkadot imports
use polkadot_runtime_common::{BlockHashCount, SlowAdjustingFeeUpdate};

// XCM Imports
use xcm_executor::XcmExecutor;

use pallet_im_online::sr25519::AuthorityId as ImOnlineId;
use pallet_session::historical::{self as pallet_session_historical};
use sp_authority_discovery::AuthorityId as AuthorityDiscoveryId;

use pallet_avn::sr25519::AuthorityId as AvnId;

use pallet_avn_proxy::ProvableProxy;
use sp_avn_common::{InnerCallValidator, Proof};

use pallet_parachain_staking;
pub type NegativeImbalance<T> = <pallet_balances::Pallet<T> as Currency<
    <T as frame_system::Config>::AccountId,
>>::NegativeImbalance;

/// Logic for the staking pot to get all the fees, including tips.
pub struct ToStakingPot<R>(sp_std::marker::PhantomData<R>);
impl<R> OnUnbalanced<NegativeImbalance<R>> for ToStakingPot<R>
where
    R: pallet_balances::Config + pallet_parachain_staking::Config,
    <R as frame_system::Config>::AccountId: From<AccountId>,
    <R as frame_system::Config>::AccountId: Into<AccountId>,
    <R as frame_system::Config>::RuntimeEvent: From<pallet_balances::Event<R>>,
{
    fn on_nonzero_unbalanced(amount: NegativeImbalance<R>) {
        let staking_pot_address =
            <pallet_parachain_staking::Pallet<R>>::compute_reward_pot_account_id();
        <pallet_balances::Pallet<R>>::resolve_creating(&staking_pot_address, amount);
    }
}

pub struct DealWithFees<R>(sp_std::marker::PhantomData<R>);
impl<R> OnUnbalanced<NegativeImbalance<R>> for DealWithFees<R>
where
    R: pallet_balances::Config + pallet_parachain_staking::Config,
    <R as frame_system::Config>::AccountId: From<AccountId>,
    <R as frame_system::Config>::AccountId: Into<AccountId>,
    <R as frame_system::Config>::RuntimeEvent: From<pallet_balances::Event<R>>,
{
    fn on_unbalanceds<B>(mut fees_then_tips: impl Iterator<Item = NegativeImbalance<R>>) {
        if let Some(mut fees) = fees_then_tips.next() {
            if let Some(tips) = fees_then_tips.next() {
                tips.merge_into(&mut fees);
            }
            <ToStakingPot<R> as OnUnbalanced<_>>::on_unbalanced(fees);
        }
    }
}

pub use node_primitives::{AccountId, Signature};
use node_primitives::{Balance, BlockNumber, Hash, Index};

use runtime_common::{
    constants::{currency::*, time::*},
    opaque, weights, Address, Header, OperationalFeeMultiplier, TransactionByteFee, WeightToFee,
};
use weights::{BlockExecutionWeight, ExtrinsicBaseWeight, RocksDbWeight};

/// Block type as expected by this runtime.
pub type Block = generic::Block<Header, UncheckedExtrinsic>;

/// A Block signed with a Justification
pub type SignedBlock = generic::SignedBlock<Block>;

/// BlockId type as expected by this runtime.
pub type BlockId = generic::BlockId<Block>;

/// The SignedExtension to the basic transaction logic.
pub type SignedExtra = (
    frame_system::CheckNonZeroSender<Runtime>,
    frame_system::CheckSpecVersion<Runtime>,
    frame_system::CheckTxVersion<Runtime>,
    frame_system::CheckGenesis<Runtime>,
    frame_system::CheckEra<Runtime>,
    frame_system::CheckNonce<Runtime>,
    frame_system::CheckWeight<Runtime>,
    pallet_transaction_payment::ChargeTransactionPayment<Runtime>,
);

/// Unchecked extrinsic type as expected by this runtime.
pub type UncheckedExtrinsic =
    generic::UncheckedExtrinsic<Address, RuntimeCall, Signature, SignedExtra>;

/// Extrinsic type that has already been checked.
pub type CheckedExtrinsic = generic::CheckedExtrinsic<AccountId, RuntimeCall, SignedExtra>;

/// Executive: handles dispatch to the various modules.
pub type Executive = frame_executive::Executive<
    Runtime,
    Block,
    frame_system::ChainContext<Runtime>,
    Runtime,
    AllPalletsWithSystem,
    (
        pallet_parachain_staking::migration::EnableEthBridgeWireUp<Runtime>,
        SeedBridgeTransactionAndDropEthTransactions,
    ),
>;

const ETHEREUM_TRANSACTIONS_PREFIX: &[u8] = b"EthereumTransactions";
const STORAGE_ITEM_NAMES: &[&'static str] = &[
    "Repository",
    "DispatchedAvnTxIds",
    "ReservedTransactions",
    "PublishRootContract",
    "Nonce",
    "StorageVersion",
];
pub struct SeedBridgeTransactionAndDropEthTransactions;

impl frame_support::traits::OnRuntimeUpgrade for SeedBridgeTransactionAndDropEthTransactions {
    fn on_runtime_upgrade() -> frame_support::weights::Weight {
        let migration_version = StorageVersion::new(1);
        let current = pallet_eth_bridge::Pallet::<Runtime>::current_storage_version();
        let onchain = pallet_eth_bridge::Pallet::<Runtime>::on_chain_storage_version();

        if onchain < 1 {
            log::info!(
                "🚧 Running migration. Current storage version: {:?}, on-chain version: {:?}",
                current,
                onchain
            );

            let mut total_weight = Weight::zero();

            match try_seed_next_tx_id() {
                Ok(weight) => total_weight += weight,
                Err(_) => log::info!("💔 Failed to seed transaction Id"),
            }

            total_weight += clear_ethereum_transactions_storage();

            migration_version.put::<pallet_eth_bridge::Pallet<Runtime>>();

            log::info!("🚧 Migration successfull");

            return total_weight
        }
        Weight::zero()
    }

    #[cfg(feature = "try-runtime")]
    fn pre_upgrade() -> Result<Vec<u8>, &'static str> {
        let pre_upgrade_transaction_id: u64 = get_nonce_seed().unwrap();
        Ok((pre_upgrade_transaction_id + 1u64).encode())
    }

    #[cfg(feature = "try-runtime")]
    fn post_upgrade(new_transaction_id_bytes: Vec<u8>) -> Result<(), &'static str> {
        let next_tx_id: u32 = pallet_eth_bridge::Pallet::<Runtime>::get_next_tx_id();
        assert_eq!((next_tx_id as u64).encode(), new_transaction_id_bytes);
        Ok(())
    }
}

fn try_seed_next_tx_id() -> Result<Weight, ()> {
    let nonce_seed = get_nonce_seed()?;
    let tx_id: u32 = nonce_seed.try_into().map_err(|_| ())?;
    <pallet_eth_bridge::Pallet<Runtime> as pallet_eth_bridge::Store>::NextTxId::put(tx_id + 1);
    log::info!("✅ Transaction Id seeded to {}", tx_id + 1);

    Ok(<Runtime as frame_system::Config>::DbWeight::get().reads_writes(1, 1))
}

fn get_nonce_seed() -> Result<u64, ()> {
    let nonce_prefix =
        frame_support::storage::storage_prefix(ETHEREUM_TRANSACTIONS_PREFIX, b"Nonce");
    frame_support::storage::unhashed::get::<u64>(&nonce_prefix).ok_or(())
}

fn clear_ethereum_transactions_storage() -> Weight {
    STORAGE_ITEM_NAMES.iter().fold(Weight::zero(), |acc, &item_name| {
        let storage_prefix = frame_support::storage::storage_prefix(
            ETHEREUM_TRANSACTIONS_PREFIX,
            item_name.as_bytes(),
        );
        let mut storage_key = [0u8; 32];
        storage_key[0..32].copy_from_slice(&storage_prefix);

        match item_name {
            "PublishRootContract" | "Nonce" | "StorageVersion" => {
                frame_support::storage::unhashed::kill(&storage_key);
                log::info!("🚧 Successfully migrated {}", item_name);
                acc + <Runtime as frame_system::Config>::DbWeight::get().writes(1)
            },
            _ => {
                frame_support::storage::unhashed::clear_prefix(&storage_key, None, None);
                log::info!("🚧 Successfully migrated {}", item_name);
                acc + <Runtime as frame_system::Config>::DbWeight::get().writes(1)
            },
        }
    })
}

impl_opaque_keys! {
    pub struct SessionKeys {
        pub aura: Aura,
        pub authority_discovery: AuthorityDiscovery,
        pub im_online: ImOnline,
        pub avn: Avn,
    }
}

#[sp_version::runtime_version]
pub const VERSION: RuntimeVersion = RuntimeVersion {
    spec_name: create_runtime_str!("avn-test-parachain"),
    impl_name: create_runtime_str!("avn-test-parachain"),
    authoring_version: 1,
    spec_version: 54,
    impl_version: 0,
    apis: RUNTIME_API_VERSIONS,
    transaction_version: 1,
    state_version: 1,
};

/// This determines the average expected block time that we are targeting.
/// Blocks will be produced at a minimum duration defined by `SLOT_DURATION`.
/// `SLOT_DURATION` is picked up by `pallet_timestamp` which is in turn picked
/// up by `pallet_aura` to implement `fn slot_duration()`.

// NOTE: Currently it is not possible to change the slot duration after the chain has started.
//       Attempting to do so will brick block production.
pub const SLOT_DURATION: u64 = MILLISECS_PER_BLOCK;

/// The existential deposit. Set to 1/10 of the Connected Relay Chain.
pub const EXISTENTIAL_DEPOSIT: Balance = 0;

/// We assume that ~5% of the block weight is consumed by `on_initialize` handlers. This is
/// used to limit the maximal weight of a single extrinsic.
const AVERAGE_ON_INITIALIZE_RATIO: Perbill = Perbill::from_percent(5);

/// We allow `Normal` extrinsics to fill up the block up to 75%, the rest can be used by
/// `Operational` extrinsics.
const NORMAL_DISPATCH_RATIO: Perbill = Perbill::from_percent(75);

/// We allow for 0.5 of a second of compute with a 12 second average block time.
const MAXIMUM_BLOCK_WEIGHT: Weight = Weight::from_parts(
    WEIGHT_REF_TIME_PER_SECOND.saturating_div(2),
    cumulus_primitives_core::relay_chain::v2::MAX_POV_SIZE as u64,
);

/// The version information used to identify this runtime when compiled natively.
#[cfg(feature = "std")]
pub fn native_version() -> NativeVersion {
    NativeVersion { runtime_version: VERSION, can_author_with: Default::default() }
}

parameter_types! {
    pub const Version: RuntimeVersion = VERSION;

    // This part is copied from Substrate's `bin/node/runtime/src/lib.rs`.
    //  The `RuntimeBlockLength` and `RuntimeBlockWeights` exist here because the
    // `DeletionWeightLimit` and `DeletionQueueDepth` depend on those to parameterize
    // the lazy contract deletion.
    pub RuntimeBlockLength: BlockLength =
        BlockLength::max_with_normal_ratio(5 * 1024 * 1024, NORMAL_DISPATCH_RATIO);
    pub RuntimeBlockWeights: BlockWeights = BlockWeights::builder()
        .base_block(BlockExecutionWeight::get())
        .for_class(DispatchClass::all(), |weights| {
            weights.base_extrinsic = ExtrinsicBaseWeight::get();
        })
        .for_class(DispatchClass::Normal, |weights| {
            weights.max_total = Some(NORMAL_DISPATCH_RATIO * MAXIMUM_BLOCK_WEIGHT);
        })
        .for_class(DispatchClass::Operational, |weights| {
            weights.max_total = Some(MAXIMUM_BLOCK_WEIGHT);
            // Operational transactions have some extra reserved space, so that they
            // are included even if block reached `MAXIMUM_BLOCK_WEIGHT`.
            weights.reserved = Some(
                MAXIMUM_BLOCK_WEIGHT - NORMAL_DISPATCH_RATIO * MAXIMUM_BLOCK_WEIGHT
            );
        })
        .avg_block_initialization(AVERAGE_ON_INITIALIZE_RATIO)
        .build_or_panic();
    pub const SS58Prefix: u16 = 42;
}

// Configure FRAME pallets to include in runtime.

/// Use this filter to block users from calling extrinsics listed here.
pub struct RestrictedEndpointFilter;
impl Contains<RuntimeCall> for RestrictedEndpointFilter {
    fn contains(c: &RuntimeCall) -> bool {
        !matches!(
            c,
            RuntimeCall::ParachainStaking(pallet_parachain_staking::Call::join_candidates { .. }) |
                RuntimeCall::ParachainStaking(
                    pallet_parachain_staking::Call::schedule_leave_candidates { .. }
                ) |
                RuntimeCall::ParachainStaking(
                    pallet_parachain_staking::Call::execute_leave_candidates { .. }
                ) |
                RuntimeCall::ParachainStaking(
                    pallet_parachain_staking::Call::cancel_leave_candidates { .. }
                ) /* Allow the following direct staking extrinsics: */
                  /*
                      Call::ParachainStaking(pallet_parachain_staking::Call::nominate {..}) |
                      Call::ParachainStaking(pallet_parachain_staking::Call::nominator_bond_more {..}) |
                      Call::ParachainStaking(pallet_parachain_staking::Call::schedule_nominator_bond_less {..}) |
                      Call::ParachainStaking(pallet_parachain_staking::Call::schedule_revoke_nomination {..}) |
                      Call::ParachainStaking(pallet_parachain_staking::Call::execute_nomination_request {..}) |
                      Call::ParachainStaking(pallet_parachain_staking::Call::cancel_nomination_request {..}) |

                      Call::ParachainStaking(pallet_parachain_staking::Call::schedule_candidate_bond_less {..}) |
                      Call::ParachainStaking(pallet_parachain_staking::Call::execute_candidate_bond_less {..}) |
                      Call::ParachainStaking(pallet_parachain_staking::Call::cancel_candidate_bond_less {..}) |

                      Call::ParachainStaking(pallet_parachain_staking::Call::schedule_leave_nominators {..}) |
                      Call::ParachainStaking(pallet_parachain_staking::Call::execute_leave_nominators {..}) |
                      Call::ParachainStaking(pallet_parachain_staking::Call::cancel_leave_nominators {..}) |

                      Call::ParachainStaking(pallet_parachain_staking::Call::hotfix_remove_nomination_requests_exited_candidates{..})
                  */
        )
    }
}

impl frame_system::Config for Runtime {
    /// The identifier used to distinguish between accounts.
    type AccountId = AccountId;
    /// The aggregated dispatch type that is available for extrinsics.
    type RuntimeCall = RuntimeCall;
    /// The lookup mechanism to get account ID from whatever is passed in dispatchers.
    type Lookup = AccountIdLookup<AccountId, ()>;
    /// The index type for storing how many extrinsics an account has signed.
    type Index = Index;
    /// The index type for blocks.
    type BlockNumber = BlockNumber;
    /// The type for hashing blocks and tries.
    type Hash = Hash;
    /// The hashing algorithm used.
    type Hashing = BlakeTwo256;
    /// The header type.
    type Header = generic::Header<BlockNumber, BlakeTwo256>;
    /// The ubiquitous event type.
    type RuntimeEvent = RuntimeEvent;
    // type Call = Call;
    /// The ubiquitous origin type.
    type RuntimeOrigin = RuntimeOrigin;
    /// Maximum number of block number to block hash mappings to keep (oldest pruned first).
    type BlockHashCount = BlockHashCount;
    /// Runtime version.
    type Version = Version;
    /// Converts a module to an index of this module in the runtime.
    type PalletInfo = PalletInfo;
    /// The data to be stored in an account.
    type AccountData = pallet_balances::AccountData<Balance>;
    /// What to do if a new account is created.
    type OnNewAccount = ();
    /// What to do if an account is fully reaped from the system.
    type OnKilledAccount = ();
    /// The weight of database operations that the runtime can invoke.
    type DbWeight = RocksDbWeight;
    /// The basic call filter to use in dispatchable.
    type BaseCallFilter = RestrictedEndpointFilter;
    /// Weight information for the extrinsics of this pallet.
    type SystemWeightInfo = ();
    /// Block & extrinsics weights: base values and limits.
    type BlockWeights = RuntimeBlockWeights;
    /// The maximum length of a block (in bytes).
    type BlockLength = RuntimeBlockLength;
    /// This is used as an identifier of the chain. 42 is the generic substrate prefix.
    type SS58Prefix = SS58Prefix;
    /// The action to take on a Runtime Upgrade
    type OnSetCode = cumulus_pallet_parachain_system::ParachainSetCode<Self>;
    type MaxConsumers = frame_support::traits::ConstU32<16>;
}

impl pallet_timestamp::Config for Runtime {
    /// A timestamp: milliseconds since the unix epoch.
    type Moment = u64;
    type OnTimestampSet = Aura;
    type MinimumPeriod = ConstU64<{ SLOT_DURATION / 2 }>;
    type WeightInfo = ();
}

impl pallet_authorship::Config for Runtime {
    type FindAuthor = pallet_session::FindAccountFromAuthorIndex<Self, Aura>;
    type UncleGenerations = ConstU32<0>;
    type FilterUncle = ();
    type EventHandler = (ParachainStaking,);
}

parameter_types! {
    pub const ExistentialDeposit: Balance = EXISTENTIAL_DEPOSIT;
}

impl pallet_balances::Config for Runtime {
    type MaxLocks = ConstU32<50>;
    /// The type for recording an account's balance.
    type Balance = Balance;
    /// The ubiquitous event type.
    type RuntimeEvent = RuntimeEvent;
    type DustRemoval = ();
    type ExistentialDeposit = ExistentialDeposit;
    type AccountStore = System;
    type WeightInfo = pallet_balances::weights::SubstrateWeight<Runtime>;
    type MaxReserves = ConstU32<50>;
    type ReserveIdentifier = [u8; 8];
}

impl pallet_transaction_payment::Config for Runtime {
    type RuntimeEvent = RuntimeEvent;
    type OnChargeTransaction =
        pallet_transaction_payment::CurrencyAdapter<Balances, DealWithFees<Runtime>>;
    type WeightToFee = WeightToFee;
    type LengthToFee = ConstantMultiplier<Balance, TransactionByteFee>;
    type FeeMultiplierUpdate = SlowAdjustingFeeUpdate<Self>;
    type OperationalFeeMultiplier = OperationalFeeMultiplier;
}

parameter_types! {
    pub const ReservedXcmpWeight: Weight = MAXIMUM_BLOCK_WEIGHT.saturating_div(4);
    pub const ReservedDmpWeight: Weight = MAXIMUM_BLOCK_WEIGHT.saturating_div(4);
}

impl cumulus_pallet_parachain_system::Config for Runtime {
    type RuntimeEvent = RuntimeEvent;
    type OnSystemEvent = ();
    type SelfParaId = parachain_info::Pallet<Runtime>;
    type OutboundXcmpMessageSource = XcmpQueue;
    type DmpMessageHandler = DmpQueue;
    type ReservedDmpWeight = ReservedDmpWeight;
    type XcmpMessageHandler = XcmpQueue;
    type ReservedXcmpWeight = ReservedXcmpWeight;
    type CheckAssociatedRelayNumber = RelayNumberStrictlyIncreases;
}

impl parachain_info::Config for Runtime {}

impl cumulus_pallet_aura_ext::Config for Runtime {}

impl cumulus_pallet_xcmp_queue::Config for Runtime {
    type RuntimeEvent = RuntimeEvent;
    type XcmExecutor = XcmExecutor<XcmConfig>;
    type ChannelInfo = ParachainSystem;
    type VersionWrapper = ();
    type ExecuteOverweightOrigin = EnsureRoot<AccountId>;
    type ControllerOrigin = EnsureRoot<AccountId>;
    type ControllerOriginConverter = XcmOriginToTransactDispatchOrigin;
    type WeightInfo = ();
}

impl cumulus_pallet_dmp_queue::Config for Runtime {
    type RuntimeEvent = RuntimeEvent;
    type XcmExecutor = XcmExecutor<XcmConfig>;
    type ExecuteOverweightOrigin = EnsureRoot<AccountId>;
}

parameter_types! {
    pub const Period: u32 = 6 * HOURS;
    pub const Offset: u32 = 0;
}

impl pallet_session::Config for Runtime {
    type RuntimeEvent = RuntimeEvent;
    type ValidatorId = <Self as frame_system::Config>::AccountId;
    // we don't have stash and controller, thus we don't need the convert as well.
    type ValidatorIdOf = ConvertInto;
    type ShouldEndSession = ParachainStaking;
    type NextSessionRotation = ParachainStaking;
    type SessionManager = ParachainStaking;
    // Essentially just Aura, but let's be pedantic.
    type SessionHandler = <SessionKeys as sp_runtime::traits::OpaqueKeys>::KeyTypeIdProviders;
    type Keys = SessionKeys;
    type WeightInfo = ();
}

impl pallet_aura::Config for Runtime {
    type AuthorityId = AuraId;
    type DisabledValidators = ();
    type MaxAuthorities = ConstU32<100_000>;
}

parameter_types! {
    // The accountId that will hold the reward for the staking pallet
    pub const RewardPotId: PalletId = PalletId(*b"av/vamgr");
}
impl pallet_parachain_staking::Config for Runtime {
    type RuntimeCall = RuntimeCall;
    type RuntimeEvent = RuntimeEvent;
    type Currency = Balances;
    /// Minimum era length is 4 minutes (20 * 12 second block times)
    type MinBlocksPerEra = ConstU32<20>;
    /// Eras before the reward is paid
    type RewardPaymentDelay = ConstU32<2>;
    /// Minimum collators selected per era, default at genesis and minimum forever after
    type MinSelectedCandidates = ConstU32<20>;
    /// Maximum top nominations per candidate
    type MaxTopNominationsPerCandidate = ConstU32<300>;
    /// Maximum bottom nominations per candidate
    type MaxBottomNominationsPerCandidate = ConstU32<50>;
    /// Maximum nominations per nominator
    type MaxNominationsPerNominator = ConstU32<100>;
    /// Minimum stake required to be reserved to be a nominator
    type MinNominationPerCollator = ConstU128<1>;
    type RewardPotId = RewardPotId;
    type ErasPerGrowthPeriod = ConstU32<30>; // 30 eras (~ 1 month if era = 1 day)
    type ProcessedEventsChecker = EthereumEvents;
    type Public = <Signature as sp_runtime::traits::Verify>::Signer;
    type Signature = Signature;
    type CollatorSessionRegistration = Session;
    type CollatorPayoutDustHandler = TokenManager;
    type WeightInfo = pallet_parachain_staking::weights::SubstrateWeight<Runtime>;
    type MaxCandidates = ConstU32<100>;
    type AccountToBytesConvert = Avn;
    type BridgeInterface = EthBridge;
}

// Substrate pallets that AvN has dependency
impl pallet_authority_discovery::Config for Runtime {
    type MaxAuthorities = ConstU32<100_000>;
}

impl pallet_session::historical::Config for Runtime {
    // TODO review this as originally was using the staking pallet. This is a minimal approach on
    // the Identification
    type FullIdentification = AccountId;
    type FullIdentificationOf = ConvertInto;
}

impl pallet_offences::Config for Runtime {
    type RuntimeEvent = RuntimeEvent;
    type IdentificationTuple = pallet_session::historical::IdentificationTuple<Self>;
    type OnOffenceHandler = AvnOffenceHandler;
}

impl<C> frame_system::offchain::SendTransactionTypes<C> for Runtime
where
    RuntimeCall: From<C>,
{
    type Extrinsic = UncheckedExtrinsic;
    type OverarchingCall = RuntimeCall;
}

parameter_types! {
    pub const ImOnlineUnsignedPriority: TransactionPriority = TransactionPriority::max_value();
    pub const MaxKeys: u16 = 100;
    pub const MaxPeerInHeartbeats: u32 = 10_000;
    pub const MaxPeerDataEncodingSize: u32 = 1_000;
}

impl pallet_im_online::Config for Runtime {
    type AuthorityId = ImOnlineId;
    type RuntimeEvent = RuntimeEvent;
    type NextSessionRotation = ParachainStaking;
    type ValidatorSet = Historical;
    type ReportUnresponsiveness = Offences;
    type UnsignedPriority = ImOnlineUnsignedPriority;
    type WeightInfo = pallet_im_online::weights::SubstrateWeight<Runtime>;
    type MaxKeys = MaxKeys;
    type MaxPeerInHeartbeats = MaxPeerInHeartbeats;
    type MaxPeerDataEncodingSize = MaxPeerDataEncodingSize;
}

impl pallet_sudo::Config for Runtime {
    type RuntimeEvent = RuntimeEvent;
    type RuntimeCall = RuntimeCall;
}

impl pallet_utility::Config for Runtime {
    type RuntimeEvent = RuntimeEvent;
    type RuntimeCall = RuntimeCall;
    type PalletsOrigin = OriginCaller;
    type WeightInfo = pallet_utility::weights::SubstrateWeight<Runtime>;
}

// AvN pallets
impl pallet_avn_offence_handler::Config for Runtime {
    type RuntimeEvent = RuntimeEvent;
    type Enforcer = ValidatorsManager;
    type WeightInfo = pallet_avn_offence_handler::default_weights::SubstrateWeight<Runtime>;
}

impl pallet_avn::Config for Runtime {
    type RuntimeEvent = RuntimeEvent;
    type AuthorityId = AvnId;
    type EthereumPublicKeyChecker = ValidatorsManager;
    type NewSessionHandler = ValidatorsManager;
    type DisabledValidatorChecker = ValidatorsManager;
    type WeightInfo = pallet_avn::default_weights::SubstrateWeight<Runtime>;
}

parameter_types! {
    // TODO [TYPE: review][PRI: medium][JIRA: SYS-358]: Configurable in eth-events pallet?
    pub const MinEthBlockConfirmation: u64 = 20;
}

impl pallet_ethereum_events::Config for Runtime {
    type RuntimeCall = RuntimeCall;
    type RuntimeEvent = RuntimeEvent;
    type ProcessedEventHandler = (TokenManager, NftManager);
    type MinEthBlockConfirmation = MinEthBlockConfirmation;
    type Public = <Signature as sp_runtime::traits::Verify>::Signer;
    type Signature = Signature;
    type ReportInvalidEthereumLog = Offences;
    type WeightInfo = pallet_ethereum_events::default_weights::SubstrateWeight<Runtime>;
}

parameter_types! {
    pub const ValidatorManagerVotingPeriod: BlockNumber = 30 * MINUTES;
}

impl pallet_validators_manager::Config for Runtime {
    type RuntimeEvent = RuntimeEvent;
    type ProcessedEventsChecker = EthereumEvents;
    type VotingPeriod = ValidatorManagerVotingPeriod;
    type AccountToBytesConvert = Avn;
    type ValidatorRegistrationNotifier = AvnOffenceHandler;
    type WeightInfo = pallet_validators_manager::default_weights::SubstrateWeight<Runtime>;
    type BridgeInterface = EthBridge;
}

parameter_types! {
    // TODO [TYPE: review][PRI: high][CRITICAL][JIRA: 434]: review this value.
    pub const AdvanceSlotGracePeriod: BlockNumber = 5;
    pub const MinBlockAge: BlockNumber = 5;
    pub const AvnTreasuryPotId: PalletId = PalletId(*b"Treasury");
    pub const TreasuryGrowthPercentage: Perbill = Perbill::from_percent(75);
}

impl pallet_summary::Config for Runtime {
    type RuntimeEvent = RuntimeEvent;
    type AdvanceSlotGracePeriod = AdvanceSlotGracePeriod;
    type MinBlockAge = MinBlockAge;
    type AccountToBytesConvert = Avn;
    type ReportSummaryOffence = Offences;
    type WeightInfo = pallet_summary::default_weights::SubstrateWeight<Runtime>;
    type BridgeInterface = EthBridge;
}

pub type EthAddress = H160;

impl pallet_token_manager::pallet::Config for Runtime {
    type RuntimeEvent = RuntimeEvent;
    type RuntimeCall = RuntimeCall;
    type Currency = Balances;
    type TokenBalance = Balance;
    type TokenId = EthAddress;
    type ProcessedEventsChecker = EthereumEvents;
    type Public = <Signature as sp_runtime::traits::Verify>::Signer;
    type Signature = Signature;
    type OnGrowthLiftedHandler = ParachainStaking;
    type TreasuryGrowthPercentage = TreasuryGrowthPercentage;
    type AvnTreasuryPotId = AvnTreasuryPotId;
    type WeightInfo = pallet_token_manager::default_weights::SubstrateWeight<Runtime>;
}

impl pallet_nft_manager::Config for Runtime {
    type RuntimeEvent = RuntimeEvent;
    type RuntimeCall = RuntimeCall;
    type ProcessedEventsChecker = EthereumEvents;
    type Public = <Signature as sp_runtime::traits::Verify>::Signer;
    type Signature = Signature;
    type BatchBound = pallet_nft_manager::BatchNftBound;
    type WeightInfo = pallet_nft_manager::default_weights::SubstrateWeight<Runtime>;
}

impl pallet_avn_proxy::Config for Runtime {
    type RuntimeEvent = RuntimeEvent;
    type RuntimeCall = RuntimeCall;
    type Currency = Balances;
    type Public = <Signature as sp_runtime::traits::Verify>::Signer;
    type Signature = Signature;
    type ProxyConfig = AvnProxyConfig;
    type WeightInfo = pallet_avn_proxy::default_weights::SubstrateWeight<Runtime>;
}

impl pallet_eth_bridge::Config for Runtime {
    type MaxQueuedTxRequests = ConstU32<100>;
    type RuntimeEvent = RuntimeEvent;
    type RuntimeCall = RuntimeCall;
    type MinEthBlockConfirmation = MinEthBlockConfirmation;
    type AccountToBytesConvert = Avn;
    type ReportCorroborationOffence = Offences;
    type TimeProvider = pallet_timestamp::Pallet<Runtime>;
    type WeightInfo = pallet_eth_bridge::default_weights::SubstrateWeight<Runtime>;
<<<<<<< HEAD
    type BridgeInterfaceNotification = (Summary, ParachainStaking);
=======
    type OnBridgePublisherResult = (Summary, ParachainStaking);
>>>>>>> deabdce3
}

// Other pallets
parameter_types! {
    pub const AssetDeposit: Balance = 10 * MILLI_AVT;
    pub const ApprovalDeposit: Balance = 100 * MICRO_AVT;
    pub const StringLimit: u32 = 50;
    pub const MetadataDepositBase: Balance = 1 * MILLI_AVT;
    pub const MetadataDepositPerByte: Balance = 100 * MICRO_AVT;
}
const ASSET_ACCOUNT_DEPOSIT: Balance = 100 * MICRO_AVT;

impl pallet_assets::Config for Runtime {
    type RuntimeEvent = RuntimeEvent;
    type Balance = u128;
    type RemoveItemsLimit = ConstU32<5>;
    type AssetId = u32;
    type AssetIdParameter = u32;
    type Currency = Balances;
    type CreateOrigin = AsEnsureOriginWithArg<EnsureSigned<AccountId>>;
    type ForceOrigin = EnsureRoot<AccountId>;
    type AssetDeposit = AssetDeposit;
    type AssetAccountDeposit = ConstU128<ASSET_ACCOUNT_DEPOSIT>;
    type MetadataDepositBase = MetadataDepositBase;
    type MetadataDepositPerByte = MetadataDepositPerByte;
    type ApprovalDeposit = ApprovalDeposit;
    type StringLimit = StringLimit;
    type Freezer = ();
    type Extra = ();
    type WeightInfo = pallet_assets::weights::SubstrateWeight<Runtime>;
    #[cfg(feature = "runtime-benchmarks")]
    type BenchmarkHelper = ();
}

parameter_types! {
    pub MaximumSchedulerWeight: Weight = RuntimeBlockWeights::get().max_block;
    pub const MaxScheduledPerBlock: u32 = 50;
    pub const NoPreimagePostponement: Option<u32> = Some(10);
}

/// Used the compare the privilege of an origin inside the scheduler.
pub struct OriginPrivilegeCmp;

impl PrivilegeCmp<OriginCaller> for OriginPrivilegeCmp {
    fn cmp_privilege(left: &OriginCaller, right: &OriginCaller) -> Option<Ordering> {
        if left == right {
            return Some(Ordering::Equal)
        }

        match (left, right) {
            // Root is greater than anything.
            (OriginCaller::system(frame_system::RawOrigin::Root), _) => Some(Ordering::Greater),
            // For every other origin we don't care, as they are not used for `ScheduleOrigin`.
            _ => None,
        }
    }
}

impl pallet_scheduler::Config for Runtime {
    type RuntimeOrigin = RuntimeOrigin;
    type RuntimeEvent = RuntimeEvent;
    type PalletsOrigin = OriginCaller;
    type RuntimeCall = RuntimeCall;
    type MaximumWeight = MaximumSchedulerWeight;
    type ScheduleOrigin = EnsureRoot<AccountId>;
    type MaxScheduledPerBlock = MaxScheduledPerBlock;
    type WeightInfo = pallet_scheduler::weights::SubstrateWeight<Runtime>;
    type OriginPrivilegeCmp = OriginPrivilegeCmp;
    type Preimages = Preimage;
}

impl pallet_preimage::Config for Runtime {
    type WeightInfo = pallet_preimage::weights::SubstrateWeight<Runtime>;
    type RuntimeEvent = RuntimeEvent;
    type Currency = Balances;
    type ManagerOrigin = EnsureRoot<AccountId>;
    type BaseDeposit = ConstU128<{ 5 * AVT }>;
    type ByteDeposit = ConstU128<{ 100 * MICRO_AVT }>;
}

// Create the runtime by composing the FRAME pallets that were previously configured.
construct_runtime!(
    pub enum Runtime where
        Block = Block,
        NodeBlock = opaque::Block,
        UncheckedExtrinsic = UncheckedExtrinsic,
    {
        // System support stuff.
        System: frame_system::{Pallet, Call, Config, Storage, Event<T>} = 0,
        ParachainSystem: cumulus_pallet_parachain_system::{
            Pallet, Call, Config, Storage, Inherent, Event<T>, ValidateUnsigned,
        } = 1,
        Timestamp: pallet_timestamp::{Pallet, Call, Storage, Inherent} = 2,
        ParachainInfo: parachain_info::{Pallet, Storage, Config} = 3,

        // Monetary stuff.
        Balances: pallet_balances::{Pallet, Call, Storage, Config<T>, Event<T>} = 10,
        TransactionPayment: pallet_transaction_payment::{Pallet, Storage, Event<T>} = 11,

        // Collator support. The order of these 4 are important and shall not change.
        Authorship: pallet_authorship::{Pallet, Call, Storage} = 20,
        Session: pallet_session::{Pallet, Call, Storage, Event, Config<T>} = 22,
        Aura: pallet_aura::{Pallet, Storage, Config<T>} = 23,
        AuraExt: cumulus_pallet_aura_ext::{Pallet, Storage, Config} = 24,
        ParachainStaking: pallet_parachain_staking::{Pallet, Call, Storage, Event<T>, Config<T>} = 96,

        // Since the ValidatorsManager integrates with the ParachainStaking pallet, we want to initialise after it.
        ValidatorsManager: pallet_validators_manager = 18,

        // XCM helpers.
        XcmpQueue: cumulus_pallet_xcmp_queue::{Pallet, Call, Storage, Event<T>} = 30,
        PolkadotXcm: pallet_xcm::{Pallet, Call, Event<T>, Origin, Config} = 31,
        CumulusXcm: cumulus_pallet_xcm::{Pallet, Event<T>, Origin} = 32,
        DmpQueue: cumulus_pallet_dmp_queue::{Pallet, Call, Storage, Event<T>} = 33,

        // Substrate pallets
        Assets: pallet_assets = 60,
        Sudo: pallet_sudo = 62,
        AuthorityDiscovery: pallet_authority_discovery = 70,
        Historical: pallet_session_historical::{Pallet} = 71,
        Offences: pallet_offences = 72,
        ImOnline: pallet_im_online = 73,
        Utility: pallet_utility = 74,

        // Rest of AvN pallets
        Avn: pallet_avn = 81,
        AvnOffenceHandler: pallet_avn_offence_handler = 83,
        EthereumEvents: pallet_ethereum_events = 84,
        NftManager: pallet_nft_manager = 86,
        TokenManager: pallet_token_manager = 87,
        Summary: pallet_summary = 88,
        AvnProxy: pallet_avn_proxy = 89,
        EthBridge: pallet_eth_bridge = 91,

         // OpenGov pallets
         Preimage: pallet_preimage::{Pallet, Call, Storage, Event<T>} = 97,
         Scheduler: pallet_scheduler::{Pallet, Storage, Event<T>, Call} = 98,
         Origins: pallet_custom_origins::{Origin} = 99,
         ConvictionVoting: pallet_conviction_voting::{Pallet, Call, Storage, Event<T>} = 100,
         Referenda: pallet_referenda::{Pallet, Call, Storage, Event<T>} = 101,
         Whitelist: pallet_whitelist::{Pallet, Call, Storage, Event<T>} = 102
    }
);

#[cfg(feature = "runtime-benchmarks")]
#[macro_use]
extern crate frame_benchmarking;

#[cfg(feature = "runtime-benchmarks")]
mod benches {
    define_benchmarks!(
        [frame_system, SystemBench::<Runtime>]
        [pallet_assets, Assets]
        [pallet_balances, Balances]
        [pallet_avn_offence_handler, AvnOffenceHandler]
        [pallet_avn_proxy, AvnProxy]
        [pallet_avn, Avn]
        [pallet_eth_bridge, EthBridge]
        [pallet_ethereum_events, EthereumEvents]
        [pallet_nft_manager, NftManager]
        [pallet_summary, Summary]
        [pallet_token_manager, TokenManager]
        [pallet_validators_manager, ValidatorsManager]
        [pallet_session, SessionBench::<Runtime>]
        [pallet_timestamp, Timestamp]
        [pallet_utility, Utility]
        [pallet_parachain_staking, ParachainStaking]
        [cumulus_pallet_xcmp_queue, XcmpQueue]
    );
}

impl_runtime_apis! {
    impl sp_consensus_aura::AuraApi<Block, AuraId> for Runtime {
        fn slot_duration() -> sp_consensus_aura::SlotDuration {
            sp_consensus_aura::SlotDuration::from_millis(Aura::slot_duration())
        }

        fn authorities() -> Vec<AuraId> {
            Aura::authorities().into_inner()
        }
    }

    impl sp_api::Core<Block> for Runtime {
        fn version() -> RuntimeVersion {
            VERSION
        }

        fn execute_block(block: Block) {
            Executive::execute_block(block)
        }

        fn initialize_block(header: &<Block as BlockT>::Header) {
            Executive::initialize_block(header)
        }
    }

    impl sp_api::Metadata<Block> for Runtime {
        fn metadata() -> OpaqueMetadata {
            OpaqueMetadata::new(Runtime::metadata().into())
        }
    }

    impl sp_block_builder::BlockBuilder<Block> for Runtime {
        fn apply_extrinsic(extrinsic: <Block as BlockT>::Extrinsic) -> ApplyExtrinsicResult {
            Executive::apply_extrinsic(extrinsic)
        }

        fn finalize_block() -> <Block as BlockT>::Header {
            Executive::finalize_block()
        }

        fn inherent_extrinsics(data: sp_inherents::InherentData) -> Vec<<Block as BlockT>::Extrinsic> {
            data.create_extrinsics()
        }

        fn check_inherents(
            block: Block,
            data: sp_inherents::InherentData,
        ) -> sp_inherents::CheckInherentsResult {
            data.check_extrinsics(&block)
        }
    }

    impl sp_transaction_pool::runtime_api::TaggedTransactionQueue<Block> for Runtime {
        fn validate_transaction(
            source: TransactionSource,
            tx: <Block as BlockT>::Extrinsic,
            block_hash: <Block as BlockT>::Hash,
        ) -> TransactionValidity {
            Executive::validate_transaction(source, tx, block_hash)
        }
    }

    impl sp_offchain::OffchainWorkerApi<Block> for Runtime {
        fn offchain_worker(header: &<Block as BlockT>::Header) {
            Executive::offchain_worker(header)
        }
    }

    impl sp_session::SessionKeys<Block> for Runtime {
        fn generate_session_keys(seed: Option<Vec<u8>>) -> Vec<u8> {
            SessionKeys::generate(seed)
        }

        fn decode_session_keys(
            encoded: Vec<u8>,
        ) -> Option<Vec<(Vec<u8>, KeyTypeId)>> {
            SessionKeys::decode_into_raw_public_keys(&encoded)
        }
    }

    impl frame_system_rpc_runtime_api::AccountNonceApi<Block, AccountId, Index> for Runtime {
        fn account_nonce(account: AccountId) -> Index {
            System::account_nonce(account)
        }
    }

    impl pallet_transaction_payment_rpc_runtime_api::TransactionPaymentApi<Block, Balance> for Runtime {
        fn query_info(
            uxt: <Block as BlockT>::Extrinsic,
            len: u32,
        ) -> pallet_transaction_payment_rpc_runtime_api::RuntimeDispatchInfo<Balance> {
            TransactionPayment::query_info(uxt, len)
        }
        fn query_fee_details(
            uxt: <Block as BlockT>::Extrinsic,
            len: u32,
        ) -> pallet_transaction_payment::FeeDetails<Balance> {
            TransactionPayment::query_fee_details(uxt, len)
        }
    }

    impl pallet_transaction_payment_rpc_runtime_api::TransactionPaymentCallApi<Block, Balance, RuntimeCall>
        for Runtime
    {
        fn query_call_info(
            call: RuntimeCall,
            len: u32,
        ) -> pallet_transaction_payment::RuntimeDispatchInfo<Balance> {
            TransactionPayment::query_call_info(call, len)
        }
        fn query_call_fee_details(
            call: RuntimeCall,
            len: u32,
        ) -> pallet_transaction_payment::FeeDetails<Balance> {
            TransactionPayment::query_call_fee_details(call, len)
        }
    }
    impl cumulus_primitives_core::CollectCollationInfo<Block> for Runtime {
        fn collect_collation_info(header: &<Block as BlockT>::Header) -> cumulus_primitives_core::CollationInfo {
            ParachainSystem::collect_collation_info(header)
        }
    }

    #[cfg(feature = "try-runtime")]
    impl frame_try_runtime::TryRuntime<Block> for Runtime {
        fn on_runtime_upgrade(checks: bool) -> (Weight, Weight) {
            log::info!("try-runtime::on_runtime_upgrade avn-parachain.");
            let weight = Executive::try_runtime_upgrade(checks).unwrap();
            (weight, RuntimeBlockWeights::get().max_block)
        }

        fn execute_block(
            block: Block,
            state_root_check: bool,
            signature_check: bool,
            select: frame_try_runtime::TryStateSelect,
        ) -> Weight {
            // NOTE: intentional unwrap: we don't want to propagate the error backwards, and want to
            // have a backtrace here.
            Executive::try_execute_block(block, state_root_check, signature_check, select).unwrap()
        }
    }

    #[cfg(feature = "runtime-benchmarks")]
    impl frame_benchmarking::Benchmark<Block> for Runtime {
        fn benchmark_metadata(extra: bool) -> (
            Vec<frame_benchmarking::BenchmarkList>,
            Vec<frame_support::traits::StorageInfo>,
        ) {
            use frame_benchmarking::{Benchmarking, BenchmarkList};
            use frame_support::traits::StorageInfoTrait;
            use frame_system_benchmarking::Pallet as SystemBench;
            use cumulus_pallet_session_benchmarking::Pallet as SessionBench;

            let mut list = Vec::<BenchmarkList>::new();
            list_benchmarks!(list, extra);

            let storage_info = AllPalletsWithSystem::storage_info();
            return (list, storage_info)
        }

        fn dispatch_benchmark(
            config: frame_benchmarking::BenchmarkConfig
        ) -> Result<Vec<frame_benchmarking::BenchmarkBatch>, sp_runtime::RuntimeString> {
            use frame_benchmarking::{Benchmarking, BenchmarkBatch, TrackedStorageKey};

            use frame_system_benchmarking::Pallet as SystemBench;
            impl frame_system_benchmarking::Config for Runtime {}

            use cumulus_pallet_session_benchmarking::Pallet as SessionBench;
            impl cumulus_pallet_session_benchmarking::Config for Runtime {}

            let whitelist: Vec<TrackedStorageKey> = vec![
                // Block Number
                hex_literal::hex!("26aa394eea5630e07c48ae0c9558cef702a5c1b19ab7a04f536c519aca4983ac").to_vec().into(),
                // Total Issuance
                hex_literal::hex!("c2261276cc9d1f8598ea4b6a74b15c2f57c875e4cff74148e4628f264b974c80").to_vec().into(),
                // Execution Phase
                hex_literal::hex!("26aa394eea5630e07c48ae0c9558cef7ff553b5a9862a516939d82b3d3d8661a").to_vec().into(),
                // Event Count
                hex_literal::hex!("26aa394eea5630e07c48ae0c9558cef70a98fdbe9ce6c55837576c60c7af3850").to_vec().into(),
                // System Events
                hex_literal::hex!("26aa394eea5630e07c48ae0c9558cef780d41e5e16056765bc8461851072c9d7").to_vec().into(),
            ];

            let mut batches = Vec::<BenchmarkBatch>::new();
            let params = (&config, &whitelist);
            add_benchmarks!(params, batches);

            if batches.is_empty() { return Err("Benchmark not found for this pallet.".into()) }
            Ok(batches)
        }
    }

    impl sp_authority_discovery::AuthorityDiscoveryApi<Block> for Runtime {
        fn authorities() -> Vec<AuthorityDiscoveryId> {
            AuthorityDiscovery::authorities()
        }
    }
}

struct CheckInherents;

impl cumulus_pallet_parachain_system::CheckInherents<Block> for CheckInherents {
    fn check_inherents(
        block: &Block,
        relay_state_proof: &cumulus_pallet_parachain_system::RelayChainStateProof,
    ) -> sp_inherents::CheckInherentsResult {
        let relay_chain_slot = relay_state_proof
            .read_slot()
            .expect("Could not read the relay chain slot from the proof");

        let inherent_data =
            cumulus_primitives_timestamp::InherentDataProvider::from_relay_chain_slot_and_duration(
                relay_chain_slot,
                sp_std::time::Duration::from_secs(6),
            )
            .create_inherent_data()
            .expect("Could not create the timestamp inherent data");

        inherent_data.check_extrinsics(block)
    }
}

cumulus_pallet_parachain_system::register_validate_block! {
    Runtime = Runtime,
    BlockExecutor = cumulus_pallet_aura_ext::BlockExecutor::<Runtime, Executive>,
    CheckInherents = CheckInherents,
}<|MERGE_RESOLUTION|>--- conflicted
+++ resolved
@@ -737,11 +737,7 @@
     type ReportCorroborationOffence = Offences;
     type TimeProvider = pallet_timestamp::Pallet<Runtime>;
     type WeightInfo = pallet_eth_bridge::default_weights::SubstrateWeight<Runtime>;
-<<<<<<< HEAD
-    type BridgeInterfaceNotification = (Summary, ParachainStaking);
-=======
     type OnBridgePublisherResult = (Summary, ParachainStaking);
->>>>>>> deabdce3
 }
 
 // Other pallets
