[package]
name = "avn-parachain-test-runtime"
description = "A Cumulus FRAME-based Substrate Node used for testing, compatible with the AvN parachain"
license = "GPL-3.0"

version = { workspace = true }
authors = { workspace = true }
edition = { workspace = true }
homepage = { workspace = true }
repository = { workspace = true }
rust-version = { workspace = true }

[package.metadata.docs.rs]
targets = ["x86_64-unknown-linux-gnu"]

[build-dependencies]
substrate-wasm-builder = { git = "https://github.com/paritytech/polkadot-sdk", tag = "polkadot-v1.6.0", optional = true}

[dependencies]
codec = { package = "parity-scale-codec", version = "3.6.1", default-features = false, features = ["derive"] }
hex-literal = { version = "0.4.1", optional = true }
log = { version = "0.4.20",  default-features = false }
scale-info = { version = "2.10.0", default-features = false, features = ["derive"] }
smallvec = "1.11.0"

# Substrate
frame-benchmarking = { git = "https://github.com/paritytech/polkadot-sdk", default-features = false, optional = true, tag = "polkadot-v1.6.0" }
frame-executive = { git = "https://github.com/paritytech/polkadot-sdk", default-features = false, tag = "polkadot-v1.6.0" }
frame-support = { git = "https://github.com/paritytech/polkadot-sdk", default-features = false, tag = "polkadot-v1.6.0" }
frame-system = { git = "https://github.com/paritytech/polkadot-sdk", default-features = false, tag = "polkadot-v1.6.0" }
frame-system-benchmarking = { git = "https://github.com/paritytech/polkadot-sdk", default-features = false, optional = true, tag = "polkadot-v1.6.0" }
frame-system-rpc-runtime-api = { git = "https://github.com/paritytech/polkadot-sdk", default-features = false, tag = "polkadot-v1.6.0" }
frame-try-runtime = { git = "https://github.com/paritytech/polkadot-sdk", default-features = false, optional = true, tag = "polkadot-v1.6.0" }
pallet-aura = { git = "https://github.com/paritytech/polkadot-sdk", default-features = false, tag = "polkadot-v1.6.0" }
pallet-authorship = { git = "https://github.com/paritytech/polkadot-sdk", default-features = false, tag = "polkadot-v1.6.0" }
pallet-balances = { git = "https://github.com/paritytech/polkadot-sdk", default-features = false, tag = "polkadot-v1.6.0", features=["insecure_zero_ed"] }
pallet-session = { git = "https://github.com/paritytech/polkadot-sdk", default-features = false, tag = "polkadot-v1.6.0" }
<<<<<<< HEAD
pallet-message-queue = { git = "https://github.com/paritytech/polkadot-sdk", default-features = false, tag = "polkadot-v1.6.0" }
=======
>>>>>>> b5f55671
pallet-sudo = { git = "https://github.com/paritytech/polkadot-sdk", default-features = false, tag = "polkadot-v1.6.0" }
pallet-timestamp = { git = "https://github.com/paritytech/polkadot-sdk", default-features = false, tag = "polkadot-v1.6.0" }
pallet-transaction-payment = { git = "https://github.com/paritytech/polkadot-sdk", default-features = false, tag = "polkadot-v1.6.0" }
pallet-transaction-payment-rpc-runtime-api = { git = "https://github.com/paritytech/polkadot-sdk", default-features = false, tag = "polkadot-v1.6.0" }
sp-api = { git = "https://github.com/paritytech/polkadot-sdk", default-features = false, tag = "polkadot-v1.6.0" }
sp-block-builder = { git = "https://github.com/paritytech/polkadot-sdk", default-features = false, tag = "polkadot-v1.6.0" }
sp-consensus-aura = { git = "https://github.com/paritytech/polkadot-sdk", default-features = false, tag = "polkadot-v1.6.0" }
sp-core = { git = "https://github.com/paritytech/polkadot-sdk", default-features = false, tag = "polkadot-v1.6.0" }
<<<<<<< HEAD
sp-genesis-builder = { git = "https://github.com/paritytech/polkadot-sdk", default-features = false, tag = "polkadot-v1.6.0" }
=======
>>>>>>> b5f55671
sp-inherents = { git = "https://github.com/paritytech/polkadot-sdk", default-features = false, tag = "polkadot-v1.6.0" }
sp-offchain = { git = "https://github.com/paritytech/polkadot-sdk", default-features = false, tag = "polkadot-v1.6.0" }
sp-runtime = { git = "https://github.com/paritytech/polkadot-sdk", default-features = false, tag = "polkadot-v1.6.0" }
sp-session = { git = "https://github.com/paritytech/polkadot-sdk", default-features = false, tag = "polkadot-v1.6.0" }
sp-std = { git = "https://github.com/paritytech/polkadot-sdk", default-features = false, tag = "polkadot-v1.6.0" }
sp-transaction-pool = { git = "https://github.com/paritytech/polkadot-sdk", default-features = false, tag = "polkadot-v1.6.0" }
sp-version = { git = "https://github.com/paritytech/polkadot-sdk", default-features = false, tag = "polkadot-v1.6.0" }
node-primitives = { version = "2.0.0", default-features = false, git = "https://github.com/paritytech/polkadot-sdk", tag = "polkadot-v1.6.0" }
pallet-assets = { default-features = false, git = "https://github.com/paritytech/polkadot-sdk", tag = "polkadot-v1.6.0" }
sp-authority-discovery = { default-features = false, git = "https://github.com/paritytech/polkadot-sdk", tag = "polkadot-v1.6.0" }
pallet-authority-discovery = { default-features = false, git = "https://github.com/paritytech/polkadot-sdk", tag = "polkadot-v1.6.0" }
pallet-offences = { default-features = false, git = "https://github.com/paritytech/polkadot-sdk", tag = "polkadot-v1.6.0" }
pallet-im-online = { default-features = false, git = "https://github.com/paritytech/polkadot-sdk", tag = "polkadot-v1.6.0" }
pallet-utility = { default-features = false, git = "https://github.com/paritytech/polkadot-sdk", tag = "polkadot-v1.6.0" }
pallet-referenda = { git = "https://github.com/paritytech/polkadot-sdk", default-features = false, tag = "polkadot-v1.6.0" }
pallet-conviction-voting = { git = "https://github.com/paritytech/polkadot-sdk", default-features = false, tag = "polkadot-v1.6.0" }
pallet-whitelist = { git = "https://github.com/paritytech/polkadot-sdk", default-features = false, tag = "polkadot-v1.6.0" }
pallet-scheduler = { git = "https://github.com/paritytech/polkadot-sdk", default-features = false, tag = "polkadot-v1.6.0" }
pallet-preimage = { git = "https://github.com/paritytech/polkadot-sdk", default-features = false, tag = "polkadot-v1.6.0" }

# Polkadot
pallet-xcm = { git = "https://github.com/paritytech/polkadot-sdk", default-features = false, tag = "polkadot-v1.6.0" }
polkadot-parachain-primitives = { git = "https://github.com/paritytech/polkadot-sdk", default-features = false, tag = "polkadot-v1.6.0" }
polkadot-runtime-common = { git = "https://github.com/paritytech/polkadot-sdk", default-features = false, tag = "polkadot-v1.6.0" }
xcm = {  package = "staging-xcm", git = "https://github.com/paritytech/polkadot-sdk", default-features = false, tag = "polkadot-v1.6.0" }
xcm-builder = { package = "staging-xcm-builder", git = "https://github.com/paritytech/polkadot-sdk", default-features = false, tag = "polkadot-v1.6.0" }
xcm-executor = { package = "staging-xcm-executor", git = "https://github.com/paritytech/polkadot-sdk", default-features = false, tag = "polkadot-v1.6.0" }

# Cumulus
cumulus-pallet-aura-ext = { git = "https://github.com/paritytech/polkadot-sdk", tag = "polkadot-v1.6.0", default-features = false }
<<<<<<< HEAD
=======
cumulus-pallet-dmp-queue = { git = "https://github.com/paritytech/polkadot-sdk", tag = "polkadot-v1.6.0", default-features = false }
>>>>>>> b5f55671
cumulus-pallet-parachain-system = { git = "https://github.com/paritytech/polkadot-sdk", tag = "polkadot-v1.6.0", default-features = false }
cumulus-pallet-session-benchmarking = {git = "https://github.com/paritytech/polkadot-sdk", tag = "polkadot-v1.6.0", default-features = false, version = "3.0.0"}
cumulus-pallet-xcm = { git = "https://github.com/paritytech/polkadot-sdk", tag = "polkadot-v1.6.0", default-features = false }
cumulus-pallet-xcmp-queue = { git = "https://github.com/paritytech/polkadot-sdk", tag = "polkadot-v1.6.0", default-features = false }
cumulus-primitives-core = { git = "https://github.com/paritytech/polkadot-sdk", tag = "polkadot-v1.6.0", default-features = false }
cumulus-primitives-timestamp = { git = "https://github.com/paritytech/polkadot-sdk", tag = "polkadot-v1.6.0", default-features = false }
cumulus-primitives-utility = { git = "https://github.com/paritytech/polkadot-sdk", tag = "polkadot-v1.6.0", default-features = false }
<<<<<<< HEAD
parachain-info = { package = "staging-parachain-info", git = "https://github.com/paritytech/polkadot-sdk", tag = "polkadot-v1.6.0", default-features = false }
=======
# parachain-info = { git = "https://github.com/paritytech/polkadot-sdk", tag = "polkadot-v1.6.0", default-features = false }
>>>>>>> b5f55671
parachains-common = { git = "https://github.com/paritytech/polkadot-sdk", tag = "polkadot-v1.6.0", default-features = false }

# AvN pallets
sp-avn-common = { path = "../../primitives/avn-common", default-features = false }
pallet-avn-offence-handler = { path = "../../pallets/avn-offence-handler", default-features = false }
pallet-validators-manager = { path = "../../pallets/validators-manager", default-features = false }
pallet-ethereum-events = { path = "../../pallets/ethereum-events", default-features = false }
pallet-avn = { path = "../../pallets/avn", default-features = false }
pallet-summary = { path = "../../pallets/summary", default-features = false }
pallet-token-manager = { path = "../../pallets/token-manager", default-features = false }
pallet-nft-manager = { path = "../../pallets/nft-manager", default-features = false, features = ["ethbridge-all-events"] }
pallet-avn-proxy = { path = "../../pallets/avn-proxy", default-features = false }
pallet-avn-transaction-payment = { path = "../../pallets/avn-transaction-payment", default-features = false }
pallet-eth-bridge = { path = "../../pallets/eth-bridge", default-features = false }
pallet-eth-bridge-runtime-api = { path = "../../pallets/eth-bridge/runtime-api", default-features = false }
pallet-parachain-staking = { path = "../../pallets/parachain-staking", default-features = false }
pallet-avn-anchor = { path = "../../pallets/avn-anchor", default-features = false }

# Common Runtime
runtime-common = { package = "avn-runtime-common", path = "../common", default-features = false }

[features]
default = [
	"std",
]
std = [
	"codec/std",
	"log/std",
	"scale-info/std",
	"cumulus-pallet-aura-ext/std",
	"cumulus-pallet-parachain-system/std",
	"cumulus-pallet-xcm/std",
	"cumulus-pallet-xcmp-queue/std",
	"cumulus-primitives-core/std",
	"cumulus-primitives-timestamp/std",
	"cumulus-primitives-utility/std",
	"frame-executive/std",
	"frame-support/std",
	"frame-system-rpc-runtime-api/std",
	"frame-system/std",
	"pallet-assets/std",
	"pallet-aura/std",
	"pallet-authorship/std",
	"pallet-balances/std",
	"pallet-message-queue/std",
	"pallet-session/std",
	"pallet-sudo/std",
	"pallet-offences/std",
	"pallet-im-online/std",
	"pallet-timestamp/std",
	"pallet-transaction-payment-rpc-runtime-api/std",
	"pallet-transaction-payment/std",
	"pallet-utility/std",
	"pallet-xcm/std",
	"pallet-authority-discovery/std",
<<<<<<< HEAD
	"parachains-common/std",
	"parachain-info/std",
=======
	# "parachain-info/std",
>>>>>>> b5f55671
	"polkadot-parachain-primitives/std",
	"polkadot-runtime-common/std",
	"node-primitives/std",
	"sp-api/std",
	"sp-block-builder/std",
	"sp-consensus-aura/std",
	"sp-core/std",
	"sp-genesis-builder/std",
	"sp-inherents/std",
	"sp-offchain/std",
	"sp-runtime/std",
	"sp-session/std",
	"sp-std/std",
	"sp-transaction-pool/std",
	"sp-version/std",
	"sp-authority-discovery/std",
	"xcm-builder/std",
	"xcm-executor/std",
	"xcm/std",
	# AvN pallets
	"sp-avn-common/std",
	"pallet-avn/std",
	"pallet-avn-anchor/std",
	"pallet-avn-proxy/std",
	"pallet-avn-offence-handler/std",
	"pallet-eth-bridge/std",
	"pallet-eth-bridge-runtime-api/std",
	"pallet-ethereum-events/std",
	"pallet-nft-manager/std",
	"pallet-summary/std",
	"pallet-token-manager/std",
	"pallet-validators-manager/std",
	"pallet-avn-transaction-payment/std",
	"pallet-parachain-staking/std",
	# Avn Common Runtime
	"runtime-common/std",
	# OpenGov
	"pallet-referenda/std",
	"pallet-conviction-voting/std",
	"pallet-whitelist/std",
	"pallet-scheduler/std",
	"pallet-preimage/std",
	"substrate-wasm-builder"
]

runtime-benchmarks = [
	"hex-literal",
	"cumulus-pallet-session-benchmarking/runtime-benchmarks",
	"cumulus-pallet-xcmp-queue/runtime-benchmarks",
	"cumulus-pallet-parachain-system/runtime-benchmarks",
	"cumulus-primitives-core/runtime-benchmarks",
	"cumulus-primitives-utility/runtime-benchmarks",
	"frame-benchmarking/runtime-benchmarks",
	"frame-support/runtime-benchmarks",
	"frame-system-benchmarking/runtime-benchmarks",
	"frame-system/runtime-benchmarks",
	"pallet-assets/runtime-benchmarks",
	"pallet-balances/runtime-benchmarks",
	"pallet-timestamp/runtime-benchmarks",
	"pallet-utility/runtime-benchmarks",
	"sp-runtime/runtime-benchmarks",
	"xcm-builder/runtime-benchmarks",
	"pallet-sudo/runtime-benchmarks",
	"pallet-message-queue/runtime-benchmarks",
	"pallet-xcm/runtime-benchmarks",
	"parachains-common/runtime-benchmarks",
	# AvN pallets
	"pallet-avn-anchor/runtime-benchmarks",
	"pallet-avn-proxy/runtime-benchmarks",
	"pallet-avn-offence-handler/runtime-benchmarks",
	"pallet-eth-bridge/runtime-benchmarks",
	"pallet-ethereum-events/runtime-benchmarks",
	"pallet-avn/runtime-benchmarks",
	"pallet-nft-manager/runtime-benchmarks",
	"pallet-summary/runtime-benchmarks",
	"pallet-token-manager/runtime-benchmarks",
	"pallet-validators-manager/runtime-benchmarks",
	"pallet-avn-transaction-payment/runtime-benchmarks",
	# Staking
	"pallet-parachain-staking/runtime-benchmarks",
	# Avn Common Runtime
	"runtime-common/runtime-benchmarks",
	# OpenGov
	"pallet-referenda/runtime-benchmarks",
	"pallet-conviction-voting/runtime-benchmarks",
	"pallet-whitelist/runtime-benchmarks",
	"pallet-scheduler/runtime-benchmarks",
	"pallet-preimage/runtime-benchmarks",
]

try-runtime = [
	"cumulus-pallet-aura-ext/try-runtime",
	"cumulus-pallet-parachain-system/try-runtime",
	"cumulus-pallet-xcm/try-runtime",
	"cumulus-pallet-xcmp-queue/try-runtime",
	"frame-executive/try-runtime",
	"frame-system/try-runtime",
	"frame-try-runtime/try-runtime",
	"pallet-aura/try-runtime",
	"pallet-authorship/try-runtime",
	"pallet-balances/try-runtime",
	"pallet-session/try-runtime",
	"pallet-message-queue/try-runtime",
	"pallet-sudo/try-runtime",
	"pallet-timestamp/try-runtime",
	"pallet-transaction-payment/try-runtime",
	"pallet-xcm/try-runtime",
	# "parachain-info/try-runtime",
	"runtime-common/try-runtime",
	"pallet-avn-anchor/try-runtime",
	"pallet-avn-offence-handler/try-runtime",
	"pallet-validators-manager/try-runtime",
	"pallet-ethereum-events/try-runtime",
	"pallet-avn/try-runtime",
	"pallet-summary/try-runtime",
	"pallet-token-manager/try-runtime",
	"pallet-nft-manager/try-runtime",
	"pallet-avn-proxy/try-runtime",
	"pallet-avn-transaction-payment/try-runtime",
	"pallet-parachain-staking/try-runtime",
	"pallet-eth-bridge/try-runtime",
	"pallet-assets/try-runtime",
	"pallet-authority-discovery/try-runtime",
	"pallet-offences/try-runtime",
	"pallet-im-online/try-runtime",
	"pallet-utility/try-runtime",
	"pallet-preimage/try-runtime",
	"pallet-scheduler/try-runtime",
	"pallet-conviction-voting/try-runtime",
	"pallet-referenda/try-runtime",
	"pallet-whitelist/try-runtime",
]<|MERGE_RESOLUTION|>--- conflicted
+++ resolved
@@ -35,10 +35,7 @@
 pallet-authorship = { git = "https://github.com/paritytech/polkadot-sdk", default-features = false, tag = "polkadot-v1.6.0" }
 pallet-balances = { git = "https://github.com/paritytech/polkadot-sdk", default-features = false, tag = "polkadot-v1.6.0", features=["insecure_zero_ed"] }
 pallet-session = { git = "https://github.com/paritytech/polkadot-sdk", default-features = false, tag = "polkadot-v1.6.0" }
-<<<<<<< HEAD
 pallet-message-queue = { git = "https://github.com/paritytech/polkadot-sdk", default-features = false, tag = "polkadot-v1.6.0" }
-=======
->>>>>>> b5f55671
 pallet-sudo = { git = "https://github.com/paritytech/polkadot-sdk", default-features = false, tag = "polkadot-v1.6.0" }
 pallet-timestamp = { git = "https://github.com/paritytech/polkadot-sdk", default-features = false, tag = "polkadot-v1.6.0" }
 pallet-transaction-payment = { git = "https://github.com/paritytech/polkadot-sdk", default-features = false, tag = "polkadot-v1.6.0" }
@@ -47,10 +44,7 @@
 sp-block-builder = { git = "https://github.com/paritytech/polkadot-sdk", default-features = false, tag = "polkadot-v1.6.0" }
 sp-consensus-aura = { git = "https://github.com/paritytech/polkadot-sdk", default-features = false, tag = "polkadot-v1.6.0" }
 sp-core = { git = "https://github.com/paritytech/polkadot-sdk", default-features = false, tag = "polkadot-v1.6.0" }
-<<<<<<< HEAD
 sp-genesis-builder = { git = "https://github.com/paritytech/polkadot-sdk", default-features = false, tag = "polkadot-v1.6.0" }
-=======
->>>>>>> b5f55671
 sp-inherents = { git = "https://github.com/paritytech/polkadot-sdk", default-features = false, tag = "polkadot-v1.6.0" }
 sp-offchain = { git = "https://github.com/paritytech/polkadot-sdk", default-features = false, tag = "polkadot-v1.6.0" }
 sp-runtime = { git = "https://github.com/paritytech/polkadot-sdk", default-features = false, tag = "polkadot-v1.6.0" }
@@ -81,10 +75,7 @@
 
 # Cumulus
 cumulus-pallet-aura-ext = { git = "https://github.com/paritytech/polkadot-sdk", tag = "polkadot-v1.6.0", default-features = false }
-<<<<<<< HEAD
-=======
 cumulus-pallet-dmp-queue = { git = "https://github.com/paritytech/polkadot-sdk", tag = "polkadot-v1.6.0", default-features = false }
->>>>>>> b5f55671
 cumulus-pallet-parachain-system = { git = "https://github.com/paritytech/polkadot-sdk", tag = "polkadot-v1.6.0", default-features = false }
 cumulus-pallet-session-benchmarking = {git = "https://github.com/paritytech/polkadot-sdk", tag = "polkadot-v1.6.0", default-features = false, version = "3.0.0"}
 cumulus-pallet-xcm = { git = "https://github.com/paritytech/polkadot-sdk", tag = "polkadot-v1.6.0", default-features = false }
@@ -92,11 +83,7 @@
 cumulus-primitives-core = { git = "https://github.com/paritytech/polkadot-sdk", tag = "polkadot-v1.6.0", default-features = false }
 cumulus-primitives-timestamp = { git = "https://github.com/paritytech/polkadot-sdk", tag = "polkadot-v1.6.0", default-features = false }
 cumulus-primitives-utility = { git = "https://github.com/paritytech/polkadot-sdk", tag = "polkadot-v1.6.0", default-features = false }
-<<<<<<< HEAD
 parachain-info = { package = "staging-parachain-info", git = "https://github.com/paritytech/polkadot-sdk", tag = "polkadot-v1.6.0", default-features = false }
-=======
-# parachain-info = { git = "https://github.com/paritytech/polkadot-sdk", tag = "polkadot-v1.6.0", default-features = false }
->>>>>>> b5f55671
 parachains-common = { git = "https://github.com/paritytech/polkadot-sdk", tag = "polkadot-v1.6.0", default-features = false }
 
 # AvN pallets
@@ -152,12 +139,8 @@
 	"pallet-utility/std",
 	"pallet-xcm/std",
 	"pallet-authority-discovery/std",
-<<<<<<< HEAD
 	"parachains-common/std",
 	"parachain-info/std",
-=======
-	# "parachain-info/std",
->>>>>>> b5f55671
 	"polkadot-parachain-primitives/std",
 	"polkadot-runtime-common/std",
 	"node-primitives/std",
