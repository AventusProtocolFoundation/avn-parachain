#![cfg_attr(not(feature = "std"), no_std)]
// `construct_runtime!` does a lot of recursion and requires us to increase the limit to 256.
#![recursion_limit = "256"]

// Make the WASM binary available.
#[cfg(feature = "std")]
include!(concat!(env!("OUT_DIR"), "/wasm_binary.rs"));

pub mod governance;
pub mod proxy_config;
pub mod xcm_config;

use core::cmp::Ordering;

use codec::{Decode, Encode};
use scale_info::TypeInfo;

use sp_runtime::RuntimeAppPublic;

use cumulus_pallet_parachain_system::RelayNumberStrictlyIncreases;
use sp_api::impl_runtime_apis;
use sp_core::{crypto::KeyTypeId, ConstU128, OpaqueMetadata, H160};
use sp_runtime::{
    create_runtime_str, generic, impl_opaque_keys,
    traits::{AccountIdLookup, BlakeTwo256, Block as BlockT, ConvertInto},
    transaction_validity::{TransactionPriority, TransactionSource, TransactionValidity},
    ApplyExtrinsicResult, WeakBoundedVec,
};

use pallet_eth_bridge::Author;

use sp_std::prelude::*;
#[cfg(feature = "std")]
use sp_version::NativeVersion;
use sp_version::RuntimeVersion;

use frame_support::{
    construct_runtime,
    dispatch::DispatchClass,
    parameter_types,
    traits::{
        AsEnsureOriginWithArg, ConstBool, ConstU32, ConstU64, Contains, Currency, Imbalance,
        OnUnbalanced, PrivilegeCmp,
    },
    weights::{constants::WEIGHT_REF_TIME_PER_SECOND, ConstantMultiplier, Weight},
    PalletId, RuntimeDebug,
};
pub use frame_system::{
    limits::{BlockLength, BlockWeights},
    EnsureRoot, EnsureSigned, Event as SystemEvent, EventRecord, Phase,
};
use governance::pallet_custom_origins;
use proxy_config::AvnProxyConfig;
pub use sp_consensus_aura::sr25519::AuthorityId as AuraId;
use sp_core::sr25519::Public;
pub use sp_runtime::{MultiAddress, Perbill, Permill};
use xcm_config::{XcmConfig, XcmOriginToTransactDispatchOrigin};

#[cfg(any(feature = "std", test))]
pub use sp_runtime::BuildStorage;

use sp_avn_common::{bounds::MaximumValidatorsBound, event_types::Validator};

// Polkadot imports
use polkadot_runtime_common::{BlockHashCount, SlowAdjustingFeeUpdate};

// XCM Imports
use xcm_executor::XcmExecutor;

use pallet_im_online::sr25519::AuthorityId as ImOnlineId;
use pallet_session::historical::{self as pallet_session_historical};
use sp_authority_discovery::AuthorityId as AuthorityDiscoveryId;

use pallet_avn::sr25519::AuthorityId as AvnId;

pub use pallet_avn_proxy::{Event as AvnProxyEvent, ProvableProxy};
use pallet_avn_transaction_payment::AvnCurrencyAdapter;
use sp_avn_common::{
    event_discovery::{EthBlockRange, EthereumEventsPartition},
    InnerCallValidator, Proof,
};

use pallet_parachain_staking;
pub type NegativeImbalance<T> = <pallet_balances::Pallet<T> as Currency<
    <T as frame_system::Config>::AccountId,
>>::NegativeImbalance;

/// Logic for the staking pot to get all the fees, including tips.
pub struct ToStakingPot<R>(sp_std::marker::PhantomData<R>);
impl<R> OnUnbalanced<NegativeImbalance<R>> for ToStakingPot<R>
where
    R: pallet_balances::Config + pallet_parachain_staking::Config,
    <R as frame_system::Config>::AccountId: From<AccountId>,
    <R as frame_system::Config>::AccountId: Into<AccountId>,
    <R as frame_system::Config>::RuntimeEvent: From<pallet_balances::Event<R>>,
{
    fn on_nonzero_unbalanced(amount: NegativeImbalance<R>) {
        let staking_pot_address =
            <pallet_parachain_staking::Pallet<R>>::compute_reward_pot_account_id();
        <pallet_balances::Pallet<R>>::resolve_creating(&staking_pot_address, amount);
    }
}

pub struct DealWithFees<R>(sp_std::marker::PhantomData<R>);
impl<R> OnUnbalanced<NegativeImbalance<R>> for DealWithFees<R>
where
    R: pallet_balances::Config + pallet_parachain_staking::Config,
    <R as frame_system::Config>::AccountId: From<AccountId>,
    <R as frame_system::Config>::AccountId: Into<AccountId>,
    <R as frame_system::Config>::RuntimeEvent: From<pallet_balances::Event<R>>,
{
    fn on_unbalanceds<B>(mut fees_then_tips: impl Iterator<Item = NegativeImbalance<R>>) {
        if let Some(mut fees) = fees_then_tips.next() {
            if let Some(tips) = fees_then_tips.next() {
                tips.merge_into(&mut fees);
            }
            <ToStakingPot<R> as OnUnbalanced<_>>::on_unbalanced(fees);
        }
    }
}

pub use node_primitives::{AccountId, Hash, Signature};
use node_primitives::{Balance, BlockNumber, Nonce};

use runtime_common::{
    constants::{currency::*, time::*},
    weights, Address, Header, OperationalFeeMultiplier, TransactionByteFee, WeightToFee,
};
use weights::{BlockExecutionWeight, ExtrinsicBaseWeight, RocksDbWeight};

/// Block type as expected by this runtime.
pub type Block = generic::Block<Header, UncheckedExtrinsic>;

/// A Block signed with a Justification
pub type SignedBlock = generic::SignedBlock<Block>;

/// BlockId type as expected by this runtime.
pub type BlockId = generic::BlockId<Block>;

/// The SignedExtension to the basic transaction logic.
pub type SignedExtra = (
    frame_system::CheckNonZeroSender<Runtime>,
    frame_system::CheckSpecVersion<Runtime>,
    frame_system::CheckTxVersion<Runtime>,
    frame_system::CheckGenesis<Runtime>,
    frame_system::CheckEra<Runtime>,
    frame_system::CheckNonce<Runtime>,
    frame_system::CheckWeight<Runtime>,
    pallet_transaction_payment::ChargeTransactionPayment<Runtime>,
);

/// Unchecked extrinsic type as expected by this runtime.
pub type UncheckedExtrinsic =
    generic::UncheckedExtrinsic<Address, RuntimeCall, Signature, SignedExtra>;

/// Extrinsic type that has already been checked.
pub type CheckedExtrinsic = generic::CheckedExtrinsic<AccountId, RuntimeCall, SignedExtra>;

/// Executive: handles dispatch to the various modules.
pub type Executive = frame_executive::Executive<
    Runtime,
    Block,
    frame_system::ChainContext<Runtime>,
    Runtime,
    AllPalletsWithSystem,
    (),
>;

impl_opaque_keys! {
    pub struct SessionKeys {
        pub aura: Aura,
        pub authority_discovery: AuthorityDiscovery,
        pub im_online: ImOnline,
        pub avn: Avn,
    }
}

#[sp_version::runtime_version]
pub const VERSION: RuntimeVersion = RuntimeVersion {
    spec_name: create_runtime_str!("avn-parachain"),
    impl_name: create_runtime_str!("avn-parachain"),
    authoring_version: 1,
<<<<<<< HEAD
    spec_version: 60,
=======
    spec_version: 70,
>>>>>>> 8f146527
    impl_version: 0,
    apis: RUNTIME_API_VERSIONS,
    transaction_version: 1,
    state_version: 1,
};

/// This determines the average expected block time that we are targeting.
/// Blocks will be produced at a minimum duration defined by `SLOT_DURATION`.
/// `SLOT_DURATION` is picked up by `pallet_timestamp` which is in turn picked
/// up by `pallet_aura` to implement `fn slot_duration()`.

// NOTE: Currently it is not possible to change the slot duration after the chain has started.
//       Attempting to do so will brick block production.
pub const SLOT_DURATION: u64 = MILLISECS_PER_BLOCK;

/// The existential deposit. Set to 1/10 of the Connected Relay Chain.
pub const EXISTENTIAL_DEPOSIT: Balance = 0;

/// We assume that ~5% of the block weight is consumed by `on_initialize` handlers. This is
/// used to limit the maximal weight of a single extrinsic.
const AVERAGE_ON_INITIALIZE_RATIO: Perbill = Perbill::from_percent(5);

/// We allow `Normal` extrinsics to fill up the block up to 75%, the rest can be used by
/// `Operational` extrinsics.
const NORMAL_DISPATCH_RATIO: Perbill = Perbill::from_percent(75);

/// We allow for 0.5 of a second of compute with a 12 second average block time.
const MAXIMUM_BLOCK_WEIGHT: Weight = Weight::from_parts(
    WEIGHT_REF_TIME_PER_SECOND.saturating_div(2),
    cumulus_primitives_core::relay_chain::MAX_POV_SIZE as u64,
);

/// The version information used to identify this runtime when compiled natively.
#[cfg(feature = "std")]
pub fn native_version() -> NativeVersion {
    NativeVersion { runtime_version: VERSION, can_author_with: Default::default() }
}

parameter_types! {
    pub const Version: RuntimeVersion = VERSION;

    // This part is copied from Substrate's `bin/node/runtime/src/lib.rs`.
    //  The `RuntimeBlockLength` and `RuntimeBlockWeights` exist here because the
    // `DeletionWeightLimit` and `DeletionQueueDepth` depend on those to parameterize
    // the lazy contract deletion.
    pub RuntimeBlockLength: BlockLength =
        BlockLength::max_with_normal_ratio(5 * 1024 * 1024, NORMAL_DISPATCH_RATIO);
    pub RuntimeBlockWeights: BlockWeights = BlockWeights::builder()
        .base_block(BlockExecutionWeight::get())
        .for_class(DispatchClass::all(), |weights| {
            weights.base_extrinsic = ExtrinsicBaseWeight::get();
        })
        .for_class(DispatchClass::Normal, |weights| {
            weights.max_total = Some(NORMAL_DISPATCH_RATIO * MAXIMUM_BLOCK_WEIGHT);
        })
        .for_class(DispatchClass::Operational, |weights| {
            weights.max_total = Some(MAXIMUM_BLOCK_WEIGHT);
            // Operational transactions have some extra reserved space, so that they
            // are included even if block reached `MAXIMUM_BLOCK_WEIGHT`.
            weights.reserved = Some(
                MAXIMUM_BLOCK_WEIGHT - NORMAL_DISPATCH_RATIO * MAXIMUM_BLOCK_WEIGHT
            );
        })
        .avg_block_initialization(AVERAGE_ON_INITIALIZE_RATIO)
        .build_or_panic();
    pub const SS58Prefix: u16 = 42;
}

// Configure FRAME pallets to include in runtime.

/// Use this filter to block users from calling extrinsics listed here.
pub struct RestrictedEndpointFilter;
impl Contains<RuntimeCall> for RestrictedEndpointFilter {
    fn contains(c: &RuntimeCall) -> bool {
        !matches!(
            c,
            RuntimeCall::ParachainStaking(pallet_parachain_staking::Call::join_candidates { .. }) |
                RuntimeCall::ParachainStaking(
                    pallet_parachain_staking::Call::schedule_leave_candidates { .. }
                ) |
                RuntimeCall::ParachainStaking(
                    pallet_parachain_staking::Call::execute_leave_candidates { .. }
                ) |
                RuntimeCall::ParachainStaking(
                    pallet_parachain_staking::Call::cancel_leave_candidates { .. }
                )
        )
    }
}

impl frame_system::Config for Runtime {
    /// The identifier used to distinguish between accounts.
    type AccountId = AccountId;
    /// The aggregated dispatch type that is available for extrinsics.
    type RuntimeCall = RuntimeCall;
    /// The lookup mechanism to get account ID from whatever is passed in dispatchers.
    type Lookup = AccountIdLookup<AccountId, ()>;
    /// The index type for storing how many extrinsics an account has signed.
    type Nonce = Nonce;
    /// The type for hashing blocks and tries.
    type Hash = Hash;
    /// The hashing algorithm used.
    type Hashing = BlakeTwo256;
    /// The header type.
    type Block = Block;
    /// The ubiquitous event type.
    type RuntimeEvent = RuntimeEvent;
    // type Call = Call;
    /// The ubiquitous origin type.
    type RuntimeOrigin = RuntimeOrigin;
    /// Maximum number of block number to block hash mappings to keep (oldest pruned first).
    type BlockHashCount = BlockHashCount;
    /// Runtime version.
    type Version = Version;
    /// Converts a module to an index of this module in the runtime.
    type PalletInfo = PalletInfo;
    /// The data to be stored in an account.
    type AccountData = pallet_balances::AccountData<Balance>;
    /// What to do if a new account is created.
    type OnNewAccount = ();
    /// What to do if an account is fully reaped from the system.
    type OnKilledAccount = ();
    /// The weight of database operations that the runtime can invoke.
    type DbWeight = RocksDbWeight;
    /// The basic call filter to use in dispatchable.
    type BaseCallFilter = RestrictedEndpointFilter;
    /// Weight information for the extrinsics of this pallet.
    type SystemWeightInfo = ();
    /// Block & extrinsics weights: base values and limits.
    type BlockWeights = RuntimeBlockWeights;
    /// The maximum length of a block (in bytes).
    type BlockLength = RuntimeBlockLength;
    /// This is used as an identifier of the chain. 42 is the generic substrate prefix.
    type SS58Prefix = SS58Prefix;
    /// The action to take on a Runtime Upgrade
    type OnSetCode = cumulus_pallet_parachain_system::ParachainSetCode<Self>;
    type MaxConsumers = frame_support::traits::ConstU32<16>;
}

impl pallet_timestamp::Config for Runtime {
    /// A timestamp: milliseconds since the unix epoch.
    type Moment = u64;
    type OnTimestampSet = Aura;
    type MinimumPeriod = ConstU64<{ SLOT_DURATION / 2 }>;
    type WeightInfo = ();
}

impl pallet_authorship::Config for Runtime {
    type FindAuthor = pallet_session::FindAccountFromAuthorIndex<Self, Aura>;
    type EventHandler = (ParachainStaking,);
}

parameter_types! {
    pub const ExistentialDeposit: Balance = EXISTENTIAL_DEPOSIT;
}

impl pallet_balances::Config for Runtime {
    type MaxLocks = ConstU32<50>;
    /// The type for recording an account's balance.
    type Balance = Balance;
    /// The ubiquitous event type.
    type RuntimeEvent = RuntimeEvent;
    type DustRemoval = ();
    type ExistentialDeposit = ExistentialDeposit;
    type AccountStore = System;
    type WeightInfo = pallet_balances::weights::SubstrateWeight<Runtime>;
    type MaxReserves = ConstU32<50>;
    type ReserveIdentifier = [u8; 8];
    type RuntimeHoldReason = RuntimeHoldReason;
    type FreezeIdentifier = ();
    type MaxHolds = ConstU32<0>;
    type MaxFreezes = ConstU32<0>;
}

impl pallet_transaction_payment::Config for Runtime {
    type RuntimeEvent = RuntimeEvent;
    type OnChargeTransaction = AvnCurrencyAdapter<Balances, DealWithFees<Runtime>>;
    type WeightToFee = WeightToFee;
    type LengthToFee = ConstantMultiplier<Balance, TransactionByteFee>;
    type FeeMultiplierUpdate = SlowAdjustingFeeUpdate<Self>;
    type OperationalFeeMultiplier = OperationalFeeMultiplier;
}

parameter_types! {
    pub const ReservedXcmpWeight: Weight = MAXIMUM_BLOCK_WEIGHT.saturating_div(4);
    pub const ReservedDmpWeight: Weight = MAXIMUM_BLOCK_WEIGHT.saturating_div(4);
}

impl cumulus_pallet_parachain_system::Config for Runtime {
    type RuntimeEvent = RuntimeEvent;
    type OnSystemEvent = ();
    type SelfParaId = parachain_info::Pallet<Runtime>;
    type OutboundXcmpMessageSource = XcmpQueue;
    type DmpMessageHandler = DmpQueue;
    type ReservedDmpWeight = ReservedDmpWeight;
    type XcmpMessageHandler = XcmpQueue;
    type ReservedXcmpWeight = ReservedXcmpWeight;
    type CheckAssociatedRelayNumber = RelayNumberStrictlyIncreases;
}

impl parachain_info::Config for Runtime {}

impl cumulus_pallet_aura_ext::Config for Runtime {}

impl cumulus_pallet_xcmp_queue::Config for Runtime {
    type RuntimeEvent = RuntimeEvent;
    type XcmExecutor = XcmExecutor<XcmConfig>;
    type ChannelInfo = ParachainSystem;
    type VersionWrapper = ();
    type ExecuteOverweightOrigin = EnsureRoot<AccountId>;
    type ControllerOrigin = EnsureRoot<AccountId>;
    type ControllerOriginConverter = XcmOriginToTransactDispatchOrigin;
    type WeightInfo = ();
    type PriceForSiblingDelivery = ();
}

impl cumulus_pallet_dmp_queue::Config for Runtime {
    type RuntimeEvent = RuntimeEvent;
    type XcmExecutor = XcmExecutor<XcmConfig>;
    type ExecuteOverweightOrigin = EnsureRoot<AccountId>;
}

parameter_types! {
    pub const Period: u32 = 6 * HOURS;
    pub const Offset: u32 = 0;
}

impl pallet_session::Config for Runtime {
    type RuntimeEvent = RuntimeEvent;
    type ValidatorId = <Self as frame_system::Config>::AccountId;
    // we don't have stash and controller, thus we don't need the convert as well.
    type ValidatorIdOf = ConvertInto;
    type ShouldEndSession = ParachainStaking;
    type NextSessionRotation = ParachainStaking;
    type SessionManager = ParachainStaking;
    // Essentially just Aura, but let's be pedantic.
    type SessionHandler = <SessionKeys as sp_runtime::traits::OpaqueKeys>::KeyTypeIdProviders;
    type Keys = SessionKeys;
    type WeightInfo = ();
}

impl pallet_aura::Config for Runtime {
    type AuthorityId = AuraId;
    type DisabledValidators = ();
    type MaxAuthorities = ConstU32<100_000>;
    type AllowMultipleBlocksPerSlot = ConstBool<false>;
}

parameter_types! {
    // The accountId that will hold the reward for the staking pallet
    pub const RewardPotId: PalletId = PalletId(*b"av/vamgr");
}
impl pallet_parachain_staking::Config for Runtime {
    type RuntimeCall = RuntimeCall;
    type RuntimeEvent = RuntimeEvent;
    type Currency = Balances;
    /// Minimum era length is 4 minutes (20 * 12 second block times)
    type MinBlocksPerEra = ConstU32<20>;
    /// Eras before the reward is paid
    type RewardPaymentDelay = ConstU32<2>;
    /// Minimum collators selected per era, default at genesis and minimum forever after
    type MinSelectedCandidates = ConstU32<20>;
    /// Maximum top nominations per candidate
    type MaxTopNominationsPerCandidate = ConstU32<300>;
    /// Maximum bottom nominations per candidate
    type MaxBottomNominationsPerCandidate = ConstU32<50>;
    /// Maximum nominations per nominator
    type MaxNominationsPerNominator = ConstU32<100>;
    /// Minimum stake required to be reserved to be a nominator
    type MinNominationPerCollator = ConstU128<1>;
    type RewardPotId = RewardPotId;
    type ErasPerGrowthPeriod = ConstU32<30>; // 30 eras (~ 1 month if era = 1 day)
    type ProcessedEventsChecker = EthereumEvents;
    type Public = <Signature as sp_runtime::traits::Verify>::Signer;
    type Signature = Signature;
    type CollatorSessionRegistration = Session;
    type CollatorPayoutDustHandler = TokenManager;
    type WeightInfo = pallet_parachain_staking::weights::SubstrateWeight<Runtime>;
    type MaxCandidates = ConstU32<100>;
    type AccountToBytesConvert = Avn;
    type BridgeInterface = EthBridge;
}

// Substrate pallets that AvN has dependency
impl pallet_authority_discovery::Config for Runtime {
    type MaxAuthorities = ConstU32<100_000>;
}

impl pallet_session::historical::Config for Runtime {
    // TODO review this as originally was using the staking pallet. This is a minimal approach on
    // the Identification
    type FullIdentification = AccountId;
    type FullIdentificationOf = ConvertInto;
}

impl pallet_offences::Config for Runtime {
    type RuntimeEvent = RuntimeEvent;
    type IdentificationTuple = pallet_session::historical::IdentificationTuple<Self>;
    type OnOffenceHandler = AvnOffenceHandler;
}

impl<C> frame_system::offchain::SendTransactionTypes<C> for Runtime
where
    RuntimeCall: From<C>,
{
    type Extrinsic = UncheckedExtrinsic;
    type OverarchingCall = RuntimeCall;
}

parameter_types! {
    pub const ImOnlineUnsignedPriority: TransactionPriority = TransactionPriority::max_value();
    pub const MaxKeys: u16 = 100;
    pub const MaxPeerInHeartbeats: u32 = 10_000;
}

impl pallet_im_online::Config for Runtime {
    type AuthorityId = ImOnlineId;
    type RuntimeEvent = RuntimeEvent;
    type NextSessionRotation = ParachainStaking;
    type ValidatorSet = Historical;
    type ReportUnresponsiveness = Offences;
    type UnsignedPriority = ImOnlineUnsignedPriority;
    type WeightInfo = pallet_im_online::weights::SubstrateWeight<Runtime>;
    type MaxKeys = MaxKeys;
    type MaxPeerInHeartbeats = MaxPeerInHeartbeats;
}

impl pallet_sudo::Config for Runtime {
    type RuntimeEvent = RuntimeEvent;
    type RuntimeCall = RuntimeCall;
    type WeightInfo = ();
}

impl pallet_utility::Config for Runtime {
    type RuntimeEvent = RuntimeEvent;
    type RuntimeCall = RuntimeCall;
    type PalletsOrigin = OriginCaller;
    type WeightInfo = pallet_utility::weights::SubstrateWeight<Runtime>;
}

// AvN pallets
impl pallet_avn_offence_handler::Config for Runtime {
    type RuntimeEvent = RuntimeEvent;
    type Enforcer = ValidatorsManager;
    type WeightInfo = pallet_avn_offence_handler::default_weights::SubstrateWeight<Runtime>;
}

impl pallet_avn::Config for Runtime {
    type RuntimeEvent = RuntimeEvent;
    type AuthorityId = AvnId;
    type EthereumPublicKeyChecker = ValidatorsManager;
    type NewSessionHandler = ValidatorsManager;
    type DisabledValidatorChecker = ValidatorsManager;
    type WeightInfo = pallet_avn::default_weights::SubstrateWeight<Runtime>;
}

parameter_types! {
    // TODO [TYPE: review][PRI: medium][JIRA: SYS-358]: Configurable in eth-events pallet?
    pub const MinEthBlockConfirmation: u64 = 20;
}

impl pallet_ethereum_events::Config for Runtime {
    type RuntimeCall = RuntimeCall;
    type RuntimeEvent = RuntimeEvent;
    type ProcessedEventHandler = (TokenManager, NftManager);
    type MinEthBlockConfirmation = MinEthBlockConfirmation;
    type Public = <Signature as sp_runtime::traits::Verify>::Signer;
    type Signature = Signature;
    type ReportInvalidEthereumLog = Offences;
    type WeightInfo = pallet_ethereum_events::default_weights::SubstrateWeight<Runtime>;
}

parameter_types! {
    pub const ValidatorManagerVotingPeriod: BlockNumber = 30 * MINUTES;
}

impl pallet_validators_manager::Config for Runtime {
    type RuntimeEvent = RuntimeEvent;
    type ProcessedEventsChecker = EthereumEvents;
    type VotingPeriod = ValidatorManagerVotingPeriod;
    type AccountToBytesConvert = Avn;
    type ValidatorRegistrationNotifier = AvnOffenceHandler;
    type WeightInfo = pallet_validators_manager::default_weights::SubstrateWeight<Runtime>;
    type BridgeInterface = EthBridge;
}

parameter_types! {
    pub const AdvanceSlotGracePeriod: BlockNumber = 5;
    pub const MinBlockAge: BlockNumber = 5;
    pub const AvnTreasuryPotId: PalletId = PalletId(*b"Treasury");
    pub const TreasuryGrowthPercentage: Perbill = Perbill::from_percent(75);
}

impl pallet_summary::Config for Runtime {
    type RuntimeEvent = RuntimeEvent;
    type AdvanceSlotGracePeriod = AdvanceSlotGracePeriod;
    type MinBlockAge = MinBlockAge;
    type AccountToBytesConvert = Avn;
    type ReportSummaryOffence = Offences;
    type WeightInfo = pallet_summary::default_weights::SubstrateWeight<Runtime>;
    type BridgeInterface = EthBridge;
}

pub type EthAddress = H160;

impl pallet_token_manager::pallet::Config for Runtime {
    type RuntimeEvent = RuntimeEvent;
    type RuntimeCall = RuntimeCall;
    type Currency = Balances;
    type TokenBalance = Balance;
    type TokenId = EthAddress;
    type ProcessedEventsChecker = EthereumEvents;
    type Public = <Signature as sp_runtime::traits::Verify>::Signer;
    type Signature = Signature;
    type OnGrowthLiftedHandler = ParachainStaking;
    type TreasuryGrowthPercentage = TreasuryGrowthPercentage;
    type AvnTreasuryPotId = AvnTreasuryPotId;
    type WeightInfo = pallet_token_manager::default_weights::SubstrateWeight<Runtime>;
    type Scheduler = Scheduler;
    type Preimages = Preimage;
    type PalletsOrigin = OriginCaller;
    type BridgeInterface = EthBridge;
}

impl pallet_nft_manager::Config for Runtime {
    type RuntimeEvent = RuntimeEvent;
    type RuntimeCall = RuntimeCall;
    type ProcessedEventsChecker = EthereumEvents;
    type Public = <Signature as sp_runtime::traits::Verify>::Signer;
    type Signature = Signature;
    type BatchBound = pallet_nft_manager::BatchNftBound;
    type WeightInfo = pallet_nft_manager::default_weights::SubstrateWeight<Runtime>;
}

impl pallet_avn_proxy::Config for Runtime {
    type RuntimeEvent = RuntimeEvent;
    type RuntimeCall = RuntimeCall;
    type Currency = Balances;
    type Public = <Signature as sp_runtime::traits::Verify>::Signer;
    type Signature = Signature;
    type ProxyConfig = AvnProxyConfig;
    type WeightInfo = pallet_avn_proxy::default_weights::SubstrateWeight<Runtime>;
}

impl pallet_avn_transaction_payment::Config for Runtime {
    type RuntimeEvent = RuntimeEvent;
    type RuntimeCall = RuntimeCall;
    type Currency = Balances;
    type WeightInfo = pallet_avn_transaction_payment::default_weights::SubstrateWeight<Runtime>;
}

impl pallet_eth_bridge::Config for Runtime {
    type MaxQueuedTxRequests = ConstU32<100>;
    type RuntimeEvent = RuntimeEvent;
    type RuntimeCall = RuntimeCall;
    type MinEthBlockConfirmation = MinEthBlockConfirmation;
    type ProcessedEventsChecker = EthereumEvents;
    type AccountToBytesConvert = Avn;
    type TimeProvider = pallet_timestamp::Pallet<Runtime>;
    type ReportCorroborationOffence = Offences;
    type WeightInfo = pallet_eth_bridge::default_weights::SubstrateWeight<Runtime>;
    type BridgeInterfaceNotification = (Summary, TokenManager, ParachainStaking);
    type EthereumEventsFilter = ();
}

// Other pallets
parameter_types! {
    pub const AssetDeposit: Balance = 10 * MILLI_AVT;
    pub const ApprovalDeposit: Balance = 100 * MICRO_AVT;
    pub const StringLimit: u32 = 50;
    pub const MetadataDepositBase: Balance = 1 * MILLI_AVT;
    pub const MetadataDepositPerByte: Balance = 100 * MICRO_AVT;
}
const ASSET_ACCOUNT_DEPOSIT: Balance = 100 * MICRO_AVT;

impl pallet_assets::Config for Runtime {
    type RuntimeEvent = RuntimeEvent;
    type Balance = u128;
    type RemoveItemsLimit = ConstU32<5>;
    type AssetId = u32;
    type AssetIdParameter = u32;
    type Currency = Balances;
    type CreateOrigin = AsEnsureOriginWithArg<EnsureSigned<AccountId>>;
    type ForceOrigin = EnsureRoot<AccountId>;
    type AssetDeposit = AssetDeposit;
    type AssetAccountDeposit = ConstU128<ASSET_ACCOUNT_DEPOSIT>;
    type MetadataDepositBase = MetadataDepositBase;
    type MetadataDepositPerByte = MetadataDepositPerByte;
    type ApprovalDeposit = ApprovalDeposit;
    type StringLimit = StringLimit;
    type Freezer = ();
    type Extra = ();
    type CallbackHandle = ();
    type WeightInfo = pallet_assets::weights::SubstrateWeight<Runtime>;
    #[cfg(feature = "runtime-benchmarks")]
    type BenchmarkHelper = ();
}

parameter_types! {
    pub MaximumSchedulerWeight: Weight = RuntimeBlockWeights::get().max_block;
    pub const MaxScheduledPerBlock: u32 = 50;
    pub const NoPreimagePostponement: Option<u32> = Some(10);
}

/// Used the compare the privilege of an origin inside the scheduler.
pub struct OriginPrivilegeCmp;

impl PrivilegeCmp<OriginCaller> for OriginPrivilegeCmp {
    fn cmp_privilege(left: &OriginCaller, right: &OriginCaller) -> Option<Ordering> {
        if left == right {
            return Some(Ordering::Equal)
        }

        match (left, right) {
            // Root is greater than anything.
            (OriginCaller::system(frame_system::RawOrigin::Root), _) => Some(Ordering::Greater),
            // For every other origin we don't care, as they are not used for `ScheduleOrigin`.
            _ => None,
        }
    }
}

impl pallet_scheduler::Config for Runtime {
    type RuntimeOrigin = RuntimeOrigin;
    type RuntimeEvent = RuntimeEvent;
    type PalletsOrigin = OriginCaller;
    type RuntimeCall = RuntimeCall;
    type MaximumWeight = MaximumSchedulerWeight;
    type ScheduleOrigin = EnsureRoot<AccountId>;
    type MaxScheduledPerBlock = MaxScheduledPerBlock;
    type WeightInfo = pallet_scheduler::weights::SubstrateWeight<Runtime>;
    type OriginPrivilegeCmp = OriginPrivilegeCmp;
    type Preimages = Preimage;
}

impl pallet_preimage::Config for Runtime {
    type WeightInfo = pallet_preimage::weights::SubstrateWeight<Runtime>;
    type RuntimeEvent = RuntimeEvent;
    type Currency = Balances;
    type ManagerOrigin = EnsureRoot<AccountId>;
    type BaseDeposit = ConstU128<{ 5 * AVT }>;
    type ByteDeposit = ConstU128<{ 100 * MICRO_AVT }>;
}

// Create the runtime by composing the FRAME pallets that were previously configured.
construct_runtime!(
    pub enum Runtime
    {
        // System support stuff.
        System: frame_system = 0,
        ParachainSystem: cumulus_pallet_parachain_system = 1,
        Timestamp: pallet_timestamp = 2,
        ParachainInfo: parachain_info = 3,

        // Monetary stuff.
        Balances: pallet_balances::{Pallet, Call, Storage, Config<T>, Event<T>} = 10,
        TransactionPayment: pallet_transaction_payment::{Pallet, Storage, Event<T>} = 11,

        // Collator support. The order of these 4 are important and shall not change.
        Authorship: pallet_authorship = 20,
        Session: pallet_session = 22,
        Aura: pallet_aura = 23,
        AuraExt: cumulus_pallet_aura_ext = 24,
        ParachainStaking: pallet_parachain_staking = 96,

        // Since the ValidatorsManager integrates with the ParachainStaking pallet, we want to initialise after it.
        ValidatorsManager: pallet_validators_manager = 18,

        // XCM helpers.
        XcmpQueue: cumulus_pallet_xcmp_queue = 30,
        PolkadotXcm: pallet_xcm = 31,
        CumulusXcm: cumulus_pallet_xcm = 32,
        DmpQueue: cumulus_pallet_dmp_queue = 33,

        // Substrate pallets
        Assets: pallet_assets = 60,
        Sudo: pallet_sudo = 62,
        AuthorityDiscovery: pallet_authority_discovery = 70,
        Historical: pallet_session_historical::{Pallet} = 71,
        Offences: pallet_offences = 72,
        ImOnline: pallet_im_online = 73,
        Utility: pallet_utility = 74,

        // Rest of AvN pallets
        Avn: pallet_avn = 81,
        AvnOffenceHandler: pallet_avn_offence_handler = 83,
        EthereumEvents: pallet_ethereum_events = 84,
        NftManager: pallet_nft_manager = 86,
        TokenManager: pallet_token_manager = 87,
        Summary: pallet_summary = 88,
        AvnProxy: pallet_avn_proxy = 89,
        AvnTransactionPayment: pallet_avn_transaction_payment = 90,
        EthBridge: pallet_eth_bridge = 91,

        // OpenGov pallets
        Preimage: pallet_preimage::{Pallet, Call, Storage, Event<T>} = 97,
        Scheduler: pallet_scheduler::{Pallet, Storage, Event<T>, Call} = 98,
        Origins: pallet_custom_origins::{Origin} = 99,
        ConvictionVoting: pallet_conviction_voting::{Pallet, Call, Storage, Event<T>} = 100,
        Referenda: pallet_referenda::{Pallet, Call, Storage, Event<T>} = 101,
        Whitelist: pallet_whitelist::{Pallet, Call, Storage, Event<T>} = 102
    }
);

#[cfg(feature = "runtime-benchmarks")]
mod benches {
    frame_benchmarking::define_benchmarks!(
        [frame_system, SystemBench::<Runtime>]
        [pallet_assets, Assets]
        [pallet_balances, Balances]
        [pallet_avn_offence_handler, AvnOffenceHandler]
        [pallet_avn_proxy, AvnProxy]
        [pallet_avn, Avn]
        [pallet_eth_bridge, EthBridge]
        [pallet_ethereum_events, EthereumEvents]
        [pallet_nft_manager, NftManager]
        [pallet_summary, Summary]
        [pallet_token_manager, TokenManager]
        [pallet_validators_manager, ValidatorsManager]
        [pallet_avn_transaction_payment, AvnTransactionPayment]
        [pallet_session, SessionBench::<Runtime>]
        [pallet_timestamp, Timestamp]
        [pallet_utility, Utility]
        [pallet_parachain_staking, ParachainStaking]
        [cumulus_pallet_xcmp_queue, XcmpQueue]
    );
}

impl_runtime_apis! {
    impl sp_consensus_aura::AuraApi<Block, AuraId> for Runtime {
        fn slot_duration() -> sp_consensus_aura::SlotDuration {
            sp_consensus_aura::SlotDuration::from_millis(Aura::slot_duration())
        }

        fn authorities() -> Vec<AuraId> {
            Aura::authorities().into_inner()
        }
    }

    impl sp_api::Core<Block> for Runtime {
        fn version() -> RuntimeVersion {
            VERSION
        }

        fn execute_block(block: Block) {
            Executive::execute_block(block)
        }

        fn initialize_block(header: &<Block as BlockT>::Header) {
            Executive::initialize_block(header)
        }
    }

    impl sp_api::Metadata<Block> for Runtime {
        fn metadata() -> OpaqueMetadata {
            OpaqueMetadata::new(Runtime::metadata().into())
        }

        fn metadata_at_version(version: u32) -> Option<OpaqueMetadata> {
            Runtime::metadata_at_version(version)
        }

        fn metadata_versions() -> sp_std::vec::Vec<u32> {
            Runtime::metadata_versions()
        }
    }

    impl sp_block_builder::BlockBuilder<Block> for Runtime {
        fn apply_extrinsic(extrinsic: <Block as BlockT>::Extrinsic) -> ApplyExtrinsicResult {
            Executive::apply_extrinsic(extrinsic)
        }

        fn finalize_block() -> <Block as BlockT>::Header {
            Executive::finalize_block()
        }

        fn inherent_extrinsics(data: sp_inherents::InherentData) -> Vec<<Block as BlockT>::Extrinsic> {
            data.create_extrinsics()
        }

        fn check_inherents(
            block: Block,
            data: sp_inherents::InherentData,
        ) -> sp_inherents::CheckInherentsResult {
            data.check_extrinsics(&block)
        }
    }

    impl sp_transaction_pool::runtime_api::TaggedTransactionQueue<Block> for Runtime {
        fn validate_transaction(
            source: TransactionSource,
            tx: <Block as BlockT>::Extrinsic,
            block_hash: <Block as BlockT>::Hash,
        ) -> TransactionValidity {
            Executive::validate_transaction(source, tx, block_hash)
        }
    }

    impl sp_offchain::OffchainWorkerApi<Block> for Runtime {
        fn offchain_worker(header: &<Block as BlockT>::Header) {
            Executive::offchain_worker(header)
        }
    }

    impl sp_session::SessionKeys<Block> for Runtime {
        fn generate_session_keys(seed: Option<Vec<u8>>) -> Vec<u8> {
            SessionKeys::generate(seed)
        }

        fn decode_session_keys(
            encoded: Vec<u8>,
        ) -> Option<Vec<(Vec<u8>, KeyTypeId)>> {
            SessionKeys::decode_into_raw_public_keys(&encoded)
        }
    }

    impl frame_system_rpc_runtime_api::AccountNonceApi<Block, AccountId, Nonce> for Runtime {
        fn account_nonce(account: AccountId) -> Nonce {
            System::account_nonce(account)
        }
    }

    impl pallet_transaction_payment_rpc_runtime_api::TransactionPaymentApi<Block, Balance> for Runtime {
        fn query_info(
            uxt: <Block as BlockT>::Extrinsic,
            len: u32,
        ) -> pallet_transaction_payment_rpc_runtime_api::RuntimeDispatchInfo<Balance> {
            TransactionPayment::query_info(uxt, len)
        }
        fn query_fee_details(
            uxt: <Block as BlockT>::Extrinsic,
            len: u32,
        ) -> pallet_transaction_payment::FeeDetails<Balance> {
            TransactionPayment::query_fee_details(uxt, len)
        }

        fn query_weight_to_fee(weight: Weight) -> Balance {
            TransactionPayment::weight_to_fee(weight)
        }
        fn query_length_to_fee(length: u32) -> Balance {
            TransactionPayment::length_to_fee(length)
        }
    }

    impl pallet_transaction_payment_rpc_runtime_api::TransactionPaymentCallApi<Block, Balance, RuntimeCall>
        for Runtime
    {
        fn query_call_info(
            call: RuntimeCall,
            len: u32,
        ) -> pallet_transaction_payment::RuntimeDispatchInfo<Balance> {
            TransactionPayment::query_call_info(call, len)
        }
        fn query_call_fee_details(
            call: RuntimeCall,
            len: u32,
        ) -> pallet_transaction_payment::FeeDetails<Balance> {
            TransactionPayment::query_call_fee_details(call, len)
        }

        fn query_weight_to_fee(weight: Weight) -> Balance {
            TransactionPayment::weight_to_fee(weight)
        }
        fn query_length_to_fee(length: u32) -> Balance {
            TransactionPayment::length_to_fee(length)
        }
    }

    impl pallet_eth_bridge_runtime_api::EthEventHandlerApi<Block, AccountId> for Runtime {
        fn query_author_signing_keys() ->Option<Vec<[u8; 32]>> {
            let validators = Avn::validators().to_vec();
            let res = validators.iter().map(|validator| {
                let mut key: [u8; 32] = Default::default();
                key.copy_from_slice(&validator.key.to_raw_vec()[0..32]);
                return Some(key)
            }).collect();
            return res
        }

        fn query_active_block_range()-> Option<(EthBlockRange, u16)> {
            if let Some(active_eth_range) =  EthBridge::active_ethereum_range(){
                Some((active_eth_range.range, active_eth_range.partition))
            } else {
                None
            }
        }
        fn query_has_author_casted_vote(account_id: AccountId) -> bool{
           pallet_eth_bridge::author_has_cast_event_vote::<Runtime>(&account_id) ||
           pallet_eth_bridge::author_has_submitted_latest_block::<Runtime>(&account_id)
        }

        fn query_signatures() -> Vec<sp_core::H256> {
            EthBridge::signatures()
        }

        fn query_bridge_contract() -> H160 {
            Avn::get_bridge_contract_address()
        }

        fn submit_vote(author: AccountId,
            events_partition: EthereumEventsPartition,
            signature: sp_core::sr25519::Signature,
        ) -> Option<()>{
            EthBridge::submit_vote(author, events_partition, signature.into()).ok()
        }

        fn submit_latest_ethereum_block(
            author: AccountId,
            latest_seen_block: u32,
            signature: sp_core::sr25519::Signature
        ) -> Option<()>{
            EthBridge::submit_latest_ethereum_block_vote(author, latest_seen_block, signature.into()).ok()
        }

    }

    impl cumulus_primitives_core::CollectCollationInfo<Block> for Runtime {
        fn collect_collation_info(header: &<Block as BlockT>::Header) -> cumulus_primitives_core::CollationInfo {
            ParachainSystem::collect_collation_info(header)
        }
    }

    #[cfg(feature = "try-runtime")]
    impl frame_try_runtime::TryRuntime<Block> for Runtime {
        fn on_runtime_upgrade(checks: frame_try_runtime::UpgradeCheckSelect) -> (Weight, Weight) {
            log::info!("try-runtime::on_runtime_upgrade avn-parachain.");
            let weight = Executive::try_runtime_upgrade(checks).unwrap();
            (weight, RuntimeBlockWeights::get().max_block)
        }

        fn execute_block(
            block: Block,
            state_root_check: bool,
            signature_check: bool,
            select: frame_try_runtime::TryStateSelect,
        ) -> Weight {
            // NOTE: intentional unwrap: we don't want to propagate the error backwards, and want to
            // have a backtrace here.
            Executive::try_execute_block(block, state_root_check, signature_check, select).unwrap()
        }
    }

    #[cfg(feature = "runtime-benchmarks")]
    impl frame_benchmarking::Benchmark<Block> for Runtime {
        fn benchmark_metadata(extra: bool) -> (
            Vec<frame_benchmarking::BenchmarkList>,
            Vec<frame_support::traits::StorageInfo>,
        ) {
            use frame_benchmarking::{Benchmarking, BenchmarkList};
            use frame_support::traits::StorageInfoTrait;
            use frame_system_benchmarking::Pallet as SystemBench;
            use cumulus_pallet_session_benchmarking::Pallet as SessionBench;

            let mut list = Vec::<BenchmarkList>::new();
            list_benchmarks!(list, extra);

            let storage_info = AllPalletsWithSystem::storage_info();
            (list, storage_info)
        }

        fn dispatch_benchmark(
            config: frame_benchmarking::BenchmarkConfig
        ) -> Result<Vec<frame_benchmarking::BenchmarkBatch>, sp_runtime::RuntimeString> {
            use frame_benchmarking::{BenchmarkError, Benchmarking, BenchmarkBatch};

            use frame_system_benchmarking::Pallet as SystemBench;
            impl frame_system_benchmarking::Config for Runtime {
                fn setup_set_code_requirements(code: &sp_std::vec::Vec<u8>) -> Result<(), BenchmarkError> {
                    ParachainSystem::initialize_for_set_code_benchmark(code.len() as u32);
                    Ok(())
                }

                fn verify_set_code() {
                    System::assert_last_event(cumulus_pallet_parachain_system::Event::<Runtime>::ValidationFunctionStored.into());
                }
            }

            use cumulus_pallet_session_benchmarking::Pallet as SessionBench;
            impl cumulus_pallet_session_benchmarking::Config for Runtime {}

            use frame_support::traits::WhitelistedStorageKeys;
            let whitelist = AllPalletsWithSystem::whitelisted_storage_keys();

            let mut batches = Vec::<BenchmarkBatch>::new();
            let params = (&config, &whitelist);
            add_benchmarks!(params, batches);

            if batches.is_empty() { return Err("Benchmark not found for this pallet.".into()) }
            Ok(batches)
        }
    }

    impl sp_authority_discovery::AuthorityDiscoveryApi<Block> for Runtime {
        fn authorities() -> Vec<AuthorityDiscoveryId> {
            AuthorityDiscovery::authorities()
        }
    }
}

struct CheckInherents;

impl cumulus_pallet_parachain_system::CheckInherents<Block> for CheckInherents {
    fn check_inherents(
        block: &Block,
        relay_state_proof: &cumulus_pallet_parachain_system::RelayChainStateProof,
    ) -> sp_inherents::CheckInherentsResult {
        let relay_chain_slot = relay_state_proof
            .read_slot()
            .expect("Could not read the relay chain slot from the proof");

        let inherent_data =
            cumulus_primitives_timestamp::InherentDataProvider::from_relay_chain_slot_and_duration(
                relay_chain_slot,
                sp_std::time::Duration::from_secs(6),
            )
            .create_inherent_data()
            .expect("Could not create the timestamp inherent data");

        inherent_data.check_extrinsics(block)
    }
}

cumulus_pallet_parachain_system::register_validate_block! {
    Runtime = Runtime,
    BlockExecutor = cumulus_pallet_aura_ext::BlockExecutor::<Runtime, Executive>,
    CheckInherents = CheckInherents,
}<|MERGE_RESOLUTION|>--- conflicted
+++ resolved
@@ -180,11 +180,7 @@
     spec_name: create_runtime_str!("avn-parachain"),
     impl_name: create_runtime_str!("avn-parachain"),
     authoring_version: 1,
-<<<<<<< HEAD
-    spec_version: 60,
-=======
     spec_version: 70,
->>>>>>> 8f146527
     impl_version: 0,
     apis: RUNTIME_API_VERSIONS,
     transaction_version: 1,
