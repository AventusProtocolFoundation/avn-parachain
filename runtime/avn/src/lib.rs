#![cfg_attr(not(feature = "std"), no_std)]
// `construct_runtime!` does a lot of recursion and requires us to increase the limit to 256.
#![recursion_limit = "256"]

// Make the WASM binary available.
#[cfg(feature = "std")]
include!(concat!(env!("OUT_DIR"), "/wasm_binary.rs"));

pub mod governance;
pub mod proxy_config;
pub mod xcm_config;

use core::cmp::Ordering;

use codec::{Decode, Encode};
use scale_info::TypeInfo;

use sp_runtime::RuntimeAppPublic;

use cumulus_pallet_parachain_system::RelayNumberStrictlyIncreases;
use sp_api::impl_runtime_apis;
use sp_core::{crypto::KeyTypeId, ConstU128, OpaqueMetadata, H160};
use sp_runtime::{
    create_runtime_str, generic, impl_opaque_keys,
    traits::{AccountIdLookup, BlakeTwo256, Block as BlockT, ConvertInto},
    transaction_validity::{TransactionPriority, TransactionSource, TransactionValidity},
    ApplyExtrinsicResult, WeakBoundedVec,
};

use pallet_eth_bridge::Author;

use sp_std::prelude::*;
#[cfg(feature = "std")]
use sp_version::NativeVersion;
use sp_version::RuntimeVersion;

use frame_support::{
    construct_runtime,
    dispatch::DispatchClass,
    parameter_types,
    traits::{
        AsEnsureOriginWithArg, ConstBool, ConstU32, ConstU64, Contains, Currency, Imbalance,
        OnUnbalanced, PrivilegeCmp,
    },
    weights::{constants::WEIGHT_REF_TIME_PER_SECOND, ConstantMultiplier, Weight},
    PalletId, RuntimeDebug,
};
pub use frame_system::{
    limits::{BlockLength, BlockWeights},
    EnsureRoot, EnsureSigned, Event as SystemEvent, EventRecord, Phase,
};
use governance::pallet_custom_origins;
use proxy_config::AvnProxyConfig;
pub use sp_consensus_aura::sr25519::AuthorityId as AuraId;
use sp_core::sr25519::Public;
pub use sp_runtime::{MultiAddress, Perbill, Permill};
use xcm_config::{XcmConfig, XcmOriginToTransactDispatchOrigin};

#[cfg(any(feature = "std", test))]
pub use sp_runtime::BuildStorage;

use sp_avn_common::{bounds::MaximumValidatorsBound, event_types::Validator};

// Polkadot imports
use polkadot_runtime_common::{BlockHashCount, SlowAdjustingFeeUpdate};

// XCM Imports
use xcm_executor::XcmExecutor;

use pallet_im_online::sr25519::AuthorityId as ImOnlineId;
use pallet_session::historical::{self as pallet_session_historical};
use sp_authority_discovery::AuthorityId as AuthorityDiscoveryId;

use pallet_avn::sr25519::AuthorityId as AvnId;

pub use pallet_avn_proxy::{Event as AvnProxyEvent, ProvableProxy};
use pallet_avn_transaction_payment::AvnCurrencyAdapter;
use sp_avn_common::{
    event_discovery::{EthBlockRange, EthereumEventsPartition},
    InnerCallValidator, Proof,
};

use pallet_parachain_staking;
pub type NegativeImbalance<T> = <pallet_balances::Pallet<T> as Currency<
    <T as frame_system::Config>::AccountId,
>>::NegativeImbalance;

/// Logic for the staking pot to get all the fees, including tips.
pub struct ToStakingPot<R>(sp_std::marker::PhantomData<R>);
impl<R> OnUnbalanced<NegativeImbalance<R>> for ToStakingPot<R>
where
    R: pallet_balances::Config + pallet_parachain_staking::Config,
    <R as frame_system::Config>::AccountId: From<AccountId>,
    <R as frame_system::Config>::AccountId: Into<AccountId>,
    <R as frame_system::Config>::RuntimeEvent: From<pallet_balances::Event<R>>,
{
    fn on_nonzero_unbalanced(amount: NegativeImbalance<R>) {
        let staking_pot_address =
            <pallet_parachain_staking::Pallet<R>>::compute_reward_pot_account_id();
        <pallet_balances::Pallet<R>>::resolve_creating(&staking_pot_address, amount);
    }
}

pub struct DealWithFees<R>(sp_std::marker::PhantomData<R>);
impl<R> OnUnbalanced<NegativeImbalance<R>> for DealWithFees<R>
where
    R: pallet_balances::Config + pallet_parachain_staking::Config,
    <R as frame_system::Config>::AccountId: From<AccountId>,
    <R as frame_system::Config>::AccountId: Into<AccountId>,
    <R as frame_system::Config>::RuntimeEvent: From<pallet_balances::Event<R>>,
{
    fn on_unbalanceds<B>(mut fees_then_tips: impl Iterator<Item = NegativeImbalance<R>>) {
        if let Some(mut fees) = fees_then_tips.next() {
            if let Some(tips) = fees_then_tips.next() {
                tips.merge_into(&mut fees);
            }
            <ToStakingPot<R> as OnUnbalanced<_>>::on_unbalanced(fees);
        }
    }
}

pub use node_primitives::{AccountId, Hash, Signature};
use node_primitives::{Balance, BlockNumber, Nonce};

use runtime_common::{
    constants::{currency::*, time::*},
    weights, Address, Header, OperationalFeeMultiplier, TransactionByteFee, WeightToFee,
};
use weights::{BlockExecutionWeight, ExtrinsicBaseWeight, RocksDbWeight};

/// Block type as expected by this runtime.
pub type Block = generic::Block<Header, UncheckedExtrinsic>;

/// A Block signed with a Justification
pub type SignedBlock = generic::SignedBlock<Block>;

/// BlockId type as expected by this runtime.
pub type BlockId = generic::BlockId<Block>;

/// The SignedExtension to the basic transaction logic.
pub type SignedExtra = (
    frame_system::CheckNonZeroSender<Runtime>,
    frame_system::CheckSpecVersion<Runtime>,
    frame_system::CheckTxVersion<Runtime>,
    frame_system::CheckGenesis<Runtime>,
    frame_system::CheckEra<Runtime>,
    frame_system::CheckNonce<Runtime>,
    frame_system::CheckWeight<Runtime>,
    pallet_transaction_payment::ChargeTransactionPayment<Runtime>,
);

/// Unchecked extrinsic type as expected by this runtime.
pub type UncheckedExtrinsic =
    generic::UncheckedExtrinsic<Address, RuntimeCall, Signature, SignedExtra>;

/// Extrinsic type that has already been checked.
pub type CheckedExtrinsic = generic::CheckedExtrinsic<AccountId, RuntimeCall, SignedExtra>;

/// Executive: handles dispatch to the various modules.
pub type Executive = frame_executive::Executive<
    Runtime,
    Block,
    frame_system::ChainContext<Runtime>,
    Runtime,
    AllPalletsWithSystem,
    pallet_eth_bridge::migration::SetBlockRangeSize<Runtime>,
>;

impl_opaque_keys! {
    pub struct SessionKeys {
        pub aura: Aura,
        pub authority_discovery: AuthorityDiscovery,
        pub im_online: ImOnline,
        pub avn: Avn,
    }
}

#[sp_version::runtime_version]
pub const VERSION: RuntimeVersion = RuntimeVersion {
    spec_name: create_runtime_str!("avn-parachain"),
    impl_name: create_runtime_str!("avn-parachain"),
    authoring_version: 1,
    spec_version: 70,
    impl_version: 0,
    apis: RUNTIME_API_VERSIONS,
    transaction_version: 1,
    state_version: 1,
};

/// This determines the average expected block time that we are targeting.
/// Blocks will be produced at a minimum duration defined by `SLOT_DURATION`.
/// `SLOT_DURATION` is picked up by `pallet_timestamp` which is in turn picked
/// up by `pallet_aura` to implement `fn slot_duration()`.

// NOTE: Currently it is not possible to change the slot duration after the chain has started.
//       Attempting to do so will brick block production.
pub const SLOT_DURATION: u64 = MILLISECS_PER_BLOCK;

/// The existential deposit. Set to 1/10 of the Connected Relay Chain.
pub const EXISTENTIAL_DEPOSIT: Balance = 0;

/// We assume that ~5% of the block weight is consumed by `on_initialize` handlers. This is
/// used to limit the maximal weight of a single extrinsic.
const AVERAGE_ON_INITIALIZE_RATIO: Perbill = Perbill::from_percent(5);

/// We allow `Normal` extrinsics to fill up the block up to 75%, the rest can be used by
/// `Operational` extrinsics.
const NORMAL_DISPATCH_RATIO: Perbill = Perbill::from_percent(75);

/// We allow for 0.5 of a second of compute with a 12 second average block time.
const MAXIMUM_BLOCK_WEIGHT: Weight = Weight::from_parts(
    WEIGHT_REF_TIME_PER_SECOND.saturating_div(2),
    cumulus_primitives_core::relay_chain::MAX_POV_SIZE as u64,
);

/// The version information used to identify this runtime when compiled natively.
#[cfg(feature = "std")]
pub fn native_version() -> NativeVersion {
    NativeVersion { runtime_version: VERSION, can_author_with: Default::default() }
}

parameter_types! {
    pub const Version: RuntimeVersion = VERSION;

    // This part is copied from Substrate's `bin/node/runtime/src/lib.rs`.
    //  The `RuntimeBlockLength` and `RuntimeBlockWeights` exist here because the
    // `DeletionWeightLimit` and `DeletionQueueDepth` depend on those to parameterize
    // the lazy contract deletion.
    pub RuntimeBlockLength: BlockLength =
        BlockLength::max_with_normal_ratio(5 * 1024 * 1024, NORMAL_DISPATCH_RATIO);
    pub RuntimeBlockWeights: BlockWeights = BlockWeights::builder()
        .base_block(BlockExecutionWeight::get())
        .for_class(DispatchClass::all(), |weights| {
            weights.base_extrinsic = ExtrinsicBaseWeight::get();
        })
        .for_class(DispatchClass::Normal, |weights| {
            weights.max_total = Some(NORMAL_DISPATCH_RATIO * MAXIMUM_BLOCK_WEIGHT);
        })
        .for_class(DispatchClass::Operational, |weights| {
            weights.max_total = Some(MAXIMUM_BLOCK_WEIGHT);
            // Operational transactions have some extra reserved space, so that they
            // are included even if block reached `MAXIMUM_BLOCK_WEIGHT`.
            weights.reserved = Some(
                MAXIMUM_BLOCK_WEIGHT - NORMAL_DISPATCH_RATIO * MAXIMUM_BLOCK_WEIGHT
            );
        })
        .avg_block_initialization(AVERAGE_ON_INITIALIZE_RATIO)
        .build_or_panic();
    pub const SS58Prefix: u16 = 42;
}

// Configure FRAME pallets to include in runtime.

/// Use this filter to block users from calling extrinsics listed here.
pub struct RestrictedEndpointFilter;
impl Contains<RuntimeCall> for RestrictedEndpointFilter {
    fn contains(c: &RuntimeCall) -> bool {
        !matches!(
            c,
            RuntimeCall::ParachainStaking(pallet_parachain_staking::Call::join_candidates { .. }) |
                RuntimeCall::ParachainStaking(
                    pallet_parachain_staking::Call::schedule_leave_candidates { .. }
                ) |
                RuntimeCall::ParachainStaking(
                    pallet_parachain_staking::Call::execute_leave_candidates { .. }
                ) |
                RuntimeCall::ParachainStaking(
                    pallet_parachain_staking::Call::cancel_leave_candidates { .. }
                )
        )
    }
}

impl frame_system::Config for Runtime {
    /// The identifier used to distinguish between accounts.
    type AccountId = AccountId;
    /// The aggregated dispatch type that is available for extrinsics.
    type RuntimeCall = RuntimeCall;
    /// The lookup mechanism to get account ID from whatever is passed in dispatchers.
    type Lookup = AccountIdLookup<AccountId, ()>;
    /// The index type for storing how many extrinsics an account has signed.
    type Nonce = Nonce;
    /// The type for hashing blocks and tries.
    type Hash = Hash;
    /// The hashing algorithm used.
    type Hashing = BlakeTwo256;
    /// The header type.
    type Block = Block;
    /// The ubiquitous event type.
    type RuntimeEvent = RuntimeEvent;
    // type Call = Call;
    /// The ubiquitous origin type.
    type RuntimeOrigin = RuntimeOrigin;
    /// Maximum number of block number to block hash mappings to keep (oldest pruned first).
    type BlockHashCount = BlockHashCount;
    /// Runtime version.
    type Version = Version;
    /// Converts a module to an index of this module in the runtime.
    type PalletInfo = PalletInfo;
    /// The data to be stored in an account.
    type AccountData = pallet_balances::AccountData<Balance>;
    /// What to do if a new account is created.
    type OnNewAccount = ();
    /// What to do if an account is fully reaped from the system.
    type OnKilledAccount = ();
    /// The weight of database operations that the runtime can invoke.
    type DbWeight = RocksDbWeight;
    /// The basic call filter to use in dispatchable.
    type BaseCallFilter = RestrictedEndpointFilter;
    /// Weight information for the extrinsics of this pallet.
    type SystemWeightInfo = ();
    /// Block & extrinsics weights: base values and limits.
    type BlockWeights = RuntimeBlockWeights;
    /// The maximum length of a block (in bytes).
    type BlockLength = RuntimeBlockLength;
    /// This is used as an identifier of the chain. 42 is the generic substrate prefix.
    type SS58Prefix = SS58Prefix;
    /// The action to take on a Runtime Upgrade
    type OnSetCode = cumulus_pallet_parachain_system::ParachainSetCode<Self>;
    type MaxConsumers = frame_support::traits::ConstU32<16>;
}

impl pallet_timestamp::Config for Runtime {
    /// A timestamp: milliseconds since the unix epoch.
    type Moment = u64;
    type OnTimestampSet = Aura;
    type MinimumPeriod = ConstU64<{ SLOT_DURATION / 2 }>;
    type WeightInfo = ();
}

impl pallet_authorship::Config for Runtime {
    type FindAuthor = pallet_session::FindAccountFromAuthorIndex<Self, Aura>;
    type EventHandler = (ParachainStaking,);
}

parameter_types! {
    pub const ExistentialDeposit: Balance = EXISTENTIAL_DEPOSIT;
}

impl pallet_balances::Config for Runtime {
    type MaxLocks = ConstU32<50>;
    /// The type for recording an account's balance.
    type Balance = Balance;
    /// The ubiquitous event type.
    type RuntimeEvent = RuntimeEvent;
    type DustRemoval = ();
    type ExistentialDeposit = ExistentialDeposit;
    type AccountStore = System;
    type WeightInfo = pallet_balances::weights::SubstrateWeight<Runtime>;
    type MaxReserves = ConstU32<50>;
    type ReserveIdentifier = [u8; 8];
    type RuntimeHoldReason = RuntimeHoldReason;
    type FreezeIdentifier = ();
    type MaxHolds = ConstU32<0>;
    type MaxFreezes = ConstU32<0>;
}

impl pallet_transaction_payment::Config for Runtime {
    type RuntimeEvent = RuntimeEvent;
    type OnChargeTransaction = AvnCurrencyAdapter<Balances, DealWithFees<Runtime>>;
    type WeightToFee = WeightToFee;
    type LengthToFee = ConstantMultiplier<Balance, TransactionByteFee>;
    type FeeMultiplierUpdate = SlowAdjustingFeeUpdate<Self>;
    type OperationalFeeMultiplier = OperationalFeeMultiplier;
}

parameter_types! {
    pub const ReservedXcmpWeight: Weight = MAXIMUM_BLOCK_WEIGHT.saturating_div(4);
    pub const ReservedDmpWeight: Weight = MAXIMUM_BLOCK_WEIGHT.saturating_div(4);
}

impl cumulus_pallet_parachain_system::Config for Runtime {
    type RuntimeEvent = RuntimeEvent;
    type OnSystemEvent = ();
    type SelfParaId = parachain_info::Pallet<Runtime>;
    type OutboundXcmpMessageSource = XcmpQueue;
    type DmpMessageHandler = DmpQueue;
    type ReservedDmpWeight = ReservedDmpWeight;
    type XcmpMessageHandler = XcmpQueue;
    type ReservedXcmpWeight = ReservedXcmpWeight;
    type CheckAssociatedRelayNumber = RelayNumberStrictlyIncreases;
}

impl parachain_info::Config for Runtime {}

impl cumulus_pallet_aura_ext::Config for Runtime {}

impl cumulus_pallet_xcmp_queue::Config for Runtime {
    type RuntimeEvent = RuntimeEvent;
    type XcmExecutor = XcmExecutor<XcmConfig>;
    type ChannelInfo = ParachainSystem;
    type VersionWrapper = ();
    type ExecuteOverweightOrigin = EnsureRoot<AccountId>;
    type ControllerOrigin = EnsureRoot<AccountId>;
    type ControllerOriginConverter = XcmOriginToTransactDispatchOrigin;
    type WeightInfo = ();
    type PriceForSiblingDelivery = ();
}

impl cumulus_pallet_dmp_queue::Config for Runtime {
    type RuntimeEvent = RuntimeEvent;
    type XcmExecutor = XcmExecutor<XcmConfig>;
    type ExecuteOverweightOrigin = EnsureRoot<AccountId>;
}

parameter_types! {
    pub const Period: u32 = 6 * HOURS;
    pub const Offset: u32 = 0;
}

impl pallet_session::Config for Runtime {
    type RuntimeEvent = RuntimeEvent;
    type ValidatorId = <Self as frame_system::Config>::AccountId;
    // we don't have stash and controller, thus we don't need the convert as well.
    type ValidatorIdOf = ConvertInto;
    type ShouldEndSession = ParachainStaking;
    type NextSessionRotation = ParachainStaking;
    type SessionManager = ParachainStaking;
    // Essentially just Aura, but let's be pedantic.
    type SessionHandler = <SessionKeys as sp_runtime::traits::OpaqueKeys>::KeyTypeIdProviders;
    type Keys = SessionKeys;
    type WeightInfo = ();
}

impl pallet_aura::Config for Runtime {
    type AuthorityId = AuraId;
    type DisabledValidators = ();
    type MaxAuthorities = ConstU32<100_000>;
    type AllowMultipleBlocksPerSlot = ConstBool<false>;
}

parameter_types! {
    // The accountId that will hold the reward for the staking pallet
    pub const RewardPotId: PalletId = PalletId(*b"av/vamgr");
}
impl pallet_parachain_staking::Config for Runtime {
    type RuntimeCall = RuntimeCall;
    type RuntimeEvent = RuntimeEvent;
    type Currency = Balances;
    /// Minimum era length is 4 minutes (20 * 12 second block times)
    type MinBlocksPerEra = ConstU32<20>;
    /// Eras before the reward is paid
    type RewardPaymentDelay = ConstU32<2>;
    /// Minimum collators selected per era, default at genesis and minimum forever after
    type MinSelectedCandidates = ConstU32<20>;
    /// Maximum top nominations per candidate
    type MaxTopNominationsPerCandidate = ConstU32<300>;
    /// Maximum bottom nominations per candidate
    type MaxBottomNominationsPerCandidate = ConstU32<50>;
    /// Maximum nominations per nominator
    type MaxNominationsPerNominator = ConstU32<100>;
    /// Minimum stake required to be reserved to be a nominator
    type MinNominationPerCollator = ConstU128<1>;
    type RewardPotId = RewardPotId;
    type ErasPerGrowthPeriod = ConstU32<30>; // 30 eras (~ 1 month if era = 1 day)
    type ProcessedEventsChecker = EthereumEvents;
    type Public = <Signature as sp_runtime::traits::Verify>::Signer;
    type Signature = Signature;
    type CollatorSessionRegistration = Session;
    type CollatorPayoutDustHandler = TokenManager;
    type WeightInfo = pallet_parachain_staking::weights::SubstrateWeight<Runtime>;
    type MaxCandidates = ConstU32<100>;
    type AccountToBytesConvert = Avn;
    type BridgeInterface = EthBridge;
}

// Substrate pallets that AvN has dependency
impl pallet_authority_discovery::Config for Runtime {
    type MaxAuthorities = ConstU32<100_000>;
}

impl pallet_session::historical::Config for Runtime {
    // TODO review this as originally was using the staking pallet. This is a minimal approach on
    // the Identification
    type FullIdentification = AccountId;
    type FullIdentificationOf = ConvertInto;
}

impl pallet_offences::Config for Runtime {
    type RuntimeEvent = RuntimeEvent;
    type IdentificationTuple = pallet_session::historical::IdentificationTuple<Self>;
    type OnOffenceHandler = AvnOffenceHandler;
}

impl<C> frame_system::offchain::SendTransactionTypes<C> for Runtime
where
    RuntimeCall: From<C>,
{
    type Extrinsic = UncheckedExtrinsic;
    type OverarchingCall = RuntimeCall;
}

parameter_types! {
    pub const ImOnlineUnsignedPriority: TransactionPriority = TransactionPriority::max_value();
    pub const MaxKeys: u16 = 100;
    pub const MaxPeerInHeartbeats: u32 = 10_000;
}

impl pallet_im_online::Config for Runtime {
    type AuthorityId = ImOnlineId;
    type RuntimeEvent = RuntimeEvent;
    type NextSessionRotation = ParachainStaking;
    type ValidatorSet = Historical;
    type ReportUnresponsiveness = Offences;
    type UnsignedPriority = ImOnlineUnsignedPriority;
    type WeightInfo = pallet_im_online::weights::SubstrateWeight<Runtime>;
    type MaxKeys = MaxKeys;
    type MaxPeerInHeartbeats = MaxPeerInHeartbeats;
}

impl pallet_sudo::Config for Runtime {
    type RuntimeEvent = RuntimeEvent;
    type RuntimeCall = RuntimeCall;
    type WeightInfo = ();
}

impl pallet_utility::Config for Runtime {
    type RuntimeEvent = RuntimeEvent;
    type RuntimeCall = RuntimeCall;
    type PalletsOrigin = OriginCaller;
    type WeightInfo = pallet_utility::weights::SubstrateWeight<Runtime>;
}

// AvN pallets
impl pallet_avn_offence_handler::Config for Runtime {
    type RuntimeEvent = RuntimeEvent;
    type Enforcer = ValidatorsManager;
    type WeightInfo = pallet_avn_offence_handler::default_weights::SubstrateWeight<Runtime>;
}

impl pallet_avn::Config for Runtime {
    type RuntimeEvent = RuntimeEvent;
    type AuthorityId = AvnId;
    type EthereumPublicKeyChecker = ValidatorsManager;
    type NewSessionHandler = ValidatorsManager;
    type DisabledValidatorChecker = ValidatorsManager;
    type WeightInfo = pallet_avn::default_weights::SubstrateWeight<Runtime>;
}

parameter_types! {
    // TODO [TYPE: review][PRI: medium][JIRA: SYS-358]: Configurable in eth-events pallet?
    pub const MinEthBlockConfirmation: u64 = 20;
}

impl pallet_ethereum_events::Config for Runtime {
    type RuntimeCall = RuntimeCall;
    type RuntimeEvent = RuntimeEvent;
    type ProcessedEventHandler = (TokenManager, NftManager);
    type MinEthBlockConfirmation = MinEthBlockConfirmation;
    type Public = <Signature as sp_runtime::traits::Verify>::Signer;
    type Signature = Signature;
    type ReportInvalidEthereumLog = Offences;
    type WeightInfo = pallet_ethereum_events::default_weights::SubstrateWeight<Runtime>;
}

parameter_types! {
    pub const ValidatorManagerVotingPeriod: BlockNumber = 30 * MINUTES;
}

impl pallet_validators_manager::Config for Runtime {
    type RuntimeEvent = RuntimeEvent;
    type ProcessedEventsChecker = EthereumEvents;
    type VotingPeriod = ValidatorManagerVotingPeriod;
    type AccountToBytesConvert = Avn;
    type ValidatorRegistrationNotifier = AvnOffenceHandler;
    type WeightInfo = pallet_validators_manager::default_weights::SubstrateWeight<Runtime>;
    type BridgeInterface = EthBridge;
}

parameter_types! {
    pub const AdvanceSlotGracePeriod: BlockNumber = 5;
    pub const MinBlockAge: BlockNumber = 5;
    pub const AvnTreasuryPotId: PalletId = PalletId(*b"Treasury");
    pub const TreasuryGrowthPercentage: Perbill = Perbill::from_percent(75);
}

impl pallet_summary::Config for Runtime {
    type RuntimeEvent = RuntimeEvent;
    type AdvanceSlotGracePeriod = AdvanceSlotGracePeriod;
    type MinBlockAge = MinBlockAge;
    type AccountToBytesConvert = Avn;
    type ReportSummaryOffence = Offences;
    type WeightInfo = pallet_summary::default_weights::SubstrateWeight<Runtime>;
    type BridgeInterface = EthBridge;
}

pub type EthAddress = H160;

impl pallet_token_manager::pallet::Config for Runtime {
    type RuntimeEvent = RuntimeEvent;
    type RuntimeCall = RuntimeCall;
    type Currency = Balances;
    type TokenBalance = Balance;
    type TokenId = EthAddress;
    type ProcessedEventsChecker = EthereumEvents;
    type Public = <Signature as sp_runtime::traits::Verify>::Signer;
    type Signature = Signature;
    type OnGrowthLiftedHandler = ParachainStaking;
    type TreasuryGrowthPercentage = TreasuryGrowthPercentage;
    type AvnTreasuryPotId = AvnTreasuryPotId;
    type WeightInfo = pallet_token_manager::default_weights::SubstrateWeight<Runtime>;
    type Scheduler = Scheduler;
    type Preimages = Preimage;
    type PalletsOrigin = OriginCaller;
    type BridgeInterface = EthBridge;
}

impl pallet_nft_manager::Config for Runtime {
    type RuntimeEvent = RuntimeEvent;
    type RuntimeCall = RuntimeCall;
    type ProcessedEventsChecker = EthereumEvents;
    type Public = <Signature as sp_runtime::traits::Verify>::Signer;
    type Signature = Signature;
    type BatchBound = pallet_nft_manager::BatchNftBound;
    type WeightInfo = pallet_nft_manager::default_weights::SubstrateWeight<Runtime>;
}

impl pallet_avn_proxy::Config for Runtime {
    type RuntimeEvent = RuntimeEvent;
    type RuntimeCall = RuntimeCall;
    type Currency = Balances;
    type Public = <Signature as sp_runtime::traits::Verify>::Signer;
    type Signature = Signature;
    type ProxyConfig = AvnProxyConfig;
    type WeightInfo = pallet_avn_proxy::default_weights::SubstrateWeight<Runtime>;
}

impl pallet_avn_transaction_payment::Config for Runtime {
    type RuntimeEvent = RuntimeEvent;
    type RuntimeCall = RuntimeCall;
    type Currency = Balances;
    type WeightInfo = pallet_avn_transaction_payment::default_weights::SubstrateWeight<Runtime>;
}

use sp_avn_common::{
    event_discovery::{EthBridgeEventsFilter, EthereumEventsFilterTrait},
    event_types::ValidEvents,
};
use sp_std::collections::btree_set::BTreeSet;

pub struct EthBridgeAvnRuntimeEventsFilter;
impl EthereumEventsFilterTrait for EthBridgeAvnRuntimeEventsFilter {
    fn get_filter() -> EthBridgeEventsFilter {
        let allowed_events: BTreeSet<ValidEvents> =
            vec![ValidEvents::AvtLowerClaimed].into_iter().collect();

        EthBridgeEventsFilter::try_from(allowed_events).unwrap_or_default()
    }
}

impl pallet_eth_bridge::Config for Runtime {
    type MaxQueuedTxRequests = ConstU32<100>;
    type RuntimeEvent = RuntimeEvent;
    type RuntimeCall = RuntimeCall;
    type MinEthBlockConfirmation = MinEthBlockConfirmation;
    type ProcessedEventsChecker = EthereumEvents;
    type AccountToBytesConvert = Avn;
    type TimeProvider = pallet_timestamp::Pallet<Runtime>;
    type ReportCorroborationOffence = Offences;
    type WeightInfo = pallet_eth_bridge::default_weights::SubstrateWeight<Runtime>;
    type BridgeInterfaceNotification = (Summary, TokenManager, ParachainStaking);
<<<<<<< HEAD
    type EthereumEventsFilter = ();
=======
    type EthereumEventsFilter = EthBridgeAvnRuntimeEventsFilter;
>>>>>>> b6d3ca83
}

// Other pallets
parameter_types! {
    pub const AssetDeposit: Balance = 10 * MILLI_AVT;
    pub const ApprovalDeposit: Balance = 100 * MICRO_AVT;
    pub const StringLimit: u32 = 50;
    pub const MetadataDepositBase: Balance = 1 * MILLI_AVT;
    pub const MetadataDepositPerByte: Balance = 100 * MICRO_AVT;
}
const ASSET_ACCOUNT_DEPOSIT: Balance = 100 * MICRO_AVT;

impl pallet_assets::Config for Runtime {
    type RuntimeEvent = RuntimeEvent;
    type Balance = u128;
    type RemoveItemsLimit = ConstU32<5>;
    type AssetId = u32;
    type AssetIdParameter = u32;
    type Currency = Balances;
    type CreateOrigin = AsEnsureOriginWithArg<EnsureSigned<AccountId>>;
    type ForceOrigin = EnsureRoot<AccountId>;
    type AssetDeposit = AssetDeposit;
    type AssetAccountDeposit = ConstU128<ASSET_ACCOUNT_DEPOSIT>;
    type MetadataDepositBase = MetadataDepositBase;
    type MetadataDepositPerByte = MetadataDepositPerByte;
    type ApprovalDeposit = ApprovalDeposit;
    type StringLimit = StringLimit;
    type Freezer = ();
    type Extra = ();
    type CallbackHandle = ();
    type WeightInfo = pallet_assets::weights::SubstrateWeight<Runtime>;
    #[cfg(feature = "runtime-benchmarks")]
    type BenchmarkHelper = ();
}

parameter_types! {
    pub MaximumSchedulerWeight: Weight = RuntimeBlockWeights::get().max_block;
    pub const MaxScheduledPerBlock: u32 = 50;
    pub const NoPreimagePostponement: Option<u32> = Some(10);
}

/// Used the compare the privilege of an origin inside the scheduler.
pub struct OriginPrivilegeCmp;

impl PrivilegeCmp<OriginCaller> for OriginPrivilegeCmp {
    fn cmp_privilege(left: &OriginCaller, right: &OriginCaller) -> Option<Ordering> {
        if left == right {
            return Some(Ordering::Equal)
        }

        match (left, right) {
            // Root is greater than anything.
            (OriginCaller::system(frame_system::RawOrigin::Root), _) => Some(Ordering::Greater),
            // For every other origin we don't care, as they are not used for `ScheduleOrigin`.
            _ => None,
        }
    }
}

impl pallet_scheduler::Config for Runtime {
    type RuntimeOrigin = RuntimeOrigin;
    type RuntimeEvent = RuntimeEvent;
    type PalletsOrigin = OriginCaller;
    type RuntimeCall = RuntimeCall;
    type MaximumWeight = MaximumSchedulerWeight;
    type ScheduleOrigin = EnsureRoot<AccountId>;
    type MaxScheduledPerBlock = MaxScheduledPerBlock;
    type WeightInfo = pallet_scheduler::weights::SubstrateWeight<Runtime>;
    type OriginPrivilegeCmp = OriginPrivilegeCmp;
    type Preimages = Preimage;
}

impl pallet_preimage::Config for Runtime {
    type WeightInfo = pallet_preimage::weights::SubstrateWeight<Runtime>;
    type RuntimeEvent = RuntimeEvent;
    type Currency = Balances;
    type ManagerOrigin = EnsureRoot<AccountId>;
    type BaseDeposit = ConstU128<{ 5 * AVT }>;
    type ByteDeposit = ConstU128<{ 100 * MICRO_AVT }>;
}

// Create the runtime by composing the FRAME pallets that were previously configured.
construct_runtime!(
    pub enum Runtime
    {
        // System support stuff.
        System: frame_system = 0,
        ParachainSystem: cumulus_pallet_parachain_system = 1,
        Timestamp: pallet_timestamp = 2,
        ParachainInfo: parachain_info = 3,

        // Monetary stuff.
        Balances: pallet_balances::{Pallet, Call, Storage, Config<T>, Event<T>} = 10,
        TransactionPayment: pallet_transaction_payment::{Pallet, Storage, Event<T>} = 11,

        // Collator support. The order of these 4 are important and shall not change.
        Authorship: pallet_authorship = 20,
        Session: pallet_session = 22,
        Aura: pallet_aura = 23,
        AuraExt: cumulus_pallet_aura_ext = 24,
        ParachainStaking: pallet_parachain_staking = 96,

        // Since the ValidatorsManager integrates with the ParachainStaking pallet, we want to initialise after it.
        ValidatorsManager: pallet_validators_manager = 18,

        // XCM helpers.
        XcmpQueue: cumulus_pallet_xcmp_queue = 30,
        PolkadotXcm: pallet_xcm = 31,
        CumulusXcm: cumulus_pallet_xcm = 32,
        DmpQueue: cumulus_pallet_dmp_queue = 33,

        // Substrate pallets
        Assets: pallet_assets = 60,
        Sudo: pallet_sudo = 62,
        AuthorityDiscovery: pallet_authority_discovery = 70,
        Historical: pallet_session_historical::{Pallet} = 71,
        Offences: pallet_offences = 72,
        ImOnline: pallet_im_online = 73,
        Utility: pallet_utility = 74,

        // Rest of AvN pallets
        Avn: pallet_avn = 81,
        AvnOffenceHandler: pallet_avn_offence_handler = 83,
        EthereumEvents: pallet_ethereum_events = 84,
        NftManager: pallet_nft_manager = 86,
        TokenManager: pallet_token_manager = 87,
        Summary: pallet_summary = 88,
        AvnProxy: pallet_avn_proxy = 89,
        AvnTransactionPayment: pallet_avn_transaction_payment = 90,
        EthBridge: pallet_eth_bridge = 91,

        // OpenGov pallets
        Preimage: pallet_preimage::{Pallet, Call, Storage, Event<T>} = 97,
        Scheduler: pallet_scheduler::{Pallet, Storage, Event<T>, Call} = 98,
        Origins: pallet_custom_origins::{Origin} = 99,
        ConvictionVoting: pallet_conviction_voting::{Pallet, Call, Storage, Event<T>} = 100,
        Referenda: pallet_referenda::{Pallet, Call, Storage, Event<T>} = 101,
        Whitelist: pallet_whitelist::{Pallet, Call, Storage, Event<T>} = 102
    }
);

#[cfg(feature = "runtime-benchmarks")]
mod benches {
    frame_benchmarking::define_benchmarks!(
        [frame_system, SystemBench::<Runtime>]
        [pallet_assets, Assets]
        [pallet_balances, Balances]
        [pallet_avn_offence_handler, AvnOffenceHandler]
        [pallet_avn_proxy, AvnProxy]
        [pallet_avn, Avn]
        [pallet_eth_bridge, EthBridge]
        [pallet_ethereum_events, EthereumEvents]
        [pallet_nft_manager, NftManager]
        [pallet_summary, Summary]
        [pallet_token_manager, TokenManager]
        [pallet_validators_manager, ValidatorsManager]
        [pallet_avn_transaction_payment, AvnTransactionPayment]
        [pallet_session, SessionBench::<Runtime>]
        [pallet_timestamp, Timestamp]
        [pallet_utility, Utility]
        [pallet_parachain_staking, ParachainStaking]
        [cumulus_pallet_xcmp_queue, XcmpQueue]
    );
}

impl_runtime_apis! {
    impl sp_consensus_aura::AuraApi<Block, AuraId> for Runtime {
        fn slot_duration() -> sp_consensus_aura::SlotDuration {
            sp_consensus_aura::SlotDuration::from_millis(Aura::slot_duration())
        }

        fn authorities() -> Vec<AuraId> {
            Aura::authorities().into_inner()
        }
    }

    impl sp_api::Core<Block> for Runtime {
        fn version() -> RuntimeVersion {
            VERSION
        }

        fn execute_block(block: Block) {
            Executive::execute_block(block)
        }

        fn initialize_block(header: &<Block as BlockT>::Header) {
            Executive::initialize_block(header)
        }
    }

    impl sp_api::Metadata<Block> for Runtime {
        fn metadata() -> OpaqueMetadata {
            OpaqueMetadata::new(Runtime::metadata().into())
        }

        fn metadata_at_version(version: u32) -> Option<OpaqueMetadata> {
            Runtime::metadata_at_version(version)
        }

        fn metadata_versions() -> sp_std::vec::Vec<u32> {
            Runtime::metadata_versions()
        }
    }

    impl sp_block_builder::BlockBuilder<Block> for Runtime {
        fn apply_extrinsic(extrinsic: <Block as BlockT>::Extrinsic) -> ApplyExtrinsicResult {
            Executive::apply_extrinsic(extrinsic)
        }

        fn finalize_block() -> <Block as BlockT>::Header {
            Executive::finalize_block()
        }

        fn inherent_extrinsics(data: sp_inherents::InherentData) -> Vec<<Block as BlockT>::Extrinsic> {
            data.create_extrinsics()
        }

        fn check_inherents(
            block: Block,
            data: sp_inherents::InherentData,
        ) -> sp_inherents::CheckInherentsResult {
            data.check_extrinsics(&block)
        }
    }

    impl sp_transaction_pool::runtime_api::TaggedTransactionQueue<Block> for Runtime {
        fn validate_transaction(
            source: TransactionSource,
            tx: <Block as BlockT>::Extrinsic,
            block_hash: <Block as BlockT>::Hash,
        ) -> TransactionValidity {
            Executive::validate_transaction(source, tx, block_hash)
        }
    }

    impl sp_offchain::OffchainWorkerApi<Block> for Runtime {
        fn offchain_worker(header: &<Block as BlockT>::Header) {
            Executive::offchain_worker(header)
        }
    }

    impl sp_session::SessionKeys<Block> for Runtime {
        fn generate_session_keys(seed: Option<Vec<u8>>) -> Vec<u8> {
            SessionKeys::generate(seed)
        }

        fn decode_session_keys(
            encoded: Vec<u8>,
        ) -> Option<Vec<(Vec<u8>, KeyTypeId)>> {
            SessionKeys::decode_into_raw_public_keys(&encoded)
        }
    }

    impl frame_system_rpc_runtime_api::AccountNonceApi<Block, AccountId, Nonce> for Runtime {
        fn account_nonce(account: AccountId) -> Nonce {
            System::account_nonce(account)
        }
    }

    impl pallet_transaction_payment_rpc_runtime_api::TransactionPaymentApi<Block, Balance> for Runtime {
        fn query_info(
            uxt: <Block as BlockT>::Extrinsic,
            len: u32,
        ) -> pallet_transaction_payment_rpc_runtime_api::RuntimeDispatchInfo<Balance> {
            TransactionPayment::query_info(uxt, len)
        }
        fn query_fee_details(
            uxt: <Block as BlockT>::Extrinsic,
            len: u32,
        ) -> pallet_transaction_payment::FeeDetails<Balance> {
            TransactionPayment::query_fee_details(uxt, len)
        }

        fn query_weight_to_fee(weight: Weight) -> Balance {
            TransactionPayment::weight_to_fee(weight)
        }
        fn query_length_to_fee(length: u32) -> Balance {
            TransactionPayment::length_to_fee(length)
        }
    }

    impl pallet_transaction_payment_rpc_runtime_api::TransactionPaymentCallApi<Block, Balance, RuntimeCall>
        for Runtime
    {
        fn query_call_info(
            call: RuntimeCall,
            len: u32,
        ) -> pallet_transaction_payment::RuntimeDispatchInfo<Balance> {
            TransactionPayment::query_call_info(call, len)
        }
        fn query_call_fee_details(
            call: RuntimeCall,
            len: u32,
        ) -> pallet_transaction_payment::FeeDetails<Balance> {
            TransactionPayment::query_call_fee_details(call, len)
        }

        fn query_weight_to_fee(weight: Weight) -> Balance {
            TransactionPayment::weight_to_fee(weight)
        }
        fn query_length_to_fee(length: u32) -> Balance {
            TransactionPayment::length_to_fee(length)
        }
    }

    impl pallet_eth_bridge_runtime_api::EthEventHandlerApi<Block, AccountId> for Runtime {
<<<<<<< HEAD
        fn query_current_author() -> Option<AccountId>{
            Avn::get_validator_for_current_node()
                .map(|validator| validator.account_id)
        }

        fn query_active_block_range()-> (EthBlockRange, u16){
            if let Some(active_eth_range) =  EthBridge::active_ethereum_range(){
                (active_eth_range.range, active_eth_range.partition)
            }else {
                (EthBlockRange::default(), 0)
            }
        }
        fn query_has_author_casted_event_vote(account_id: AccountId) -> bool{
           pallet_eth_bridge::author_has_cast_event_vote::<Runtime>(&account_id)
=======
        fn query_authors() -> Vec<([u8; 32], [u8; 32])> {
            let validators = Avn::validators().to_vec();
            let res = validators.iter().map(|validator| {
                let mut address: [u8; 32] = Default::default();
                address.copy_from_slice(&validator.account_id.encode()[0..32]);

                let mut key: [u8; 32] = Default::default();
                key.copy_from_slice(&validator.key.to_raw_vec()[0..32]);

                return (address, key)
            }).collect();
            return res
        }

        fn query_active_block_range()-> Option<(EthBlockRange, u16)> {
            if let Some(active_eth_range) =  EthBridge::active_ethereum_range(){
                Some((active_eth_range.range, active_eth_range.partition))
            } else {
                None
            }
        }
        fn query_has_author_casted_vote(account_id: AccountId) -> bool{
           pallet_eth_bridge::author_has_cast_event_vote::<Runtime>(&account_id) ||
           pallet_eth_bridge::author_has_submitted_latest_block::<Runtime>(&account_id)
>>>>>>> b6d3ca83
        }

        fn query_signatures() -> Vec<sp_core::H256> {
            EthBridge::signatures()
        }

        fn query_bridge_contract() -> H160 {
            Avn::get_bridge_contract_address()
        }

<<<<<<< HEAD
        fn create_proof(account_id:AccountId, events_partition:EthereumEventsPartition)->Vec<u8>{
            EthBridge::create_eth_events_proof(account_id, events_partition)
        }

        fn submit_vote(author: AccountId,
            events_partition: EthereumEventsPartition,
            signature: sp_core::sr25519::Signature,
        ) -> Result<(),()>{
            EthBridge::submit_vote(author, events_partition, signature.into())
=======
        fn submit_vote(author: AccountId,
            events_partition: EthereumEventsPartition,
            signature: sp_core::sr25519::Signature,
        ) -> Option<()>{
            EthBridge::submit_vote(author, events_partition, signature.into()).ok()
>>>>>>> b6d3ca83
        }

        fn submit_latest_ethereum_block(
            author: AccountId,
            latest_seen_block: u32,
            signature: sp_core::sr25519::Signature
<<<<<<< HEAD
        ) -> Result<(), ()> {
            EthBridge::submit_latest_ethereum_block_vote(author, latest_seen_block, signature.into())
=======
        ) -> Option<()>{
            EthBridge::submit_latest_ethereum_block_vote(author, latest_seen_block, signature.into()).ok()
>>>>>>> b6d3ca83
        }

    }

    impl cumulus_primitives_core::CollectCollationInfo<Block> for Runtime {
        fn collect_collation_info(header: &<Block as BlockT>::Header) -> cumulus_primitives_core::CollationInfo {
            ParachainSystem::collect_collation_info(header)
        }
    }

    #[cfg(feature = "try-runtime")]
    impl frame_try_runtime::TryRuntime<Block> for Runtime {
        fn on_runtime_upgrade(checks: frame_try_runtime::UpgradeCheckSelect) -> (Weight, Weight) {
            log::info!("try-runtime::on_runtime_upgrade avn-parachain.");
            let weight = Executive::try_runtime_upgrade(checks).unwrap();
            (weight, RuntimeBlockWeights::get().max_block)
        }

        fn execute_block(
            block: Block,
            state_root_check: bool,
            signature_check: bool,
            select: frame_try_runtime::TryStateSelect,
        ) -> Weight {
            // NOTE: intentional unwrap: we don't want to propagate the error backwards, and want to
            // have a backtrace here.
            Executive::try_execute_block(block, state_root_check, signature_check, select).unwrap()
        }
    }

    #[cfg(feature = "runtime-benchmarks")]
    impl frame_benchmarking::Benchmark<Block> for Runtime {
        fn benchmark_metadata(extra: bool) -> (
            Vec<frame_benchmarking::BenchmarkList>,
            Vec<frame_support::traits::StorageInfo>,
        ) {
            use frame_benchmarking::{Benchmarking, BenchmarkList};
            use frame_support::traits::StorageInfoTrait;
            use frame_system_benchmarking::Pallet as SystemBench;
            use cumulus_pallet_session_benchmarking::Pallet as SessionBench;

            let mut list = Vec::<BenchmarkList>::new();
            list_benchmarks!(list, extra);

            let storage_info = AllPalletsWithSystem::storage_info();
            (list, storage_info)
        }

        fn dispatch_benchmark(
            config: frame_benchmarking::BenchmarkConfig
        ) -> Result<Vec<frame_benchmarking::BenchmarkBatch>, sp_runtime::RuntimeString> {
            use frame_benchmarking::{BenchmarkError, Benchmarking, BenchmarkBatch};

            use frame_system_benchmarking::Pallet as SystemBench;
            impl frame_system_benchmarking::Config for Runtime {
                fn setup_set_code_requirements(code: &sp_std::vec::Vec<u8>) -> Result<(), BenchmarkError> {
                    ParachainSystem::initialize_for_set_code_benchmark(code.len() as u32);
                    Ok(())
                }

                fn verify_set_code() {
                    System::assert_last_event(cumulus_pallet_parachain_system::Event::<Runtime>::ValidationFunctionStored.into());
                }
            }

            use cumulus_pallet_session_benchmarking::Pallet as SessionBench;
            impl cumulus_pallet_session_benchmarking::Config for Runtime {}

            use frame_support::traits::WhitelistedStorageKeys;
            let whitelist = AllPalletsWithSystem::whitelisted_storage_keys();

            let mut batches = Vec::<BenchmarkBatch>::new();
            let params = (&config, &whitelist);
            add_benchmarks!(params, batches);

            if batches.is_empty() { return Err("Benchmark not found for this pallet.".into()) }
            Ok(batches)
        }
    }

    impl sp_authority_discovery::AuthorityDiscoveryApi<Block> for Runtime {
        fn authorities() -> Vec<AuthorityDiscoveryId> {
            AuthorityDiscovery::authorities()
        }
    }
}

struct CheckInherents;

impl cumulus_pallet_parachain_system::CheckInherents<Block> for CheckInherents {
    fn check_inherents(
        block: &Block,
        relay_state_proof: &cumulus_pallet_parachain_system::RelayChainStateProof,
    ) -> sp_inherents::CheckInherentsResult {
        let relay_chain_slot = relay_state_proof
            .read_slot()
            .expect("Could not read the relay chain slot from the proof");

        let inherent_data =
            cumulus_primitives_timestamp::InherentDataProvider::from_relay_chain_slot_and_duration(
                relay_chain_slot,
                sp_std::time::Duration::from_secs(6),
            )
            .create_inherent_data()
            .expect("Could not create the timestamp inherent data");

        inherent_data.check_extrinsics(block)
    }
}

cumulus_pallet_parachain_system::register_validate_block! {
    Runtime = Runtime,
    BlockExecutor = cumulus_pallet_aura_ext::BlockExecutor::<Runtime, Executive>,
    CheckInherents = CheckInherents,
}<|MERGE_RESOLUTION|>--- conflicted
+++ resolved
@@ -659,11 +659,7 @@
     type ReportCorroborationOffence = Offences;
     type WeightInfo = pallet_eth_bridge::default_weights::SubstrateWeight<Runtime>;
     type BridgeInterfaceNotification = (Summary, TokenManager, ParachainStaking);
-<<<<<<< HEAD
-    type EthereumEventsFilter = ();
-=======
     type EthereumEventsFilter = EthBridgeAvnRuntimeEventsFilter;
->>>>>>> b6d3ca83
 }
 
 // Other pallets
@@ -970,22 +966,6 @@
     }
 
     impl pallet_eth_bridge_runtime_api::EthEventHandlerApi<Block, AccountId> for Runtime {
-<<<<<<< HEAD
-        fn query_current_author() -> Option<AccountId>{
-            Avn::get_validator_for_current_node()
-                .map(|validator| validator.account_id)
-        }
-
-        fn query_active_block_range()-> (EthBlockRange, u16){
-            if let Some(active_eth_range) =  EthBridge::active_ethereum_range(){
-                (active_eth_range.range, active_eth_range.partition)
-            }else {
-                (EthBlockRange::default(), 0)
-            }
-        }
-        fn query_has_author_casted_event_vote(account_id: AccountId) -> bool{
-           pallet_eth_bridge::author_has_cast_event_vote::<Runtime>(&account_id)
-=======
         fn query_authors() -> Vec<([u8; 32], [u8; 32])> {
             let validators = Avn::validators().to_vec();
             let res = validators.iter().map(|validator| {
@@ -1010,7 +990,6 @@
         fn query_has_author_casted_vote(account_id: AccountId) -> bool{
            pallet_eth_bridge::author_has_cast_event_vote::<Runtime>(&account_id) ||
            pallet_eth_bridge::author_has_submitted_latest_block::<Runtime>(&account_id)
->>>>>>> b6d3ca83
         }
 
         fn query_signatures() -> Vec<sp_core::H256> {
@@ -1021,36 +1000,19 @@
             Avn::get_bridge_contract_address()
         }
 
-<<<<<<< HEAD
-        fn create_proof(account_id:AccountId, events_partition:EthereumEventsPartition)->Vec<u8>{
-            EthBridge::create_eth_events_proof(account_id, events_partition)
-        }
-
-        fn submit_vote(author: AccountId,
-            events_partition: EthereumEventsPartition,
-            signature: sp_core::sr25519::Signature,
-        ) -> Result<(),()>{
-            EthBridge::submit_vote(author, events_partition, signature.into())
-=======
         fn submit_vote(author: AccountId,
             events_partition: EthereumEventsPartition,
             signature: sp_core::sr25519::Signature,
         ) -> Option<()>{
             EthBridge::submit_vote(author, events_partition, signature.into()).ok()
->>>>>>> b6d3ca83
         }
 
         fn submit_latest_ethereum_block(
             author: AccountId,
             latest_seen_block: u32,
             signature: sp_core::sr25519::Signature
-<<<<<<< HEAD
-        ) -> Result<(), ()> {
-            EthBridge::submit_latest_ethereum_block_vote(author, latest_seen_block, signature.into())
-=======
         ) -> Option<()>{
             EthBridge::submit_latest_ethereum_block_vote(author, latest_seen_block, signature.into()).ok()
->>>>>>> b6d3ca83
         }
 
     }
