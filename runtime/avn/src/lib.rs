#![cfg_attr(not(feature = "std"), no_std)]
// `construct_runtime!` does a lot of recursion and requires us to increase the limit to 256.
#![recursion_limit = "256"]

// Make the WASM binary available.
#[cfg(feature = "std")]
include!(concat!(env!("OUT_DIR"), "/wasm_binary.rs"));

pub mod governance;
pub mod proxy_config;
pub mod xcm_config;

use core::cmp::Ordering;

use codec::{Decode, Encode};
use scale_info::TypeInfo;

use sp_runtime::RuntimeAppPublic;

use cumulus_pallet_parachain_system::RelayNumberStrictlyIncreases;
use frame_support::BoundedVec;
use polkadot_runtime_common::xcm_sender::NoPriceForMessageDelivery;
use sp_api::impl_runtime_apis;
use sp_avn_common::{
    bounds::ProcessingBatchBound,
    event_discovery::filters::{CorePrimaryEventsFilter, NftEventsFilter},
};
use sp_core::{crypto::KeyTypeId, ConstU128, OpaqueMetadata, H160};
use sp_runtime::{
    create_runtime_str, generic, impl_opaque_keys,
    traits::{Block as BlockT, ConvertInto},
    transaction_validity::{TransactionPriority, TransactionSource, TransactionValidity},
    ApplyExtrinsicResult,
};

use sp_std::prelude::*;
#[cfg(feature = "std")]
use sp_version::NativeVersion;
use sp_version::RuntimeVersion;

use cumulus_primitives_core::{AggregateMessageOrigin, ParaId};
use frame_support::{
    construct_runtime, derive_impl,
    dispatch::DispatchClass,
    genesis_builder_helper::{build_config, create_default_config},
    parameter_types,
    traits::{
        fungible::HoldConsideration, AsEnsureOriginWithArg, ConstBool, ConstU32, ConstU64,
        Contains, Currency, Imbalance, LinearStoragePrice, OnUnbalanced, PrivilegeCmp,
        TransformOrigin,
    },
    weights::{constants::WEIGHT_REF_TIME_PER_SECOND, ConstantMultiplier, Weight},
    PalletId,
};
pub use frame_system::{
    limits::{BlockLength, BlockWeights},
    EnsureRoot, EnsureSigned, Event as SystemEvent, EventRecord, Phase,
};
use governance::pallet_custom_origins;
use parachains_common::message_queue::{NarrowOriginToSibling, ParaIdToSibling};
use proxy_config::AvnProxyConfig;
pub use sp_consensus_aura::sr25519::AuthorityId as AuraId;
pub use sp_runtime::{MultiAddress, Perbill, Permill, RuntimeDebug};
use xcm_config::XcmOriginToTransactDispatchOrigin;

#[cfg(any(feature = "std", test))]
pub use sp_runtime::BuildStorage;

// Polkadot imports
use polkadot_runtime_common::{BlockHashCount, SlowAdjustingFeeUpdate};

use pallet_im_online::sr25519::AuthorityId as ImOnlineId;
use pallet_session::historical::{self as pallet_session_historical};
use sp_authority_discovery::AuthorityId as AuthorityDiscoveryId;

use pallet_avn::sr25519::AuthorityId as AvnId;

pub use pallet_avn_proxy::{Event as AvnProxyEvent, ProvableProxy};
use pallet_avn_transaction_payment::AvnCurrencyAdapter;
use sp_avn_common::{
    event_discovery::{AdditionalEvents, EthBlockRange, EthereumEventsPartition},
    InnerCallValidator, Proof,
};

use pallet_parachain_staking;
pub type NegativeImbalance<T> = <pallet_balances::Pallet<T> as Currency<
    <T as frame_system::Config>::AccountId,
>>::NegativeImbalance;

/// Logic for the staking pot to get all the fees, including tips.
pub struct ToStakingPot<R>(sp_std::marker::PhantomData<R>);
impl<R> OnUnbalanced<NegativeImbalance<R>> for ToStakingPot<R>
where
    R: pallet_balances::Config + pallet_parachain_staking::Config,
    <R as frame_system::Config>::AccountId: From<AccountId>,
    <R as frame_system::Config>::AccountId: Into<AccountId>,
    <R as frame_system::Config>::RuntimeEvent: From<pallet_balances::Event<R>>,
{
    fn on_nonzero_unbalanced(amount: NegativeImbalance<R>) {
        let staking_pot_address =
            <pallet_parachain_staking::Pallet<R>>::compute_reward_pot_account_id();
        <pallet_balances::Pallet<R>>::resolve_creating(&staking_pot_address, amount);
    }
}

pub struct DealWithFees<R>(sp_std::marker::PhantomData<R>);
impl<R> OnUnbalanced<NegativeImbalance<R>> for DealWithFees<R>
where
    R: pallet_balances::Config + pallet_parachain_staking::Config,
    <R as frame_system::Config>::AccountId: From<AccountId>,
    <R as frame_system::Config>::AccountId: Into<AccountId>,
    <R as frame_system::Config>::RuntimeEvent: From<pallet_balances::Event<R>>,
{
    fn on_unbalanceds<B>(mut fees_then_tips: impl Iterator<Item = NegativeImbalance<R>>) {
        if let Some(mut fees) = fees_then_tips.next() {
            if let Some(tips) = fees_then_tips.next() {
                tips.merge_into(&mut fees);
            }
            <ToStakingPot<R> as OnUnbalanced<_>>::on_unbalanced(fees);
        }
    }
}

pub use node_primitives::{AccountId, Hash, Signature};
use node_primitives::{Balance, BlockNumber, Nonce};

use runtime_common::{
    constants::{currency::*, time::*},
    weights, Address, Header, OperationalFeeMultiplier, TransactionByteFee, WeightToFee,
};
use weights::{BlockExecutionWeight, ExtrinsicBaseWeight, RocksDbWeight};

/// Block type as expected by this runtime.
pub type Block = generic::Block<Header, UncheckedExtrinsic>;

/// A Block signed with a Justification
pub type SignedBlock = generic::SignedBlock<Block>;

/// BlockId type as expected by this runtime.
pub type BlockId = generic::BlockId<Block>;

/// The SignedExtension to the basic transaction logic.
pub type SignedExtra = (
    frame_system::CheckNonZeroSender<Runtime>,
    frame_system::CheckSpecVersion<Runtime>,
    frame_system::CheckTxVersion<Runtime>,
    frame_system::CheckGenesis<Runtime>,
    frame_system::CheckEra<Runtime>,
    frame_system::CheckNonce<Runtime>,
    frame_system::CheckWeight<Runtime>,
    pallet_transaction_payment::ChargeTransactionPayment<Runtime>,
);

/// Unchecked extrinsic type as expected by this runtime.
pub type UncheckedExtrinsic =
    generic::UncheckedExtrinsic<Address, RuntimeCall, Signature, SignedExtra>;

/// Executive: handles dispatch to the various modules.
pub type Executive = frame_executive::Executive<
    Runtime,
    Block,
    frame_system::ChainContext<Runtime>,
    Runtime,
    AllPalletsWithSystem,
    (pallet_eth_bridge::migration::EthBridgeMigrations<Runtime>,),
>;

impl_opaque_keys! {
    pub struct SessionKeys {
        pub aura: Aura,
        pub authority_discovery: AuthorityDiscovery,
        pub im_online: ImOnline,
        pub avn: Avn,
    }
}

#[sp_version::runtime_version]
pub const VERSION: RuntimeVersion = RuntimeVersion {
    spec_name: create_runtime_str!("avn-parachain"),
    impl_name: create_runtime_str!("avn-parachain"),
    authoring_version: 1,
    spec_version: 105,
    impl_version: 0,
    apis: RUNTIME_API_VERSIONS,
    transaction_version: 1,
    state_version: 1,
};

/// This determines the average expected block time that we are targeting.
/// Blocks will be produced at a minimum duration defined by `SLOT_DURATION`.
/// `SLOT_DURATION` is picked up by `pallet_timestamp` which is in turn picked
/// up by `pallet_aura` to implement `fn slot_duration()`.

// NOTE: Currently it is not possible to change the slot duration after the chain has started.
//       Attempting to do so will brick block production.
pub const SLOT_DURATION: u64 = MILLISECS_PER_BLOCK;

/// The existential deposit. Set to 1/10 of the Connected Relay Chain.
pub const EXISTENTIAL_DEPOSIT: Balance = 0;

/// We assume that ~5% of the block weight is consumed by `on_initialize` handlers. This is
/// used to limit the maximal weight of a single extrinsic.
const AVERAGE_ON_INITIALIZE_RATIO: Perbill = Perbill::from_percent(5);

/// We allow `Normal` extrinsics to fill up the block up to 75%, the rest can be used by
/// `Operational` extrinsics.
const NORMAL_DISPATCH_RATIO: Perbill = Perbill::from_percent(75);

/// We allow for 0.5 of a second of compute with a 12 second average block time.
const MAXIMUM_BLOCK_WEIGHT: Weight = Weight::from_parts(
    WEIGHT_REF_TIME_PER_SECOND.saturating_div(2),
    cumulus_primitives_core::relay_chain::MAX_POV_SIZE as u64,
);

/// The version information used to identify this runtime when compiled natively.
#[cfg(feature = "std")]
pub fn native_version() -> NativeVersion {
    NativeVersion { runtime_version: VERSION, can_author_with: Default::default() }
}

parameter_types! {
    pub const Version: RuntimeVersion = VERSION;

    // This part is copied from Substrate's `bin/node/runtime/src/lib.rs`.
    //  The `RuntimeBlockLength` and `RuntimeBlockWeights` exist here because the
    // `DeletionWeightLimit` and `DeletionQueueDepth` depend on those to parameterize
    // the lazy contract deletion.
    pub RuntimeBlockLength: BlockLength =
        BlockLength::max_with_normal_ratio(5 * 1024 * 1024, NORMAL_DISPATCH_RATIO);
    pub RuntimeBlockWeights: BlockWeights = BlockWeights::builder()
        .base_block(BlockExecutionWeight::get())
        .for_class(DispatchClass::all(), |weights| {
            weights.base_extrinsic = ExtrinsicBaseWeight::get();
        })
        .for_class(DispatchClass::Normal, |weights| {
            weights.max_total = Some(NORMAL_DISPATCH_RATIO * MAXIMUM_BLOCK_WEIGHT);
        })
        .for_class(DispatchClass::Operational, |weights| {
            weights.max_total = Some(MAXIMUM_BLOCK_WEIGHT);
            // Operational transactions have some extra reserved space, so that they
            // are included even if block reached `MAXIMUM_BLOCK_WEIGHT`.
            weights.reserved = Some(
                MAXIMUM_BLOCK_WEIGHT - NORMAL_DISPATCH_RATIO * MAXIMUM_BLOCK_WEIGHT
            );
        })
        .avg_block_initialization(AVERAGE_ON_INITIALIZE_RATIO)
        .build_or_panic();
    pub const SS58Prefix: u16 = 42;
}

/// Use this filter to block users from calling extrinsics listed here.
pub struct RestrictedEndpointFilter;
impl Contains<RuntimeCall> for RestrictedEndpointFilter {
    fn contains(c: &RuntimeCall) -> bool {
        !matches!(
            c,
            RuntimeCall::ParachainStaking(pallet_parachain_staking::Call::join_candidates { .. }) |
                RuntimeCall::ParachainStaking(
                    pallet_parachain_staking::Call::schedule_leave_candidates { .. }
                ) |
                RuntimeCall::ParachainStaking(
                    pallet_parachain_staking::Call::execute_leave_candidates { .. }
                ) |
                RuntimeCall::ParachainStaking(
                    pallet_parachain_staking::Call::cancel_leave_candidates { .. }
                )
        )
    }
}

/// The default types are being injected by [`derive_impl`](`frame_support::derive_impl`) from
/// [`ParaChainDefaultConfig`](`struct@frame_system::config_preludes::ParaChainDefaultConfig`),
/// but overridden as needed.
#[derive_impl(frame_system::config_preludes::ParaChainDefaultConfig as frame_system::DefaultConfig)]
impl frame_system::Config for Runtime {
    /// The identifier used to distinguish between accounts.
    type AccountId = AccountId;
    /// The index type for storing how many extrinsics an account has signed.
    type Nonce = Nonce;
    /// The type for hashing blocks and tries.
    type Hash = Hash;
    /// The header type.
    type Block = Block;
    /// Maximum number of block number to block hash mappings to keep (oldest pruned first).
    type BlockHashCount = BlockHashCount;
    /// Runtime version.
    type Version = Version;
    /// The data to be stored in an account.
    type AccountData = pallet_balances::AccountData<Balance>;
    /// The weight of database operations that the runtime can invoke.
    type DbWeight = RocksDbWeight;
    /// The basic call filter to use in dispatchable.
    type BaseCallFilter = RestrictedEndpointFilter;
    /// Block & extrinsics weights: base values and limits.
    type BlockWeights = RuntimeBlockWeights;
    /// The maximum length of a block (in bytes).
    type BlockLength = RuntimeBlockLength;
    /// This is used as an identifier of the chain. 42 is the generic substrate prefix.
    type SS58Prefix = SS58Prefix;
    /// The action to take on a Runtime Upgrade
    type OnSetCode = cumulus_pallet_parachain_system::ParachainSetCode<Self>;
    type MaxConsumers = frame_support::traits::ConstU32<16>;
}

parameter_types! {
    pub const MinimumPeriodValue: u64 = SLOT_DURATION / 2;
}

// Timestamp
/// Custom getter for minimum timestamp delta.
/// This ensures that consensus systems like Aura don't break assertions
/// in a benchmark environment
pub struct MinimumPeriod;
impl MinimumPeriod {
    /// Returns the value of this parameter type.
    pub fn get() -> u64 {
        #[cfg(feature = "runtime-benchmarks")]
        {
            use frame_benchmarking::benchmarking::get_whitelist;
            // Should that condition be true, we can assume that we are in a benchmark environment.
            if !get_whitelist().is_empty() {
                return u64::MAX;
            }
        }

        MinimumPeriodValue::get()
    }
}
impl<I: From<u64>> frame_support::traits::Get<I> for MinimumPeriod {
    fn get() -> I {
        I::from(Self::get())
    }
}
impl frame_support::traits::TypedGet for MinimumPeriod {
    type Type = u64;
    fn get() -> u64 {
        Self::get()
    }
}

impl pallet_timestamp::Config for Runtime {
    /// A timestamp: milliseconds since the unix epoch.
    type Moment = u64;
    type OnTimestampSet = Aura;
    type MinimumPeriod = MinimumPeriod;
    type WeightInfo = ();
}

impl pallet_authorship::Config for Runtime {
    type FindAuthor = pallet_session::FindAccountFromAuthorIndex<Self, Aura>;
    type EventHandler = (ParachainStaking,);
}

parameter_types! {
    pub const ExistentialDeposit: Balance = EXISTENTIAL_DEPOSIT;
}

impl pallet_balances::Config for Runtime {
    type MaxLocks = ConstU32<50>;
    /// The type for recording an account's balance.
    type Balance = Balance;
    /// The ubiquitous event type.
    type RuntimeEvent = RuntimeEvent;
    type DustRemoval = ();
    type ExistentialDeposit = ExistentialDeposit;
    type AccountStore = System;
    type WeightInfo = pallet_balances::weights::SubstrateWeight<Runtime>;
    type MaxReserves = ConstU32<50>;
    type ReserveIdentifier = [u8; 8];
    type RuntimeHoldReason = RuntimeHoldReason;
    type RuntimeFreezeReason = RuntimeFreezeReason;
    type FreezeIdentifier = ();
    type MaxHolds = ConstU32<2>;
    type MaxFreezes = ConstU32<1>;
}

impl pallet_transaction_payment::Config for Runtime {
    type RuntimeEvent = RuntimeEvent;
    type OnChargeTransaction = AvnCurrencyAdapter<Balances, DealWithFees<Runtime>>;
    type WeightToFee = WeightToFee;
    type LengthToFee = ConstantMultiplier<Balance, TransactionByteFee>;
    type FeeMultiplierUpdate = SlowAdjustingFeeUpdate<Self>;
    type OperationalFeeMultiplier = OperationalFeeMultiplier;
}

parameter_types! {
    pub const ReservedXcmpWeight: Weight = MAXIMUM_BLOCK_WEIGHT.saturating_div(4);
    pub const ReservedDmpWeight: Weight = MAXIMUM_BLOCK_WEIGHT.saturating_div(4);
    pub const RelayOrigin: AggregateMessageOrigin = AggregateMessageOrigin::Parent;
}

impl cumulus_pallet_parachain_system::Config for Runtime {
    type WeightInfo = ();
    type RuntimeEvent = RuntimeEvent;
    type OnSystemEvent = ();
    type SelfParaId = parachain_info::Pallet<Runtime>;
    type OutboundXcmpMessageSource = XcmpQueue;
    type DmpQueue = frame_support::traits::EnqueueWithOrigin<MessageQueue, RelayOrigin>;
    type ReservedDmpWeight = ReservedDmpWeight;
    type XcmpMessageHandler = XcmpQueue;
    type ReservedXcmpWeight = ReservedXcmpWeight;
    type CheckAssociatedRelayNumber = RelayNumberStrictlyIncreases;
}

impl parachain_info::Config for Runtime {}

parameter_types! {
       pub MessageQueueServiceWeight: Weight = Perbill::from_percent(35) * RuntimeBlockWeights::get().max_block;
}

impl pallet_message_queue::Config for Runtime {
    type RuntimeEvent = RuntimeEvent;
    type WeightInfo = ();
    #[cfg(feature = "runtime-benchmarks")]
    type MessageProcessor = pallet_message_queue::mock_helpers::NoopMessageProcessor<
        cumulus_primitives_core::AggregateMessageOrigin,
    >;
    #[cfg(not(feature = "runtime-benchmarks"))]
    type MessageProcessor = xcm_builder::ProcessXcmMessage<
        AggregateMessageOrigin,
        xcm_executor::XcmExecutor<xcm_config::XcmConfig>,
        RuntimeCall,
    >;
    type Size = u32;
    // The XCMP queue pallet is only ever able to handle the `Sibling(ParaId)` origin:
    type QueueChangeHandler = NarrowOriginToSibling<XcmpQueue>;
    type QueuePausedQuery = NarrowOriginToSibling<XcmpQueue>;
    type HeapSize = sp_core::ConstU32<{ 64 * 1024 }>;
    type MaxStale = sp_core::ConstU32<8>;
    type ServiceWeight = MessageQueueServiceWeight;
}

impl cumulus_pallet_aura_ext::Config for Runtime {}

impl cumulus_pallet_xcmp_queue::Config for Runtime {
    type RuntimeEvent = RuntimeEvent;
    type ChannelInfo = ParachainSystem;
    type VersionWrapper = ();
    // Enqueue XCMP messages from siblings for later processing.
    type XcmpQueue = TransformOrigin<MessageQueue, AggregateMessageOrigin, ParaId, ParaIdToSibling>;
    type MaxInboundSuspended = sp_core::ConstU32<1_000>;
    type ControllerOrigin = EnsureRoot<AccountId>;
    type ControllerOriginConverter = XcmOriginToTransactDispatchOrigin;
    type WeightInfo = ();
    type PriceForSiblingDelivery = NoPriceForMessageDelivery<ParaId>;
}

parameter_types! {
    pub const Period: u32 = 6 * HOURS;
    pub const Offset: u32 = 0;
}

impl pallet_session::Config for Runtime {
    type RuntimeEvent = RuntimeEvent;
    type ValidatorId = <Self as frame_system::Config>::AccountId;
    // we don't have stash and controller, thus we don't need the convert as well.
    type ValidatorIdOf = ConvertInto;
    type ShouldEndSession = ParachainStaking;
    type NextSessionRotation = ParachainStaking;
    type SessionManager = ParachainStaking;
    // Essentially just Aura, but let's be pedantic.
    type SessionHandler = <SessionKeys as sp_runtime::traits::OpaqueKeys>::KeyTypeIdProviders;
    type Keys = SessionKeys;
    type WeightInfo = ();
}

impl pallet_aura::Config for Runtime {
    type AuthorityId = AuraId;
    type DisabledValidators = ();
    type MaxAuthorities = ConstU32<100_000>;
    type AllowMultipleBlocksPerSlot = ConstBool<false>;
    #[cfg(feature = "experimental")]
    type SlotDuration = pallet_aura::MinimumPeriodTimesTwo<Self>;
}

parameter_types! {
    // The accountId that will hold the reward for the staking pallet
    pub const RewardPotId: PalletId = PalletId(*b"av/vamgr");
}
impl pallet_parachain_staking::Config for Runtime {
    type RuntimeCall = RuntimeCall;
    type RuntimeEvent = RuntimeEvent;
    type Currency = Balances;
    /// Minimum era length is 4 minutes (20 * 12 second block times)
    type MinBlocksPerEra = ConstU32<20>;
    /// Eras before the reward is paid
    type RewardPaymentDelay = ConstU32<2>;
    /// Minimum collators selected per era, default at genesis and minimum forever after
    type MinSelectedCandidates = ConstU32<20>;
    /// Maximum top nominations per candidate
    type MaxTopNominationsPerCandidate = ConstU32<300>;
    /// Maximum bottom nominations per candidate
    type MaxBottomNominationsPerCandidate = ConstU32<50>;
    /// Maximum nominations per nominator
    type MaxNominationsPerNominator = ConstU32<100>;
    /// Minimum stake required to be reserved to be a nominator
    type MinNominationPerCollator = ConstU128<1>;
    type RewardPotId = RewardPotId;
    type ErasPerGrowthPeriod = ConstU32<30>; // 30 eras (~ 1 month if era = 1 day)
    type ProcessedEventsChecker = ProcessedEventCustodian;
    type Public = <Signature as sp_runtime::traits::Verify>::Signer;
    type Signature = Signature;
    type CollatorSessionRegistration = Session;
    type CollatorPayoutDustHandler = TokenManager;
    type WeightInfo = pallet_parachain_staking::weights::SubstrateWeight<Runtime>;
    type MaxCandidates = ConstU32<100>;
    type AccountToBytesConvert = Avn;
    type BridgeInterface = EthBridge;
    type GrowthEnabled = ConstBool<true>;
}

// Substrate pallets that AvN has dependency
impl pallet_authority_discovery::Config for Runtime {
    type MaxAuthorities = ConstU32<100_000>;
}

impl pallet_session::historical::Config for Runtime {
    // TODO review this as originally was using the staking pallet. This is a minimal approach on
    // the Identification
    type FullIdentification = AccountId;
    type FullIdentificationOf = ConvertInto;
}

impl pallet_offences::Config for Runtime {
    type RuntimeEvent = RuntimeEvent;
    type IdentificationTuple = pallet_session::historical::IdentificationTuple<Self>;
    type OnOffenceHandler = AvnOffenceHandler;
}

impl<C> frame_system::offchain::SendTransactionTypes<C> for Runtime
where
    RuntimeCall: From<C>,
{
    type Extrinsic = UncheckedExtrinsic;
    type OverarchingCall = RuntimeCall;
}

parameter_types! {
    pub const ImOnlineUnsignedPriority: TransactionPriority = TransactionPriority::max_value();
    pub const MaxKeys: u16 = 100;
    pub const MaxPeerInHeartbeats: u32 = 10_000;
}

impl pallet_im_online::Config for Runtime {
    type AuthorityId = ImOnlineId;
    type RuntimeEvent = RuntimeEvent;
    type NextSessionRotation = ParachainStaking;
    type ValidatorSet = Historical;
    type ReportUnresponsiveness = Offences;
    type UnsignedPriority = ImOnlineUnsignedPriority;
    type WeightInfo = pallet_im_online::weights::SubstrateWeight<Runtime>;
    type MaxKeys = MaxKeys;
    type MaxPeerInHeartbeats = MaxPeerInHeartbeats;
}

impl pallet_sudo::Config for Runtime {
    type RuntimeEvent = RuntimeEvent;
    type RuntimeCall = RuntimeCall;
    type WeightInfo = ();
}

impl pallet_utility::Config for Runtime {
    type RuntimeEvent = RuntimeEvent;
    type RuntimeCall = RuntimeCall;
    type PalletsOrigin = OriginCaller;
    type WeightInfo = pallet_utility::weights::SubstrateWeight<Runtime>;
}

// AvN pallets
impl pallet_avn_offence_handler::Config for Runtime {
    type RuntimeEvent = RuntimeEvent;
    type Enforcer = ValidatorsManager;
    type WeightInfo = pallet_avn_offence_handler::default_weights::SubstrateWeight<Runtime>;
}

impl pallet_avn::Config for Runtime {
    type RuntimeEvent = RuntimeEvent;
    type AuthorityId = AvnId;
    type EthereumPublicKeyChecker = ValidatorsManager;
    type NewSessionHandler = ValidatorsManager;
    type DisabledValidatorChecker = ValidatorsManager;
    type WeightInfo = pallet_avn::default_weights::SubstrateWeight<Runtime>;
}

parameter_types! {
    // TODO [TYPE: review][PRI: medium][JIRA: SYS-358]: Configurable in eth-events pallet?
    pub const MinEthBlockConfirmation: u64 = 20;
}

impl pallet_ethereum_events::Config for Runtime {
    type RuntimeCall = RuntimeCall;
    type RuntimeEvent = RuntimeEvent;
    type ProcessedEventHandler = (TokenManager, NftManager);
    type MinEthBlockConfirmation = MinEthBlockConfirmation;
    type Public = <Signature as sp_runtime::traits::Verify>::Signer;
    type Signature = Signature;
    type ReportInvalidEthereumLog = Offences;
    type WeightInfo = pallet_ethereum_events::default_weights::SubstrateWeight<Runtime>;
    type ProcessedEventsHandler = NftEventsFilter;
    type ProcessedEventsChecker = ProcessedEventCustodian;
}

parameter_types! {
    pub const ValidatorManagerVotingPeriod: BlockNumber = 30 * MINUTES;
}

impl pallet_validators_manager::Config for Runtime {
    type RuntimeEvent = RuntimeEvent;
    type ProcessedEventsChecker = ProcessedEventCustodian;
    type VotingPeriod = ValidatorManagerVotingPeriod;
    type AccountToBytesConvert = Avn;
    type ValidatorRegistrationNotifier = AvnOffenceHandler;
    type WeightInfo = pallet_validators_manager::default_weights::SubstrateWeight<Runtime>;
    type BridgeInterface = EthBridge;
}

parameter_types! {
    pub const AdvanceSlotGracePeriod: BlockNumber = 5;
    pub const MinBlockAge: BlockNumber = 5;
    pub const AvnTreasuryPotId: PalletId = PalletId(*b"Treasury");
    pub const TreasuryGrowthPercentage: Perbill = Perbill::from_percent(75);
    pub const EthAutoSubmitSummaries: bool = true;
    pub const EthereumInstanceId: u8 = 1u8;
<<<<<<< HEAD
    pub const MinRatesRefreshRange: u32 = 5;
=======
    pub const PriceRefreshRangeInBlocks: u32 = 50; // 10 minutes
>>>>>>> 7e7764e4
}

impl pallet_summary::Config for Runtime {
    type RuntimeEvent = RuntimeEvent;
    type AdvanceSlotGracePeriod = AdvanceSlotGracePeriod;
    type MinBlockAge = MinBlockAge;
    type AccountToBytesConvert = Avn;
    type ReportSummaryOffence = Offences;
    type WeightInfo = pallet_summary::default_weights::SubstrateWeight<Runtime>;
    type BridgeInterface = EthBridge;
    type AutoSubmitSummaries = EthAutoSubmitSummaries;
    type InstanceId = EthereumInstanceId;
}

pub type EthAddress = H160;

impl pallet_token_manager::pallet::Config for Runtime {
    type RuntimeEvent = RuntimeEvent;
    type RuntimeCall = RuntimeCall;
    type Currency = Balances;
    type TokenBalance = Balance;
    type TokenId = EthAddress;
    type ProcessedEventsChecker = ProcessedEventCustodian;
    type Public = <Signature as sp_runtime::traits::Verify>::Signer;
    type Signature = Signature;
    type OnGrowthLiftedHandler = ParachainStaking;
    type TreasuryGrowthPercentage = TreasuryGrowthPercentage;
    type AvnTreasuryPotId = AvnTreasuryPotId;
    type WeightInfo = pallet_token_manager::default_weights::SubstrateWeight<Runtime>;
    type Scheduler = Scheduler;
    type Preimages = Preimage;
    type PalletsOrigin = OriginCaller;
    type BridgeInterface = EthBridge;
}

impl pallet_nft_manager::Config for Runtime {
    type RuntimeEvent = RuntimeEvent;
    type RuntimeCall = RuntimeCall;
    type ProcessedEventsChecker = ProcessedEventCustodian;
    type Public = <Signature as sp_runtime::traits::Verify>::Signer;
    type Signature = Signature;
    type BatchBound = pallet_nft_manager::BatchNftBound;
    type WeightInfo = pallet_nft_manager::default_weights::SubstrateWeight<Runtime>;
}

impl pallet_avn_proxy::Config for Runtime {
    type RuntimeEvent = RuntimeEvent;
    type RuntimeCall = RuntimeCall;
    type Currency = Balances;
    type Public = <Signature as sp_runtime::traits::Verify>::Signer;
    type Signature = Signature;
    type ProxyConfig = AvnProxyConfig;
    type WeightInfo = pallet_avn_proxy::default_weights::SubstrateWeight<Runtime>;
    type FeeHandler = TokenManager;
    type Token = EthAddress;
}

impl pallet_avn_transaction_payment::Config for Runtime {
    type RuntimeEvent = RuntimeEvent;
    type RuntimeCall = RuntimeCall;
    type Currency = Balances;
    type KnownUserOrigin = EnsureRoot<AccountId>;
    type WeightInfo = pallet_avn_transaction_payment::default_weights::SubstrateWeight<Runtime>;
}

impl pallet_avn_anchor::Config for Runtime {
    type RuntimeCall = RuntimeCall;
    type RuntimeEvent = RuntimeEvent;
    type Currency = Balances;
    type WeightInfo = pallet_avn_anchor::default_weights::SubstrateWeight<Runtime>;
    type Public = <Signature as sp_runtime::traits::Verify>::Signer;
    type FeeHandler = TokenManager;
    type Signature = Signature;
    type Token = EthAddress;
    type DefaultCheckpointFee = DefaultCheckpointFee;
}

impl pallet_avn_oracle::Config for Runtime {
    type RuntimeEvent = RuntimeEvent;
    type WeightInfo = ();
<<<<<<< HEAD
    type ConsensusGracePeriod = ConsensusGracePeriod;
    type MaxCurrencies = MaxCurrencies;
    type MinRatesRefreshRange = MinRatesRefreshRange;
=======
    type PriceRefreshRangeInBlocks = PriceRefreshRangeInBlocks;
    type ConsensusGracePeriod = ConsensusGracePeriod;
    type MaxCurrencies = MaxCurrencies;
>>>>>>> 7e7764e4
}

use sp_avn_common::{event_discovery::EthBridgeEventsFilter, event_types::ValidEvents};

impl pallet_eth_bridge::Config for Runtime {
    type MaxQueuedTxRequests = ConstU32<100>;
    type RuntimeEvent = RuntimeEvent;
    type RuntimeCall = RuntimeCall;
    type MinEthBlockConfirmation = MinEthBlockConfirmation;
    type ProcessedEventsChecker = ProcessedEventCustodian;
    type AccountToBytesConvert = Avn;
    type TimeProvider = pallet_timestamp::Pallet<Runtime>;
    type ReportCorroborationOffence = Offences;
    type WeightInfo = pallet_eth_bridge::default_weights::SubstrateWeight<Runtime>;
    type BridgeInterfaceNotification = (Summary, TokenManager, ParachainStaking);
    type ProcessedEventsHandler = CorePrimaryEventsFilter;
}

// Other pallets
parameter_types! {
    pub const AssetDeposit: Balance = 10 * MILLI_AVT;
    pub const ApprovalDeposit: Balance = 100 * MICRO_AVT;
    pub const StringLimit: u32 = 50;
    pub const MetadataDepositBase: Balance = 1 * MILLI_AVT;
    pub const MetadataDepositPerByte: Balance = 100 * MICRO_AVT;
    pub const DefaultCheckpointFee: Balance = 60 * MILLI_AVT;
    pub const ConsensusGracePeriod: u32 = 300;
    pub const MaxCurrencies: u32 = 10;
}
const ASSET_ACCOUNT_DEPOSIT: Balance = 100 * MICRO_AVT;

impl pallet_assets::Config for Runtime {
    type RuntimeEvent = RuntimeEvent;
    type Balance = u128;
    type RemoveItemsLimit = ConstU32<5>;
    type AssetId = u32;
    type AssetIdParameter = u32;
    type Currency = Balances;
    type CreateOrigin = AsEnsureOriginWithArg<EnsureSigned<AccountId>>;
    type ForceOrigin = EnsureRoot<AccountId>;
    type AssetDeposit = AssetDeposit;
    type AssetAccountDeposit = ConstU128<ASSET_ACCOUNT_DEPOSIT>;
    type MetadataDepositBase = MetadataDepositBase;
    type MetadataDepositPerByte = MetadataDepositPerByte;
    type ApprovalDeposit = ApprovalDeposit;
    type StringLimit = StringLimit;
    type Freezer = ();
    type Extra = ();
    type CallbackHandle = ();
    type WeightInfo = pallet_assets::weights::SubstrateWeight<Runtime>;
    #[cfg(feature = "runtime-benchmarks")]
    type BenchmarkHelper = ();
}

parameter_types! {
    pub MaximumSchedulerWeight: Weight = RuntimeBlockWeights::get().max_block;
    pub const MaxScheduledPerBlock: u32 = 50;
    pub const NoPreimagePostponement: Option<u32> = Some(10);
}

/// Used the compare the privilege of an origin inside the scheduler.
pub struct OriginPrivilegeCmp;

impl PrivilegeCmp<OriginCaller> for OriginPrivilegeCmp {
    fn cmp_privilege(left: &OriginCaller, right: &OriginCaller) -> Option<Ordering> {
        if left == right {
            return Some(Ordering::Equal)
        }

        match (left, right) {
            // Root is greater than anything.
            (OriginCaller::system(frame_system::RawOrigin::Root), _) => Some(Ordering::Greater),
            // For every other origin we don't care, as they are not used for `ScheduleOrigin`.
            _ => None,
        }
    }
}

impl pallet_scheduler::Config for Runtime {
    type RuntimeOrigin = RuntimeOrigin;
    type RuntimeEvent = RuntimeEvent;
    type PalletsOrigin = OriginCaller;
    type RuntimeCall = RuntimeCall;
    type MaximumWeight = MaximumSchedulerWeight;
    type ScheduleOrigin = EnsureRoot<AccountId>;
    type MaxScheduledPerBlock = MaxScheduledPerBlock;
    type WeightInfo = pallet_scheduler::weights::SubstrateWeight<Runtime>;
    type OriginPrivilegeCmp = OriginPrivilegeCmp;
    type Preimages = Preimage;
}

parameter_types! {
    // 5 AVT
    pub const PreimageBaseDeposit: Balance = deposit(5, 64);
    pub const PreimageByteDeposit: Balance = deposit(0, 1);
    pub const PreimageHoldReason: RuntimeHoldReason = RuntimeHoldReason::Preimage(pallet_preimage::HoldReason::Preimage);
}

impl pallet_preimage::Config for Runtime {
    type WeightInfo = pallet_preimage::weights::SubstrateWeight<Runtime>;
    type RuntimeEvent = RuntimeEvent;
    type Currency = Balances;
    type ManagerOrigin = EnsureRoot<AccountId>;
    type Consideration = HoldConsideration<
        AccountId,
        Balances,
        PreimageHoldReason,
        LinearStoragePrice<PreimageBaseDeposit, PreimageByteDeposit, Balance>,
    >;
}

// Create the runtime by composing the FRAME pallets that were previously configured.
construct_runtime!(
    // TODO is there any effect in making this a struct?
    pub struct Runtime {
        // System support stuff.
        System: frame_system = 0,
        ParachainSystem: cumulus_pallet_parachain_system = 1,
        Timestamp: pallet_timestamp = 2,
        ParachainInfo: parachain_info = 3,

        // Monetary stuff.
        Balances: pallet_balances::{Pallet, Call, Storage, Config<T>, Event<T>} = 10,
        TransactionPayment: pallet_transaction_payment::{Pallet, Storage, Event<T>} = 11,

        // Collator support. The order of these 4 are important and shall not change.
        Authorship: pallet_authorship = 20,
        Session: pallet_session = 22,
        Aura: pallet_aura = 23,
        AuraExt: cumulus_pallet_aura_ext = 24,
        ParachainStaking: pallet_parachain_staking = 96,

        // Since the ValidatorsManager integrates with the ParachainStaking pallet, we want to initialise after it.
        ValidatorsManager: pallet_validators_manager = 18,

        // XCM helpers.
        XcmpQueue: cumulus_pallet_xcmp_queue = 30,
        PolkadotXcm: pallet_xcm = 31,
        CumulusXcm: cumulus_pallet_xcm = 32,
        MessageQueue: pallet_message_queue = 33,

        // Substrate pallets
        Assets: pallet_assets = 60,
        Sudo: pallet_sudo = 62,
        AuthorityDiscovery: pallet_authority_discovery = 70,
        Historical: pallet_session_historical::{Pallet} = 71,
        Offences: pallet_offences = 72,
        ImOnline: pallet_im_online = 73,
        Utility: pallet_utility = 74,

        // Rest of AvN pallets
        Avn: pallet_avn = 81,
        AvnOffenceHandler: pallet_avn_offence_handler = 83,
        EthereumEvents: pallet_ethereum_events = 84,
        NftManager: pallet_nft_manager = 86,
        TokenManager: pallet_token_manager = 87,
        Summary: pallet_summary = 88,
        AvnProxy: pallet_avn_proxy = 89,
        AvnTransactionPayment: pallet_avn_transaction_payment = 90,
        EthBridge: pallet_eth_bridge = 91,
        AvnAnchor: pallet_avn_anchor = 92,
        AvnOracle: pallet_avn_oracle = 93,

        // OpenGov pallets
        Preimage: pallet_preimage::{Pallet, Call, Storage, Event<T>, HoldReason} = 97,
        Scheduler: pallet_scheduler::{Pallet, Storage, Event<T>, Call} = 98,
        Origins: pallet_custom_origins::{Origin} = 99,
        ConvictionVoting: pallet_conviction_voting::{Pallet, Call, Storage, Event<T>} = 100,
        Referenda: pallet_referenda::{Pallet, Call, Storage, Event<T>} = 101,
        Whitelist: pallet_whitelist::{Pallet, Call, Storage, Event<T>} = 102
    }
);

#[cfg(feature = "runtime-benchmarks")]
mod benches {
    frame_benchmarking::define_benchmarks!(
        [frame_system, SystemBench::<Runtime>]
        [pallet_assets, Assets]
        [pallet_balances, Balances]
        [pallet_avn_offence_handler, AvnOffenceHandler]
        [pallet_avn_proxy, AvnProxy]
        [pallet_avn, Avn]
        [pallet_eth_bridge, EthBridge]
        [pallet_ethereum_events, EthereumEvents]
        [pallet_nft_manager, NftManager]
        [pallet_summary, Summary]
        [pallet_token_manager, TokenManager]
        [pallet_validators_manager, ValidatorsManager]
        [pallet_avn_transaction_payment, AvnTransactionPayment]
        [pallet_session, SessionBench::<Runtime>]
        [pallet_timestamp, Timestamp]
        [pallet_message_queue, MessageQueue]
        [pallet_utility, Utility]
        [pallet_parachain_staking, ParachainStaking]
        [pallet_avn_anchor, AvnAnchor]
        [pallet_avn_oracle, AvnOracle]
        [cumulus_pallet_parachain_system, ParachainSystem]
        [cumulus_pallet_xcmp_queue, XcmpQueue]
    );
}

impl_runtime_apis! {
    impl sp_consensus_aura::AuraApi<Block, AuraId> for Runtime {
        fn slot_duration() -> sp_consensus_aura::SlotDuration {
            sp_consensus_aura::SlotDuration::from_millis(Aura::slot_duration())
        }

        fn authorities() -> Vec<AuraId> {
            Aura::authorities().into_inner()
        }
    }

    impl sp_api::Core<Block> for Runtime {
        fn version() -> RuntimeVersion {
            VERSION
        }

        fn execute_block(block: Block) {
            Executive::execute_block(block)
        }

        fn initialize_block(header: &<Block as BlockT>::Header) {
            Executive::initialize_block(header)
        }
    }

    impl sp_api::Metadata<Block> for Runtime {
        fn metadata() -> OpaqueMetadata {
            OpaqueMetadata::new(Runtime::metadata().into())
        }

        fn metadata_at_version(version: u32) -> Option<OpaqueMetadata> {
            Runtime::metadata_at_version(version)
        }

        fn metadata_versions() -> sp_std::vec::Vec<u32> {
            Runtime::metadata_versions()
        }
    }

    impl sp_block_builder::BlockBuilder<Block> for Runtime {
        fn apply_extrinsic(extrinsic: <Block as BlockT>::Extrinsic) -> ApplyExtrinsicResult {
            Executive::apply_extrinsic(extrinsic)
        }

        fn finalize_block() -> <Block as BlockT>::Header {
            Executive::finalize_block()
        }

        fn inherent_extrinsics(data: sp_inherents::InherentData) -> Vec<<Block as BlockT>::Extrinsic> {
            data.create_extrinsics()
        }

        fn check_inherents(
            block: Block,
            data: sp_inherents::InherentData,
        ) -> sp_inherents::CheckInherentsResult {
            data.check_extrinsics(&block)
        }
    }

    impl sp_transaction_pool::runtime_api::TaggedTransactionQueue<Block> for Runtime {
        fn validate_transaction(
            source: TransactionSource,
            tx: <Block as BlockT>::Extrinsic,
            block_hash: <Block as BlockT>::Hash,
        ) -> TransactionValidity {
            Executive::validate_transaction(source, tx, block_hash)
        }
    }

    impl sp_offchain::OffchainWorkerApi<Block> for Runtime {
        fn offchain_worker(header: &<Block as BlockT>::Header) {
            Executive::offchain_worker(header)
        }
    }

    impl sp_session::SessionKeys<Block> for Runtime {
        fn generate_session_keys(seed: Option<Vec<u8>>) -> Vec<u8> {
            SessionKeys::generate(seed)
        }

        fn decode_session_keys(
            encoded: Vec<u8>,
        ) -> Option<Vec<(Vec<u8>, KeyTypeId)>> {
            SessionKeys::decode_into_raw_public_keys(&encoded)
        }
    }

    impl frame_system_rpc_runtime_api::AccountNonceApi<Block, AccountId, Nonce> for Runtime {
        fn account_nonce(account: AccountId) -> Nonce {
            System::account_nonce(account)
        }
    }

    impl pallet_transaction_payment_rpc_runtime_api::TransactionPaymentApi<Block, Balance> for Runtime {
        fn query_info(
            uxt: <Block as BlockT>::Extrinsic,
            len: u32,
        ) -> pallet_transaction_payment_rpc_runtime_api::RuntimeDispatchInfo<Balance> {
            TransactionPayment::query_info(uxt, len)
        }
        fn query_fee_details(
            uxt: <Block as BlockT>::Extrinsic,
            len: u32,
        ) -> pallet_transaction_payment::FeeDetails<Balance> {
            TransactionPayment::query_fee_details(uxt, len)
        }

        fn query_weight_to_fee(weight: Weight) -> Balance {
            TransactionPayment::weight_to_fee(weight)
        }
        fn query_length_to_fee(length: u32) -> Balance {
            TransactionPayment::length_to_fee(length)
        }
    }

    impl pallet_transaction_payment_rpc_runtime_api::TransactionPaymentCallApi<Block, Balance, RuntimeCall>
        for Runtime
    {
        fn query_call_info(
            call: RuntimeCall,
            len: u32,
        ) -> pallet_transaction_payment::RuntimeDispatchInfo<Balance> {
            TransactionPayment::query_call_info(call, len)
        }
        fn query_call_fee_details(
            call: RuntimeCall,
            len: u32,
        ) -> pallet_transaction_payment::FeeDetails<Balance> {
            TransactionPayment::query_call_fee_details(call, len)
        }

        fn query_weight_to_fee(weight: Weight) -> Balance {
            TransactionPayment::weight_to_fee(weight)
        }
        fn query_length_to_fee(length: u32) -> Balance {
            TransactionPayment::length_to_fee(length)
        }
    }

    impl pallet_eth_bridge_runtime_api::EthEventHandlerApi<Block, AccountId> for Runtime {
        fn query_authors() -> Vec<([u8; 32], [u8; 32])> {
            let validators = Avn::validators().to_vec();
            let res = validators.iter().map(|validator| {
                let mut address: [u8; 32] = Default::default();
                address.copy_from_slice(&validator.account_id.encode()[0..32]);

                let mut key: [u8; 32] = Default::default();
                key.copy_from_slice(&validator.key.to_raw_vec()[0..32]);

                return (address, key)
            }).collect();
            return res
        }

        fn query_active_block_range()-> Option<(EthBlockRange, u16)> {
            if let Some(active_eth_range) =  EthBridge::active_ethereum_range(){
                Some((active_eth_range.range, active_eth_range.partition))
            } else {
                None
            }
        }

        fn query_has_author_casted_vote(account_id: AccountId) -> bool{
           pallet_eth_bridge::author_has_cast_event_vote::<Runtime>(&account_id) ||
           pallet_eth_bridge::author_has_submitted_latest_block::<Runtime>(&account_id)
        }

        fn query_signatures() -> Vec<sp_core::H256> {
            EthBridge::signatures()
        }

        fn query_bridge_contract() -> H160 {
            Avn::get_bridge_contract_address()
        }

        fn submit_vote(author: AccountId,
            events_partition: EthereumEventsPartition,
            signature: sp_core::sr25519::Signature,
        ) -> Option<()>{
            EthBridge::submit_vote(author, events_partition, signature.into()).ok()
        }

        fn submit_latest_ethereum_block(
            author: AccountId,
            latest_seen_block: u32,
            signature: sp_core::sr25519::Signature
        ) -> Option<()>{
            EthBridge::submit_latest_ethereum_block_vote(author, latest_seen_block, signature.into()).ok()
        }

        fn additional_transactions() -> Option<AdditionalEvents> {
            if let Some(active_eth_range) =  EthBridge::active_ethereum_range(){
                Some(active_eth_range.additional_transactions)
            } else {
                None
            }
        }
    }

    impl cumulus_primitives_core::CollectCollationInfo<Block> for Runtime {
        fn collect_collation_info(header: &<Block as BlockT>::Header) -> cumulus_primitives_core::CollationInfo {
            ParachainSystem::collect_collation_info(header)
        }
    }

    #[cfg(feature = "try-runtime")]
    impl frame_try_runtime::TryRuntime<Block> for Runtime {
        fn on_runtime_upgrade(checks: frame_try_runtime::UpgradeCheckSelect) -> (Weight, Weight) {
            log::info!("try-runtime::on_runtime_upgrade avn-parachain.");
            let weight = Executive::try_runtime_upgrade(checks).unwrap();
            (weight, RuntimeBlockWeights::get().max_block)
        }

        fn execute_block(
            block: Block,
            state_root_check: bool,
            signature_check: bool,
            select: frame_try_runtime::TryStateSelect,
        ) -> Weight {
            // NOTE: intentional unwrap: we don't want to propagate the error backwards, and want to
            // have a backtrace here.
            Executive::try_execute_block(block, state_root_check, signature_check, select).unwrap()
        }
    }

    #[cfg(feature = "runtime-benchmarks")]
    impl frame_benchmarking::Benchmark<Block> for Runtime {
        fn benchmark_metadata(extra: bool) -> (
            Vec<frame_benchmarking::BenchmarkList>,
            Vec<frame_support::traits::StorageInfo>,
        ) {
            use frame_benchmarking::{Benchmarking, BenchmarkList};
            use frame_support::traits::StorageInfoTrait;
            use frame_system_benchmarking::Pallet as SystemBench;
            use cumulus_pallet_session_benchmarking::Pallet as SessionBench;

            let mut list = Vec::<BenchmarkList>::new();
            list_benchmarks!(list, extra);

            let storage_info = AllPalletsWithSystem::storage_info();
            (list, storage_info)
        }

        fn dispatch_benchmark(
            config: frame_benchmarking::BenchmarkConfig
        ) -> Result<Vec<frame_benchmarking::BenchmarkBatch>, sp_runtime::RuntimeString> {
            use frame_benchmarking::{BenchmarkError, Benchmarking, BenchmarkBatch};

            use frame_system_benchmarking::Pallet as SystemBench;
            impl frame_system_benchmarking::Config for Runtime {
                fn setup_set_code_requirements(code: &sp_std::vec::Vec<u8>) -> Result<(), BenchmarkError> {
                    ParachainSystem::initialize_for_set_code_benchmark(code.len() as u32);
                    Ok(())
                }

                fn verify_set_code() {
                    System::assert_last_event(cumulus_pallet_parachain_system::Event::<Runtime>::ValidationFunctionStored.into());
                }
            }

            use cumulus_pallet_session_benchmarking::Pallet as SessionBench;
            impl cumulus_pallet_session_benchmarking::Config for Runtime {}

            use frame_support::traits::WhitelistedStorageKeys;
            let whitelist = AllPalletsWithSystem::whitelisted_storage_keys();

            let mut batches = Vec::<BenchmarkBatch>::new();
            let params = (&config, &whitelist);
            add_benchmarks!(params, batches);

            if batches.is_empty() { return Err("Benchmark not found for this pallet.".into()) }
            Ok(batches)
        }
    }

    impl sp_genesis_builder::GenesisBuilder<Block> for Runtime {
        fn create_default_config() -> Vec<u8> {
                create_default_config::<RuntimeGenesisConfig>()
        }

        fn build_config(config: Vec<u8>) -> sp_genesis_builder::Result {
                build_config::<RuntimeGenesisConfig>(config)
        }
    }

    impl sp_authority_discovery::AuthorityDiscoveryApi<Block> for Runtime {
        fn authorities() -> Vec<AuthorityDiscoveryId> {
            AuthorityDiscovery::authorities()
        }
    }
}

cumulus_pallet_parachain_system::register_validate_block! {
    Runtime = Runtime,
    BlockExecutor = cumulus_pallet_aura_ext::BlockExecutor::<Runtime, Executive>,
}

use pallet_avn::{EventMigration, ProcessedEventsChecker};
use sp_avn_common::event_types::EthEventId;

pub struct ProcessedEventCustodian {}
impl ProcessedEventsChecker for ProcessedEventCustodian {
    fn processed_event_exists(event_id: &EthEventId) -> bool {
        EthBridge::processed_event_exists(event_id) ||
            EthereumEvents::processed_event_exists(event_id)
    }

    fn add_processed_event(event_id: &EthEventId, accepted: bool) -> Result<(), ()> {
        frame_support::ensure!(!Self::processed_event_exists(event_id), ());
        EthBridge::add_processed_event(event_id, accepted)
    }

    fn get_events_to_migrate() -> Option<BoundedVec<EventMigration, ProcessingBatchBound>> {
        EthereumEvents::get_events_to_migrate()
    }
}<|MERGE_RESOLUTION|>--- conflicted
+++ resolved
@@ -621,11 +621,8 @@
     pub const TreasuryGrowthPercentage: Perbill = Perbill::from_percent(75);
     pub const EthAutoSubmitSummaries: bool = true;
     pub const EthereumInstanceId: u8 = 1u8;
-<<<<<<< HEAD
     pub const MinRatesRefreshRange: u32 = 5;
-=======
     pub const PriceRefreshRangeInBlocks: u32 = 50; // 10 minutes
->>>>>>> 7e7764e4
 }
 
 impl pallet_summary::Config for Runtime {
@@ -706,15 +703,9 @@
 impl pallet_avn_oracle::Config for Runtime {
     type RuntimeEvent = RuntimeEvent;
     type WeightInfo = ();
-<<<<<<< HEAD
     type ConsensusGracePeriod = ConsensusGracePeriod;
     type MaxCurrencies = MaxCurrencies;
     type MinRatesRefreshRange = MinRatesRefreshRange;
-=======
-    type PriceRefreshRangeInBlocks = PriceRefreshRangeInBlocks;
-    type ConsensusGracePeriod = ConsensusGracePeriod;
-    type MaxCurrencies = MaxCurrencies;
->>>>>>> 7e7764e4
 }
 
 use sp_avn_common::{event_discovery::EthBridgeEventsFilter, event_types::ValidEvents};
