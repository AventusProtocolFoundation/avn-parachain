--- conflicted
+++ resolved
@@ -140,24 +140,12 @@
         // direct to chain costs base_fee USD.
         let min_fee: u128 = pallet_avn_transaction_payment::Pallet::<Runtime>::get_min_avt_fee();
 
-<<<<<<< HEAD
-        // fallback if something happens
-        let base_fee: u128 = if min_fee == 0 { FALLBACK_MIN_FEE } else { min_fee };
-
-        // The magic number (2.380951) is the result of :
-        // setting p = 50 * MILLI_BASE, the cost of a simple transfer was 119.04775 milli AVT
-        // (visual observation on polkadot.js). magic_number = 119.04775 / 50 = 2.380951
-        let factor = FixedU128::saturating_from_rational(1_000_000u128, 2_380_951u128);
-
-        let p = factor.saturating_mul_int(base_fee);
-=======
         // The magic number (0.09124) is the result of :
         // setting p = 50 * MILLI_BASE, the cost of a simple transfer was 4.5620 milli AVT
         // (visual observation on polkadot.js). magic_number = 4.5620 / 50 = 0.09124
         let factor = FixedU128::saturating_from_rational(1_000_000u128, 91_240u128);
 
         let p = factor.saturating_mul_int(min_fee);
->>>>>>> e86811ab
         let q = Balance::from(ExtrinsicBaseWeight::get().ref_time());
         smallvec![WeightToFeeCoefficient {
             degree: 1,
